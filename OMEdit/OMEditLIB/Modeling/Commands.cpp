/*
 * This file is part of OpenModelica.
 *
 * Copyright (c) 1998-CurrentYear, Open Source Modelica Consortium (OSMC),
 * c/o Linköpings universitet, Department of Computer and Information Science,
 * SE-58183 Linköping, Sweden.
 *
 * All rights reserved.
 *
 * THIS PROGRAM IS PROVIDED UNDER THE TERMS OF GPL VERSION 3 LICENSE OR
 * THIS OSMC PUBLIC LICENSE (OSMC-PL) VERSION 1.2.
 * ANY USE, REPRODUCTION OR DISTRIBUTION OF THIS PROGRAM CONSTITUTES RECIPIENT'S ACCEPTANCE
 * OF THE OSMC PUBLIC LICENSE OR THE GPL VERSION 3, ACCORDING TO RECIPIENTS CHOICE.
 *
 * The OpenModelica software and the Open Source Modelica
 * Consortium (OSMC) Public License (OSMC-PL) are obtained
 * from OSMC, either from the above address,
 * from the URLs: http://www.ida.liu.se/projects/OpenModelica or
 * http://www.openmodelica.org, and in the OpenModelica distribution.
 * GNU version 3 is obtained from: http://www.gnu.org/copyleft/gpl.html.
 *
 * This program is distributed WITHOUT ANY WARRANTY; without
 * even the implied warranty of  MERCHANTABILITY or FITNESS
 * FOR A PARTICULAR PURPOSE, EXCEPT AS EXPRESSLY SET FORTH
 * IN THE BY RECIPIENT SELECTED SUBSIDIARY LICENSE CONDITIONS OF OSMC-PL.
 *
 * See the full OSMC Public License conditions for more details.
 *
 */
/*
 * @author Adeel Asghar <adeel.asghar@liu.se>
 */

#include "Commands.h"
#include "MainWindow.h"
#include "DocumentationWidget.h"

#include <QDockWidget>
#include <QMessageBox>
#include <functional>

UndoCommand::UndoCommand(QUndoCommand *pParent)
  : QUndoCommand(pParent), mFailed(false), mEnabled(true)
{
  setFailed(false);
  setEnabled(true);
}

/*!
 * \brief UndoCommand::redo
 * Redo the command.
 */
void UndoCommand::redo()
{
  if (!isEnabled()) {
    return;
  }
  redoInternal();
}

AddShapeCommand::AddShapeCommand(ShapeAnnotation *pShapeAnnotation, UndoCommand *pParent)
  : UndoCommand(pParent)
{
  mpShapeAnnotation = pShapeAnnotation;
  mIndex = -1;
  if (dynamic_cast<LineAnnotation*>(pShapeAnnotation)) {
    setText("Add Line Shape");
  } else if (dynamic_cast<PolygonAnnotation*>(pShapeAnnotation)) {
    setText("Add Polygon Shape");
  } else if (dynamic_cast<RectangleAnnotation*>(pShapeAnnotation)) {
    setText("Add Rectangle Shape");
  } else if (dynamic_cast<EllipseAnnotation*>(pShapeAnnotation)) {
    setText("Add Ellipse Shape");
  } else if (dynamic_cast<TextAnnotation*>(pShapeAnnotation)) {
    setText("Add Text Shape");
  } else if (dynamic_cast<BitmapAnnotation*>(pShapeAnnotation)) {
    setText("Add Bitmap Shape");
  }
}

/*!
 * \brief AddShapeCommand::redoInternal
 * redoInternal the AddShapeCommand.
 */
void AddShapeCommand::redoInternal()
{
  if (mpShapeAnnotation->isInheritedShape()) {
    mpShapeAnnotation->getGraphicsView()->addInheritedShapeToList(mpShapeAnnotation);
  } else {
    mpShapeAnnotation->getGraphicsView()->addShapeToList(mpShapeAnnotation, mIndex);
    mpShapeAnnotation->getGraphicsView()->deleteShapeFromOutOfSceneList(mpShapeAnnotation);
  }
  mpShapeAnnotation->getGraphicsView()->addItem(mpShapeAnnotation);
  mpShapeAnnotation->getGraphicsView()->addItem(mpShapeAnnotation->getOriginItem());
  mpShapeAnnotation->emitAdded();
  mpShapeAnnotation->getGraphicsView()->setAddClassAnnotationNeeded(true);
  mpShapeAnnotation->getGraphicsView()->reOrderShapes();
}

/*!
 * \brief AddShapeCommand::undo
 * Undo the AddShapeCommand.
 */
void AddShapeCommand::undo()
{
  mIndex = mpShapeAnnotation->getGraphicsView()->deleteShapeFromList(mpShapeAnnotation);
  mpShapeAnnotation->getGraphicsView()->addShapeToOutOfSceneList(mpShapeAnnotation);
  mpShapeAnnotation->getGraphicsView()->removeItem(mpShapeAnnotation);
  mpShapeAnnotation->getGraphicsView()->removeItem(mpShapeAnnotation->getOriginItem());
  mpShapeAnnotation->emitDeleted();
  mpShapeAnnotation->getGraphicsView()->setAddClassAnnotationNeeded(true);
  mpShapeAnnotation->getGraphicsView()->reOrderShapes();
}

UpdateShapeCommand::UpdateShapeCommand(ShapeAnnotation *pShapeAnnotation, QString oldAnnotaton, QString newAnnotation, UndoCommand *pParent)
  : UndoCommand(pParent)
{
  mpShapeAnnotation = pShapeAnnotation;
  mOldAnnotation = oldAnnotaton;
  mNewAnnotation = newAnnotation;
  if (dynamic_cast<LineAnnotation*>(pShapeAnnotation)) {
    setText("Update Line Shape");
  } else if (dynamic_cast<PolygonAnnotation*>(pShapeAnnotation)) {
    setText("Update Polygon Shape");
  } else if (dynamic_cast<RectangleAnnotation*>(pShapeAnnotation)) {
    setText("Update Rectangle Shape");
  } else if (dynamic_cast<EllipseAnnotation*>(pShapeAnnotation)) {
    setText("Update Ellipse Shape");
  } else if (dynamic_cast<TextAnnotation*>(pShapeAnnotation)) {
    setText("Update Text Shape");
  } else if (dynamic_cast<BitmapAnnotation*>(pShapeAnnotation)) {
    setText("Update Bitmap Shape");
  }
}

/*!
 * \brief UpdateShapeCommand::redoInternal
 * redoInternal the UpdateShapeCommand.
 */
void UpdateShapeCommand::redoInternal()
{
  mpShapeAnnotation->GraphicItem::setDefaults();
  mpShapeAnnotation->FilledShape::setDefaults();
  mpShapeAnnotation->setDefaults();
  mpShapeAnnotation->setUserDefaults();
  mpShapeAnnotation->parseShapeAnnotation(mNewAnnotation);
  /* If the shape is LineAnnotation then remove and draw the corner items
   * since they might have been changed in number based on the annotation.
   */
  LineAnnotation *pLineAnnotation = dynamic_cast<LineAnnotation*>(mpShapeAnnotation);
  if (pLineAnnotation) {
    pLineAnnotation->removeCornerItems();
    pLineAnnotation->drawCornerItems();
  }
  mpShapeAnnotation->setCornerItemsActiveOrPassive();
  mpShapeAnnotation->applyTransformation();
  mpShapeAnnotation->emitChanged();
  mpShapeAnnotation->getGraphicsView()->setAddClassAnnotationNeeded(true);
}

/*!
 * \brief UpdateShapeCommand::undo
 * Undo the UpdateShapeCommand.
 */
void UpdateShapeCommand::undo()
{
  mpShapeAnnotation->GraphicItem::setDefaults();
  mpShapeAnnotation->FilledShape::setDefaults();
  mpShapeAnnotation->setDefaults();
  mpShapeAnnotation->setUserDefaults();
  mpShapeAnnotation->parseShapeAnnotation(mOldAnnotation);
  /* If the shape is LineAnnotation then remove and draw the corner items
   * since they might have been changed in number based on the annotation.
   */
  LineAnnotation *pLineAnnotation = dynamic_cast<LineAnnotation*>(mpShapeAnnotation);
  if (pLineAnnotation) {
    pLineAnnotation->removeCornerItems();
    pLineAnnotation->drawCornerItems();
  }
  mpShapeAnnotation->setCornerItemsActiveOrPassive();
  mpShapeAnnotation->applyTransformation();
  mpShapeAnnotation->emitChanged();
  mpShapeAnnotation->getGraphicsView()->setAddClassAnnotationNeeded(true);
}

DeleteShapeCommand::DeleteShapeCommand(ShapeAnnotation *pShapeAnnotation, UndoCommand *pParent)
  : UndoCommand(pParent)
{
  mpShapeAnnotation = pShapeAnnotation;
  mIndex = -1;
}

/*!
 * \brief DeleteShapeCommand::redoInternal
 * redoInternal the DeleteShapeCommand.
 */
void DeleteShapeCommand::redoInternal()
{
  mIndex = mpShapeAnnotation->getGraphicsView()->deleteShapeFromList(mpShapeAnnotation);
  mpShapeAnnotation->getGraphicsView()->addShapeToOutOfSceneList(mpShapeAnnotation);
  mpShapeAnnotation->getGraphicsView()->removeItem(mpShapeAnnotation);
  mpShapeAnnotation->getGraphicsView()->removeItem(mpShapeAnnotation->getOriginItem());
  mpShapeAnnotation->emitDeleted();
  mpShapeAnnotation->getGraphicsView()->setAddClassAnnotationNeeded(true);
  mpShapeAnnotation->getGraphicsView()->reOrderShapes();
}

/*!
 * \brief DeleteShapeCommand::undo
 * Undo the DeleteShapeCommand.
 */
void DeleteShapeCommand::undo()
{
  mpShapeAnnotation->getGraphicsView()->addShapeToList(mpShapeAnnotation, mIndex);
  mpShapeAnnotation->getGraphicsView()->deleteShapeFromOutOfSceneList(mpShapeAnnotation);
  mpShapeAnnotation->getGraphicsView()->addItem(mpShapeAnnotation);
  mpShapeAnnotation->getGraphicsView()->addItem(mpShapeAnnotation->getOriginItem());
  mpShapeAnnotation->emitAdded();
  mpShapeAnnotation->getGraphicsView()->setAddClassAnnotationNeeded(true);
  mpShapeAnnotation->getGraphicsView()->reOrderShapes();
}

AddComponentCommand::AddComponentCommand(QString name, LibraryTreeItem *pLibraryTreeItem, QString annotation, QPointF position,
                                         ElementInfo *pComponentInfo, bool addObject, bool openingClass, GraphicsView *pGraphicsView, UndoCommand *pParent)
  : UndoCommand(pParent)
{
  mpLibraryTreeItem = pLibraryTreeItem;
  mAddObject = addObject;
  mpComponentInfo = pComponentInfo;
  mpIconComponent = 0;
  mpDiagramComponent = 0;
  mpIconGraphicsView = pGraphicsView->getModelWidget()->getIconGraphicsView();
  mpDiagramGraphicsView = pGraphicsView->getModelWidget()->getDiagramGraphicsView();
  mpGraphicsView = pGraphicsView;
  setText(QString("Add Component %1").arg(name));

  ModelWidget *pModelWidget = mpGraphicsView->getModelWidget();
  // if component is of connector type && containing class is Modelica type.
  if (mpLibraryTreeItem && mpLibraryTreeItem->isConnector() && pModelWidget->getLibraryTreeItem()->isModelica()) {
    // Connector type components exists on icon view as well
    mpIconComponent = new Element(name, pLibraryTreeItem, annotation, position, pComponentInfo, mpIconGraphicsView);
  }
  mpDiagramComponent = new Element(name, pLibraryTreeItem, annotation, position, pComponentInfo, mpDiagramGraphicsView);
  // only select the component of the active Icon/Diagram View
  if (!openingClass) {
    if (mpGraphicsView->isIconView()) {
      mpGraphicsView->clearSelection(mpIconComponent);
    } else {
      mpGraphicsView->clearSelection(mpDiagramComponent);
    }
  }
}

/*!
 * \brief AddComponentCommand::redoInternal
 * redoInternal the AddComponentCommand.
 */
void AddComponentCommand::redoInternal()
{
  ModelWidget *pModelWidget = mpGraphicsView->getModelWidget();
  // if component is of connector type && containing class is Modelica type.
  if (mpLibraryTreeItem && mpLibraryTreeItem->isConnector() && pModelWidget->getLibraryTreeItem()->isModelica()) {
    // Connector type components exists on icon view as well
    if (mpIconComponent->mTransformation.isValid() && mpIconComponent->mTransformation.getVisible()) {
      mpIconGraphicsView->addElementItem(mpIconComponent);
    }
    mpIconGraphicsView->addElementToList(mpIconComponent);
    mpIconGraphicsView->deleteElementFromOutOfSceneList(mpIconComponent);
    mpIconComponent->emitAdded();
    // hide the component if it is connector and is protected
    mpIconComponent->setVisible(!mpComponentInfo->getProtected());
  }
  if (mpDiagramComponent->mTransformation.isValid() && mpDiagramComponent->mTransformation.getVisible()) {
    mpDiagramGraphicsView->addElementItem(mpDiagramComponent);
  }
  mpDiagramGraphicsView->addElementToList(mpDiagramComponent);
  mpDiagramGraphicsView->deleteElementFromOutOfSceneList(mpDiagramComponent);
  mpDiagramComponent->emitAdded();
  if (mAddObject) {
    mpDiagramGraphicsView->addElementToClass(mpDiagramComponent);
    UpdateElementAttributesCommand::updateComponentModifiers(mpDiagramComponent, *mpDiagramComponent->getElementInfo());
    if (mpDiagramComponent->getElementInfo()->isArray()) {
      QString modelName = pModelWidget->getLibraryTreeItem()->getNameStructure();
      OMCProxy *pOMCProxy = MainWindow::instance()->getOMCProxy();
      const QString arrayIndex = QString("{%1}").arg(mpDiagramComponent->getElementInfo()->getArrayIndex());
      if (!pOMCProxy->setComponentDimensions(modelName, mpDiagramComponent->getElementInfo()->getName(), arrayIndex)) {
        QMessageBox::critical(MainWindow::instance(), QString("%1 - %2").arg(Helper::applicationName, Helper::error), pOMCProxy->getResult(), QMessageBox::Ok);
        pOMCProxy->printMessagesStringInternal();
      }
    }

  }
}

/*!
 * \brief AddComponentCommand::undo
 * Undo the AddComponentCommand.
 */
void AddComponentCommand::undo()
{
  ModelWidget *pModelWidget = mpGraphicsView->getModelWidget();
  // if component is of connector type && containing class is Modelica type.
  if (mpLibraryTreeItem && mpLibraryTreeItem->isConnector() && pModelWidget->getLibraryTreeItem()->isModelica()) {
    // Connector type components exists on icon view as well
    mpIconGraphicsView->removeElementItem(mpIconComponent);
    mpIconGraphicsView->deleteElementFromList(mpIconComponent);
    mpIconGraphicsView->addElementToOutOfSceneList(mpIconComponent);
    mpIconComponent->emitDeleted();
  }
  mpDiagramGraphicsView->removeElementItem(mpDiagramComponent);
  mpDiagramGraphicsView->deleteElementFromList(mpDiagramComponent);
  mpDiagramGraphicsView->addElementToOutOfSceneList(mpDiagramComponent);
  mpDiagramComponent->emitDeleted();
  mpDiagramGraphicsView->deleteElementFromClass(mpDiagramComponent);
}

UpdateComponentTransformationsCommand::UpdateComponentTransformationsCommand(Element *pComponent, Transformation oldTransformation, Transformation newTransformation,
                                                                             const bool positionChanged, const bool moveConnectorsTogether, UndoCommand *pParent)
  : UndoCommand(pParent),
    mpComponent(pComponent),
    mOldTransformation(std::move(oldTransformation)),
    mNewTransformation(std::move(newTransformation)),
    mPositionChanged(positionChanged),
    mMoveConnectorsTogether(moveConnectorsTogether)
{
  setText(QString("Update Component %1 Transformations").arg(mpComponent->getName()));
}

/*!
 * \brief UpdateComponentTransformationsCommand::redoInternal
 * redoInternal the UpdateComponentTransformationsCommand.
 */
void UpdateComponentTransformationsCommand::redoInternal()
{
  ModelWidget *pModelWidget = mpComponent->getGraphicsView()->getModelWidget();
  if (mMoveConnectorsTogether && pModelWidget->getLibraryTreeItem()->isModelica()
      && ((mpComponent->getLibraryTreeItem() && mpComponent->getLibraryTreeItem()->isConnector())
          || (/*pModelWidget->isNewApi() && */mpComponent->getModel() && mpComponent->getModel()->isConnector()))) {
    GraphicsView *pGraphicsView;
    if (mpComponent->getGraphicsView()->isIconView()) {
      pGraphicsView = pModelWidget->getDiagramGraphicsView();
    } else {
      pGraphicsView = pModelWidget->getIconGraphicsView();
    }
    Element *pComponent = pGraphicsView->getElementObject(mpComponent->getName());
    if (pComponent && (mOldTransformation == pComponent->mTransformation)) {
      pComponent->resetTransform();
      bool state = pComponent->flags().testFlag(QGraphicsItem::ItemSendsGeometryChanges);
      pComponent->setFlag(QGraphicsItem::ItemSendsGeometryChanges, false);
      pComponent->setPos(0, 0);
      pComponent->setFlag(QGraphicsItem::ItemSendsGeometryChanges, state);
      pComponent->setTransform(mNewTransformation.getTransformationMatrix());
      pComponent->mTransformation = mNewTransformation;
      pComponent->emitTransformChange(mPositionChanged);
    }
  }
  mpComponent->resetTransform();
  bool state = mpComponent->flags().testFlag(QGraphicsItem::ItemSendsGeometryChanges);
  mpComponent->setFlag(QGraphicsItem::ItemSendsGeometryChanges, false);
  mpComponent->setPos(0, 0);
  mpComponent->setFlag(QGraphicsItem::ItemSendsGeometryChanges, state);
  mpComponent->setTransform(mNewTransformation.getTransformationMatrix());
  mpComponent->mTransformation = mNewTransformation;
  mpComponent->emitTransformChange(mPositionChanged);
  mpComponent->emitTransformHasChanged();
  if (mpComponent->getGraphicsView()->isDiagramView()/* && pModelWidget->isNewApi()*/) {
    pModelWidget->setHandleCollidingConnectionsNeeded(true);
  }
}

/*!
 * \brief UpdateComponentTransformationsCommand::undo
 * Undo the UpdateComponentTransformationsCommand.
 */
void UpdateComponentTransformationsCommand::undo()
{
  ModelWidget *pModelWidget = mpComponent->getGraphicsView()->getModelWidget();
  if (mMoveConnectorsTogether && pModelWidget->getLibraryTreeItem()->isModelica()
      && ((mpComponent->getLibraryTreeItem() && mpComponent->getLibraryTreeItem()->isConnector())
          || (/*pModelWidget->isNewApi() && */mpComponent->getModel() && mpComponent->getModel()->isConnector()))) {
    GraphicsView *pGraphicsView;
    if (mpComponent->getGraphicsView()->isIconView()) {
      pGraphicsView = pModelWidget->getDiagramGraphicsView();
    } else {
      pGraphicsView = pModelWidget->getIconGraphicsView();
    }
    Element *pComponent = pGraphicsView->getElementObject(mpComponent->getName());
    if (pComponent && (mpComponent->mTransformation == pComponent->mTransformation)) {
      pComponent->resetTransform();
      bool state = pComponent->flags().testFlag(QGraphicsItem::ItemSendsGeometryChanges);
      pComponent->setFlag(QGraphicsItem::ItemSendsGeometryChanges, false);
      pComponent->setPos(0, 0);
      pComponent->setFlag(QGraphicsItem::ItemSendsGeometryChanges, state);
      pComponent->setTransform(mOldTransformation.getTransformationMatrix());
      pComponent->mTransformation = mOldTransformation;
      pComponent->emitTransformChange(mPositionChanged);
    }
  }
  mpComponent->resetTransform();
  bool state = mpComponent->flags().testFlag(QGraphicsItem::ItemSendsGeometryChanges);
  mpComponent->setFlag(QGraphicsItem::ItemSendsGeometryChanges, false);
  mpComponent->setPos(0, 0);
  mpComponent->setFlag(QGraphicsItem::ItemSendsGeometryChanges, state);
  mpComponent->setTransform(mOldTransformation.getTransformationMatrix());
  mpComponent->mTransformation = mOldTransformation;
  mpComponent->emitTransformChange(mPositionChanged);
  mpComponent->emitTransformHasChanged();
  if (mpComponent->getGraphicsView()->isDiagramView()/* && pModelWidget->isNewApi()*/) {
    pModelWidget->setHandleCollidingConnectionsNeeded(true);
  }
}

UpdateElementAttributesCommand::UpdateElementAttributesCommand(Element *pComponent, const ElementInfo &oldComponentInfo, const ElementInfo &newComponentInfo, UndoCommand *pParent)
  : UndoCommand(pParent)
{
  mpComponent = pComponent;
  mOldComponentInfo.updateElementInfo(&oldComponentInfo);
  mNewComponentInfo.updateElementInfo(&newComponentInfo);
  setText(QString("Update Component %1 Attributes").arg(mpComponent->getName()));
}

/*!
 * \brief UpdateElementAttributesCommand::redoInternal
 * redoInternal the UpdateElementAttributesCommand.
 */
void UpdateElementAttributesCommand::redoInternal()
{
  updateComponentAttributes(mpComponent, mNewComponentInfo);
}

/*!
 * \brief UpdateElementAttributesCommand::undo
 * Undo the UpdateElementAttributesCommand.
 */
void UpdateElementAttributesCommand::undo()
{
  updateComponentAttributes(mpComponent, mOldComponentInfo);
}

/*!
 * \brief UpdateComponentAttributesCommand::updateComponentAttributes
 * Updates the component attributes based on the ElementInfo
 * \param pComponent
 * \param componentInfo
 */
void UpdateElementAttributesCommand::updateComponentAttributes(Element *pComponent, const ElementInfo &componentInfo)
{
  QString modelName = pComponent->getGraphicsView()->getModelWidget()->getLibraryTreeItem()->getNameStructure();
  QString isFinal = componentInfo.getFinal() ? "true" : "false";
  QString flow = componentInfo.getFlow() ? "true" : "false";
  QString isProtected = componentInfo.getProtected() ? "true" : "false";
  QString isReplaceAble = componentInfo.getReplaceable() ? "true" : "false";
  QString variability = componentInfo.getVariablity();
  QString isInner = componentInfo.getInner() ? "true" : "false";
  QString isOuter = componentInfo.getOuter() ? "true" : "false";
  QString causality = componentInfo.getCausality();

  OMCProxy *pOMCProxy = MainWindow::instance()->getOMCProxy();
  // update component attributes
  if (pOMCProxy->setComponentProperties(modelName, pComponent->getElementInfo()->getName(), isFinal, flow, isProtected, isReplaceAble, variability, isInner, isOuter, causality)) {
    pComponent->getElementInfo()->setFinal(componentInfo.getFinal());
    pComponent->getElementInfo()->setProtected(componentInfo.getProtected());
    pComponent->getElementInfo()->setReplaceable(componentInfo.getReplaceable());
    pComponent->getElementInfo()->setVariablity(variability);
    pComponent->getElementInfo()->setInner(componentInfo.getInner());
    pComponent->getElementInfo()->setOuter(componentInfo.getOuter());
    pComponent->getElementInfo()->setCausality(causality);
    if (pComponent->getGraphicsView()->isIconView()) {
      if (pComponent->getElementInfo()->getProtected()) {
        pComponent->setVisible(false);
        pComponent->emitDeleted();
      } else {
        pComponent->setVisible(true);
        pComponent->emitAdded();
      }
    } else {
      Element *pIconComponent = 0;
      pIconComponent = pComponent->getGraphicsView()->getModelWidget()->getIconGraphicsView()->getElementObject(pComponent->getName());
      if (pIconComponent) {
        if (pIconComponent->getElementInfo()->getProtected()) {
          pIconComponent->setVisible(false);
          pIconComponent->emitDeleted();
        } else {
          pIconComponent->setVisible(true);
          pIconComponent->emitAdded();
        }
      }
    }
  } else {
    QMessageBox::critical(MainWindow::instance(), QString("%1 - %2").arg(Helper::applicationName, Helper::error), pOMCProxy->getResult(), QMessageBox::Ok);
    pOMCProxy->printMessagesStringInternal();
  }
  // update the component comment only if its changed.
  if (pComponent->getElementInfo()->getComment().compare(componentInfo.getComment()) != 0) {
    QString comment = StringHandler::escapeString(componentInfo.getComment());
    if (pOMCProxy->setComponentComment(modelName, pComponent->getElementInfo()->getName(), comment)) {
      pComponent->getElementInfo()->setComment(comment);
      pComponent->componentCommentHasChanged();
      if (pComponent->getLibraryTreeItem()->isConnector()) {
        if (pComponent->getGraphicsView()->isIconView()) {
          Element *pDiagramComponent = pComponent->getGraphicsView()->getModelWidget()->getDiagramGraphicsView()->getElementObject(pComponent->getName());
          if (pDiagramComponent) {
            pDiagramComponent->componentCommentHasChanged();
          }
        } else {
          Element *pIconComponent = pComponent->getGraphicsView()->getModelWidget()->getIconGraphicsView()->getElementObject(pComponent->getName());
          if (pIconComponent) {
            pIconComponent->componentCommentHasChanged();
          }
        }
      }
    } else {
      QMessageBox::critical(MainWindow::instance(), QString("%1 - %2").arg(Helper::applicationName, Helper::error), pOMCProxy->getResult(), QMessageBox::Ok);
      pOMCProxy->printMessagesStringInternal();
    }
  }
  // update the component name only if its changed.
  if (pComponent->getElementInfo()->getName().compare(componentInfo.getName()) != 0) {
    // if renameComponentInClass command is successful update the component with new name
    if (pOMCProxy->renameComponentInClass(modelName, pComponent->getElementInfo()->getName(), componentInfo.getName())) {
      pComponent->renameComponentInConnections(componentInfo.getName());
      pComponent->getElementInfo()->setName(componentInfo.getName());
      pComponent->componentNameHasChanged();
      if (pComponent->getLibraryTreeItem()->isConnector()) {
        if (pComponent->getGraphicsView()->isIconView()) {
          Element *pDiagramComponent = pComponent->getGraphicsView()->getModelWidget()->getDiagramGraphicsView()->getElementObject(pComponent->getName());
          if (pDiagramComponent) {
            pDiagramComponent->componentNameHasChanged();
          }
        } else {
          Element *pIconComponent = pComponent->getGraphicsView()->getModelWidget()->getIconGraphicsView()->getElementObject(pComponent->getName());
          if (pIconComponent) {
            pIconComponent->componentNameHasChanged();
          }
        }
      }
    } else {
      QMessageBox::critical(MainWindow::instance(), QString("%1 - %2").arg(Helper::applicationName, Helper::error), pOMCProxy->getResult(), QMessageBox::Ok);
      pOMCProxy->printMessagesStringInternal();
    }
  }
  // update the component dimensions
  if (pComponent->getElementInfo()->getArrayIndex().compare(componentInfo.getArrayIndex()) != 0) {
    const QString arrayIndex = QString("{%1}").arg(componentInfo.getArrayIndex());
    if (pOMCProxy->setComponentDimensions(modelName, pComponent->getElementInfo()->getName(), arrayIndex)) {
      pComponent->getElementInfo()->setArrayIndex(arrayIndex);
    } else {
      QMessageBox::critical(MainWindow::instance(), QString("%1 - %2").arg(Helper::applicationName, Helper::error), pOMCProxy->getResult(), QMessageBox::Ok);
      pOMCProxy->printMessagesStringInternal();
    }
  }
}

/*!
 * \brief UpdateComponentAttributesCommand::updateComponentModifiers
 * Applies Component modifiers
 * \param pComponent
 * \param componentInfo
 */
void UpdateElementAttributesCommand::updateComponentModifiers(Element *pComponent, const ElementInfo &componentInfo)
{
  QString modelName = pComponent->getGraphicsView()->getModelWidget()->getLibraryTreeItem()->getNameStructure();
  bool modifierValueChanged = false;
  QMap<QString, QString> modifiers = componentInfo.getModifiersMapWithoutFetching();
  QMap<QString, QString>::iterator modifiersIterator;
  for (modifiersIterator = modifiers.begin(); modifiersIterator != modifiers.end(); ++modifiersIterator) {
    QString modifierName = QString(pComponent->getName()).append(".").append(modifiersIterator.key());
    QString modifierValue = modifiersIterator.value();
    if (MainWindow::instance()->getOMCProxy()->setElementModifierValueOld(modelName, modifierName, modifierValue)) {
      modifierValueChanged = true;
    }
  }
  if (modifierValueChanged) {
    pComponent->componentParameterHasChanged();
  }
}

UpdateElementParametersCommand::UpdateElementParametersCommand(Element *pComponent, QMap<QString, QString> oldComponentModifiersMap,
                                                                   QMap<QString, QString> oldComponentExtendsModifiersMap,
                                                                   QMap<QString, QString> newComponentModifiersMap,
                                                                   QMap<QString, QString> newComponentExtendsModifiersMap,
                                                                   UndoCommand *pParent)
  : UndoCommand(pParent)
{
  mpComponent = pComponent;
  mOldComponentModifiersMap = oldComponentModifiersMap;
  mOldComponentExtendsModifiersMap = oldComponentExtendsModifiersMap;
  mNewComponentModifiersMap = newComponentModifiersMap;
  mNewComponentExtendsModifiersMap = newComponentExtendsModifiersMap;
  setText(QString("Update Component %1 Parameters").arg(mpComponent->getName()));
}

/*!
 * \brief UpdateComponentParametersCommand::redoInternal
 * redoInternal the UpdateComponentParametersCommand.
 */
void UpdateElementParametersCommand::redoInternal()
{
  OMCProxy *pOMCProxy = MainWindow::instance()->getOMCProxy();
  QString className = mpComponent->getGraphicsView()->getModelWidget()->getLibraryTreeItem()->getNameStructure();
  if (!mpComponent->getReferenceElement()) {
    // remove all the modifiers of a component.
    pOMCProxy->removeElementModifiers(className, mpComponent->getName());
    // apply the new Component modifiers if any
    QMap<QString, QString>::iterator componentModifier;
    for (componentModifier = mNewComponentModifiersMap.begin(); componentModifier != mNewComponentModifiersMap.end(); ++componentModifier) {
      QString modifierValue = componentModifier.value();
      QString modifierKey = QString(mpComponent->getName()).append(".").append(componentModifier.key());
      pOMCProxy->setElementModifierValueOld(className, modifierKey, modifierValue);
    }
    // we want to load modifiers even if they are loaded already
    mpComponent->getElementInfo()->setModifiersLoaded(false);
    mpComponent->getElementInfo()->getModifiersMap(pOMCProxy, className, mpComponent);
  } else {
    QString inheritedClassName;
    inheritedClassName = mpComponent->getReferenceElement()->getGraphicsView()->getModelWidget()->getLibraryTreeItem()->getNameStructure();
    // apply the new Component extends modifiers if any
    QMap<QString, QString>::iterator componentExtendsModifier;
    for (componentExtendsModifier = mNewComponentExtendsModifiersMap.begin(); componentExtendsModifier != mNewComponentExtendsModifiersMap.end(); ++componentExtendsModifier) {
      QString modifierValue = componentExtendsModifier.value();
      pOMCProxy->setExtendsModifierValueOld(className, inheritedClassName, componentExtendsModifier.key(), modifierValue);
    }
    mpComponent->getGraphicsView()->getModelWidget()->fetchExtendsModifiers(inheritedClassName);
  }
  mpComponent->componentParameterHasChanged();
}

/*!
 * \brief UpdateComponentParametersCommand::undo
 * Undo the UpdateComponentParametersCommand.
 */
void UpdateElementParametersCommand::undo()
{
  OMCProxy *pOMCProxy = MainWindow::instance()->getOMCProxy();
  QString className = mpComponent->getGraphicsView()->getModelWidget()->getLibraryTreeItem()->getNameStructure();
  if (!mpComponent->getReferenceElement()) {
    // remove all the modifiers of a component.
    pOMCProxy->removeElementModifiers(className, mpComponent->getName());
    // apply the old Component modifiers if any
    QMap<QString, QString>::iterator componentModifier;
    for (componentModifier = mOldComponentModifiersMap.begin(); componentModifier != mOldComponentModifiersMap.end(); ++componentModifier) {
      QString modifierValue = componentModifier.value();
      QString modifierKey = QString(mpComponent->getName()).append(".").append(componentModifier.key());
      pOMCProxy->setElementModifierValueOld(className, modifierKey, modifierValue);
    }
    // we want to load modifiers even if they are loaded already
    mpComponent->getElementInfo()->setModifiersLoaded(false);
    mpComponent->getElementInfo()->getModifiersMap(pOMCProxy, className, mpComponent);
  } else {
    QString inheritedClassName;
    inheritedClassName = mpComponent->getReferenceElement()->getGraphicsView()->getModelWidget()->getLibraryTreeItem()->getNameStructure();
    // remove all the extends modifiers.
    pOMCProxy->removeExtendsModifiers(className, inheritedClassName);
    // apply the new Component extends modifiers if any
    QMap<QString, QString>::iterator componentExtendsModifier;
    for (componentExtendsModifier = mOldComponentExtendsModifiersMap.begin(); componentExtendsModifier != mOldComponentExtendsModifiersMap.end(); ++componentExtendsModifier) {
      QString modifierValue = componentExtendsModifier.value();
      pOMCProxy->setExtendsModifierValueOld(className, inheritedClassName, componentExtendsModifier.key(), modifierValue);
    }
    mpComponent->getGraphicsView()->getModelWidget()->fetchExtendsModifiers(inheritedClassName);
  }
  mpComponent->componentParameterHasChanged();
}

DeleteComponentCommand::DeleteComponentCommand(Element *pComponent, GraphicsView *pGraphicsView, UndoCommand *pParent)
  : UndoCommand(pParent)
{
  mpComponent = pComponent;
  mpGraphicsView = pGraphicsView;
  // if (pGraphicsView->getModelWidget()->isNewApi()) {

<<<<<<< HEAD
  // } else {
  //   // save component modifiers before deleting if any
  //   mpComponent->getElementInfo()->getModifiersMap(MainWindow::instance()->getOMCProxy(), mpComponent->getGraphicsView()->getModelWidget()->getLibraryTreeItem()->getNameStructure(), mpComponent);
  // }
  //Save sub-model parameters for composite models
  if (pGraphicsView->getModelWidget()->getLibraryTreeItem()->isCompositeModel()) {
    CompositeModelEditor *pEditor = qobject_cast<CompositeModelEditor*>(pGraphicsView->getModelWidget()->getEditor());
    mParameterNames = pEditor->getParameterNames(pComponent->getName());  //Assume submodel; otherwise returned list is empty
    foreach(QString parName, mParameterNames) {
      mParameterValues.append(pEditor->getParameterValue(pComponent->getName(), parName));
    }
=======
  } else {
    // save component modifiers before deleting if any
    mpComponent->getElementInfo()->getModifiersMap(MainWindow::instance()->getOMCProxy(), mpComponent->getGraphicsView()->getModelWidget()->getLibraryTreeItem()->getNameStructure(), mpComponent);
>>>>>>> 81e114e4
  }
}

/*!
 * \brief DeleteComponentCommand::redoInternal
 * redoInternal the DeleteComponentCommand.
 */
void DeleteComponentCommand::redoInternal()
{
  ModelWidget *pModelWidget = mpGraphicsView->getModelWidget();
  // if component is of connector type && containing class is Modelica type.
  if (mpComponent->getLibraryTreeItem() && mpComponent->getLibraryTreeItem()->isConnector() && pModelWidget->getLibraryTreeItem()->isModelica()) {
    // Connector type components exists on both icon and diagram views
    GraphicsView *pGraphicsView;
    if (mpGraphicsView->isIconView()) {
      pGraphicsView = mpGraphicsView->getModelWidget()->getDiagramGraphicsView();
    } else {
      pGraphicsView = mpGraphicsView->getModelWidget()->getIconGraphicsView();
    }
    Element *pComponent = pGraphicsView->getElementObject(mpComponent->getName());
    if (pComponent) {
      pGraphicsView->removeElementItem(pComponent);
      pGraphicsView->deleteElementFromList(pComponent);
      pGraphicsView->addElementToOutOfSceneList(pComponent);
      pComponent->emitDeleted();
    }
  }
  mpGraphicsView->removeElementItem(mpComponent);
  mpGraphicsView->deleteElementFromList(mpComponent);
  mpGraphicsView->addElementToOutOfSceneList(mpComponent);
  mpComponent->emitDeleted();
  mpGraphicsView->deleteElementFromClass(mpComponent);
}

/*!
 * \brief DeleteComponentCommand::undo
 * Undo the DeleteComponentCommand.
 */
void DeleteComponentCommand::undo()
{
  ModelWidget *pModelWidget = mpGraphicsView->getModelWidget();
  // if component is of connector type && containing class is Modelica type.
  if (mpComponent->getLibraryTreeItem() && mpComponent->getLibraryTreeItem()->isConnector() && pModelWidget->getLibraryTreeItem()->isModelica()) {
    // Connector type components exists on both icon and diagram views
    GraphicsView *pGraphicsView;
    if (mpGraphicsView->isIconView()) {
      pGraphicsView = mpGraphicsView->getModelWidget()->getDiagramGraphicsView();
    } else {
      pGraphicsView = mpGraphicsView->getModelWidget()->getIconGraphicsView();
    }
    Element *pComponent = pGraphicsView->getElementObject(mpComponent->getName());
    if (pComponent) {
      pGraphicsView->addElementItem(pComponent);
      pGraphicsView->addElementToList(pComponent);
      pGraphicsView->deleteElementFromOutOfSceneList(pComponent);
      pComponent->emitAdded();
    }
  }
  mpGraphicsView->addElementItem(mpComponent);
  mpGraphicsView->addElementToList(mpComponent);
  mpGraphicsView->deleteElementFromOutOfSceneList(mpComponent);
  mpComponent->emitAdded();
  mpGraphicsView->addElementToClass(mpComponent);
  // if (pModelWidget->isNewApi()) {

<<<<<<< HEAD
  // } else {
  //   UpdateElementAttributesCommand::updateComponentModifiers(mpComponent, *mpComponent->getElementInfo());
  // }
  // Restore sub-model parameters for composite models
  if (pModelWidget->getLibraryTreeItem()->isCompositeModel()) {
    CompositeModelEditor *pEditor = qobject_cast<CompositeModelEditor*>(pModelWidget->getEditor());
    for(int i=0; i<mParameterNames.size(); ++i) {
      pEditor->setParameterValue(mpComponent->getName(),mParameterNames[i],mParameterValues[i]);
    }
=======
  } else {
    UpdateElementAttributesCommand::updateComponentModifiers(mpComponent, *mpComponent->getElementInfo());
>>>>>>> 81e114e4
  }
}

AddConnectionCommand::AddConnectionCommand(LineAnnotation *pConnectionLineAnnotation, bool addConnection, UndoCommand *pParent)
  : UndoCommand(pParent)
{
  mpConnectionLineAnnotation = pConnectionLineAnnotation;
  mAddConnection = addConnection;
  setText(QString("Add Connection connect(%1, %2)").arg(mpConnectionLineAnnotation->getStartElementName(), mpConnectionLineAnnotation->getEndElementName()));

  mpConnectionLineAnnotation->drawCornerItems();
  mpConnectionLineAnnotation->setCornerItemsActiveOrPassive();
}

/*!
 * \brief AddConnectionCommand::redoInternal
 * redoInternal the AddConnectionCommand.
 */
void AddConnectionCommand::redoInternal()
{
  mpConnectionLineAnnotation->getGraphicsView()->addConnectionToView(mpConnectionLineAnnotation, false);
  if (mAddConnection) {
    if (!mpConnectionLineAnnotation->getGraphicsView()->addConnectionToClass(mpConnectionLineAnnotation)) {
      setFailed(true);
      return;
    }
  }
  // if (mpConnectionLineAnnotation->getGraphicsView()->getModelWidget()->isNewApi()) {
    mpConnectionLineAnnotation->getGraphicsView()->getModelWidget()->setHandleCollidingConnectionsNeeded(true);
  // }
}

/*!
 * \brief AddConnectionCommand::undo
 * Undo the AddConnectionCommand.
 */
void AddConnectionCommand::undo()
{
  mpConnectionLineAnnotation->getGraphicsView()->removeConnectionFromView(mpConnectionLineAnnotation);
  mpConnectionLineAnnotation->getGraphicsView()->deleteConnectionFromClass(mpConnectionLineAnnotation);
  // if (mpConnectionLineAnnotation->getGraphicsView()->getModelWidget()->isNewApi()) {
    mpConnectionLineAnnotation->getGraphicsView()->getModelWidget()->setHandleCollidingConnectionsNeeded(true);
  // }
}

UpdateConnectionCommand::UpdateConnectionCommand(LineAnnotation *pConnectionLineAnnotation, QString oldAnnotaton, QString newAnnotation, UndoCommand *pParent)
  : UndoCommand(pParent)
{
  mpConnectionLineAnnotation = pConnectionLineAnnotation;
  mOldAnnotation = oldAnnotaton;
  mNewAnnotation = newAnnotation;
  setText(QString("Update Connection connect(%1, %2)").arg(mpConnectionLineAnnotation->getStartElementName(), mpConnectionLineAnnotation->getEndElementName()));
}

/*!
 * \brief UpdateConnectionCommand::redoInternal
 * redoInternal the UpdateConnectionCommand.
 */
void UpdateConnectionCommand::redoInternal()
{
  redrawConnectionWithAnnotation(mNewAnnotation);
}

/*!
 * \brief UpdateConnectionCommand::undo
 * Undo the UpdateConnectionCommand.
 */
void UpdateConnectionCommand::undo()
{
  redrawConnectionWithAnnotation(mOldAnnotation);
}

void UpdateConnectionCommand::redrawConnectionWithAnnotation(QString const& annotation)
{
  auto updateFunction = std::bind(&LineAnnotation::updateConnectionAnnotation, mpConnectionLineAnnotation);
  mpConnectionLineAnnotation->redraw(annotation, updateFunction);
}

DeleteConnectionCommand::DeleteConnectionCommand(LineAnnotation *pConnectionLineAnnotation, UndoCommand *pParent)
  : UndoCommand(pParent)
{
  mpConnectionLineAnnotation = pConnectionLineAnnotation;
  setText(QString("Delete Connection connect(%1, %2)").arg(mpConnectionLineAnnotation->getStartElementName(), mpConnectionLineAnnotation->getEndElementName()));
}

/*!
 * \brief DeleteConnectionCommand::redoInternal
 * redoInternal the DeleteConnectionCommand.
 */
void DeleteConnectionCommand::redoInternal()
{
  mpConnectionLineAnnotation->getGraphicsView()->removeConnectionFromView(mpConnectionLineAnnotation);
  mpConnectionLineAnnotation->getGraphicsView()->deleteConnectionFromClass(mpConnectionLineAnnotation);
}

/*!
 * \brief DeleteConnectionCommand::undo
 * Undo the DeleteConnectionCommand.
 */
void DeleteConnectionCommand::undo()
{
  mpConnectionLineAnnotation->getGraphicsView()->addConnectionToView(mpConnectionLineAnnotation, false);
  mpConnectionLineAnnotation->getGraphicsView()->addConnectionToClass(mpConnectionLineAnnotation, true);
}

AddTransitionCommand::AddTransitionCommand(LineAnnotation *pTransitionLineAnnotation, bool addTransition, UndoCommand *pParent)
  : UndoCommand(pParent)
{
  mpTransitionLineAnnotation = pTransitionLineAnnotation;
  mAddTransition = addTransition;
  setText(QString("Add Transition transition(%1, %2)").arg(mpTransitionLineAnnotation->getStartElementName(), mpTransitionLineAnnotation->getEndElementName()));

  mpTransitionLineAnnotation->updateToolTip();
  mpTransitionLineAnnotation->drawCornerItems();
  mpTransitionLineAnnotation->setCornerItemsActiveOrPassive();
}

/*!
 * \brief AddTransitionCommand::redoInternal
 * redoInternal the AddTransitionCommand.
 */
void AddTransitionCommand::redoInternal()
{
  mpTransitionLineAnnotation->getGraphicsView()->addTransitionToView(mpTransitionLineAnnotation, false);
  if (mAddTransition) {
    mpTransitionLineAnnotation->getGraphicsView()->addTransitionToClass(mpTransitionLineAnnotation);
  }
}

/*!
 * \brief AddTransitionCommand::undo
 * Undo the AddTransitionCommand.
 */
void AddTransitionCommand::undo()
{
  mpTransitionLineAnnotation->getGraphicsView()->removeTransitionFromView(mpTransitionLineAnnotation);
  mpTransitionLineAnnotation->getGraphicsView()->deleteTransitionFromClass(mpTransitionLineAnnotation);
}

UpdateTransitionCommand::UpdateTransitionCommand(LineAnnotation *pTransitionLineAnnotation, QString oldCondition, bool oldImmediate,
                                                 bool oldReset, bool oldSynchronize, int oldPriority, QString oldAnnotaton,
                                                 QString newCondition, bool newImmediate, bool newReset, bool newSynchronize, int newPriority,
                                                 QString newAnnotation, UndoCommand *pParent)
  : UndoCommand(pParent)
{
  mpTransitionLineAnnotation = pTransitionLineAnnotation;
  mOldCondition = oldCondition;
  mOldImmediate = oldImmediate;
  mOldReset = oldReset;
  mOldSynchronize = oldSynchronize;
  mOldPriority = oldPriority;
  mOldAnnotation = oldAnnotaton;
  mNewCondition = newCondition;
  mNewImmediate = newImmediate;
  mNewReset = newReset;
  mNewSynchronize = newSynchronize;
  mNewPriority = newPriority;
  mNewAnnotation = newAnnotation;
  setText(QString("Update Transition transition(%1, %2)").arg(mpTransitionLineAnnotation->getStartElementName(),
                                                              mpTransitionLineAnnotation->getEndElementName()));
}

/*!
 * \brief UpdateTransitionCommand::redoInternal
 * redoInternal the UpdateTransitionCommand.
 */
void UpdateTransitionCommand::redoInternal()
{
  redrawTransitionWithUpdateFunction(mNewAnnotation, std::bind(&UpdateTransitionCommand::updateTransistionWithNewConditions, this));
}

/*!
 * \brief UpdateTransitionCommand::undo
 * Undo the UpdateTransitionCommand.
 */
void UpdateTransitionCommand::undo()
{
  redrawTransitionWithUpdateFunction(mOldAnnotation, std::bind(&UpdateTransitionCommand::updateTransistionWithOldConditions, this));
}

void UpdateTransitionCommand::redrawTransitionWithUpdateFunction(const QString& annotation, std::function<void()> updateFunction)
{
  mpTransitionLineAnnotation->redraw(annotation, updateFunction);
}

void UpdateTransitionCommand::updateTransistionWithNewConditions()
{
  mpTransitionLineAnnotation->setProperties(mNewCondition, mNewImmediate, mNewReset, mNewSynchronize, mNewPriority);
  mpTransitionLineAnnotation->updateTransistion(mOldCondition, mOldImmediate, mOldReset, mOldSynchronize, mOldPriority);
}

void UpdateTransitionCommand::updateTransistionWithOldConditions()
{
  mpTransitionLineAnnotation->setProperties(mOldCondition, mOldImmediate, mOldReset, mOldSynchronize, mOldPriority);
  mpTransitionLineAnnotation->updateTransistion(mNewCondition, mNewImmediate, mNewReset, mNewSynchronize, mNewPriority);
}

DeleteTransitionCommand::DeleteTransitionCommand(LineAnnotation *pTransitionLineAnnotation, UndoCommand *pParent)
  : UndoCommand(pParent)
{
  mpTransitionLineAnnotation = pTransitionLineAnnotation;
}

/*!
 * \brief DeleteTransitionCommand::redoInternal
 * redoInternal the DeleteTransitionCommand.
 */
void DeleteTransitionCommand::redoInternal()
{
  mpTransitionLineAnnotation->getGraphicsView()->removeTransitionFromView(mpTransitionLineAnnotation);
  mpTransitionLineAnnotation->getGraphicsView()->deleteTransitionFromClass(mpTransitionLineAnnotation);
}

/*!
 * \brief DeleteTransitionCommand::undo
 * Undo the DeleteTransitionCommand.
 */
void DeleteTransitionCommand::undo()
{
  mpTransitionLineAnnotation->getGraphicsView()->addTransitionToView(mpTransitionLineAnnotation, false);
  mpTransitionLineAnnotation->getGraphicsView()->addTransitionToClass(mpTransitionLineAnnotation);
}

AddInitialStateCommand::AddInitialStateCommand(LineAnnotation *pInitialStateLineAnnotation, bool addInitialState, UndoCommand *pParent)
  : UndoCommand(pParent)
{
  mpInitialStateLineAnnotation = pInitialStateLineAnnotation;
  mAddInitialState = addInitialState;
  setText(QString("Add InitialState initialState(%1)").arg(mpInitialStateLineAnnotation->getStartElementName()));

  mpInitialStateLineAnnotation->setToolTip(QString("<b>initialState</b>(%1)").arg(mpInitialStateLineAnnotation->getStartElementName()));
  mpInitialStateLineAnnotation->drawCornerItems();
  mpInitialStateLineAnnotation->setCornerItemsActiveOrPassive();
}

/*!
 * \brief AddInitialStateCommand::redoInternal
 * redoInternal the AddInitialStateCommand.
 */
void AddInitialStateCommand::redoInternal()
{
  mpInitialStateLineAnnotation->getGraphicsView()->addInitialStateToView(mpInitialStateLineAnnotation, false);
  if (mAddInitialState) {
    mpInitialStateLineAnnotation->getGraphicsView()->addInitialStateToClass(mpInitialStateLineAnnotation);
  }
}

/*!
 * \brief AddInitialStateCommand::undo
 * Undo the AddInitialStateCommand.
 */
void AddInitialStateCommand::undo()
{
  mpInitialStateLineAnnotation->getGraphicsView()->removeInitialStateFromView(mpInitialStateLineAnnotation);
  mpInitialStateLineAnnotation->getGraphicsView()->deleteInitialStateFromClass(mpInitialStateLineAnnotation);
}

UpdateInitialStateCommand::UpdateInitialStateCommand(LineAnnotation *pInitialStateLineAnnotation, QString oldAnnotaton, QString newAnnotation, UndoCommand *pParent)
  : UndoCommand(pParent)
{
  mpInitialStateLineAnnotation = pInitialStateLineAnnotation;
  mOldAnnotation = oldAnnotaton;
  mNewAnnotation = newAnnotation;
  setText(QString("Update InitialState initialState(%1)").arg(mpInitialStateLineAnnotation->getStartElementName()));
}

/*!
 * \brief UpdateInitialStateCommand::redoInternal
 * redoInternal the UpdateInitialStateCommand.
 */
void UpdateInitialStateCommand::redoInternal()
{
  redrawInitialStateWithAnnotation(mNewAnnotation);
}

/*!
 * \brief UpdateInitialStateCommand::undo
 * Undo the UpdateInitialStateCommand.
 */
void UpdateInitialStateCommand::undo()
{
  redrawInitialStateWithAnnotation(mOldAnnotation);
}

void UpdateInitialStateCommand::redrawInitialStateWithAnnotation(const QString& annotation)
{
  auto updateFunction = std::bind(&LineAnnotation::updateInitialStateAnnotation ,mpInitialStateLineAnnotation);
  mpInitialStateLineAnnotation->redraw(annotation, updateFunction);
}

DeleteInitialStateCommand::DeleteInitialStateCommand(LineAnnotation *pInitialStateLineAnnotation, UndoCommand *pParent)
  : UndoCommand(pParent)
{
  mpInitialStateLineAnnotation = pInitialStateLineAnnotation;
}

/*!
 * \brief DeleteInitialStateCommand::redoInternal
 * redoInternal the DeleteInitialStateCommand.
 */
void DeleteInitialStateCommand::redoInternal()
{
  mpInitialStateLineAnnotation->getGraphicsView()->removeInitialStateFromView(mpInitialStateLineAnnotation);
  mpInitialStateLineAnnotation->getGraphicsView()->deleteInitialStateFromClass(mpInitialStateLineAnnotation);
}

/*!
 * \brief DeleteInitialStateCommand::undo
 * Undo the DeleteInitialStateCommand.
 */
void DeleteInitialStateCommand::undo()
{
  mpInitialStateLineAnnotation->getGraphicsView()->addInitialStateToView(mpInitialStateLineAnnotation, false);
  mpInitialStateLineAnnotation->getGraphicsView()->addInitialStateToClass(mpInitialStateLineAnnotation);
}

UpdateCoOrdinateSystemCommand::UpdateCoOrdinateSystemCommand(GraphicsView *pGraphicsView, CoOrdinateSystem oldCoOrdinateSystem,
                                                             CoOrdinateSystem newCoOrdinateSystem, bool copyProperties, const QString &oldVersion,
                                                             const QString &newVersion, const QString &oldUsesAnnotationString,
                                                             const QString &newUsesAnnotationString, UndoCommand *pParent)
  : UndoCommand(pParent)
{
  mpGraphicsView = pGraphicsView;
  mOldCoOrdinateSystem = oldCoOrdinateSystem;
  mNewCoOrdinateSystem = newCoOrdinateSystem;
  mCopyProperties = copyProperties;
  mOldVersion = oldVersion;
  mNewVersion = newVersion;
  mOldUsesAnnotationString = oldUsesAnnotationString;
  mNewUsesAnnotationString = newUsesAnnotationString;
  setText(QString("Update %1 CoOrdinate System").arg(mpGraphicsView->getModelWidget()->getLibraryTreeItem()->getNameStructure()));
}

/*!
 * \brief UpdateClassCoOrdinateSystemCommand::redoInternal
 * redoInternal the UpdateClassCoOrdinateSystemCommand.
 */
void UpdateCoOrdinateSystemCommand::redoInternal()
{
  mpGraphicsView->setCoOrdinateSystem(mNewCoOrdinateSystem);
  mpGraphicsView->getModelWidget()->drawModelCoOrdinateSystem(mpGraphicsView);
  mpGraphicsView->addClassAnnotation();
  mpGraphicsView->fitInViewInternal();
  updateReferencedShapes(mpGraphicsView);
  mpGraphicsView->getModelWidget()->getLibraryTreeItem()->emitCoOrdinateSystemUpdated(mpGraphicsView);
  // if copy properties is true
  if (mCopyProperties) {
    GraphicsView *pGraphicsView;
    if (mpGraphicsView->isIconView()) {
      pGraphicsView = mpGraphicsView->getModelWidget()->getDiagramGraphicsView();
    } else {
      pGraphicsView = mpGraphicsView->getModelWidget()->getIconGraphicsView();
    }
    pGraphicsView->setCoOrdinateSystem(mNewCoOrdinateSystem);
    pGraphicsView->getModelWidget()->drawModelCoOrdinateSystem(pGraphicsView);
    pGraphicsView->addClassAnnotation();
    pGraphicsView->fitInViewInternal();
    updateReferencedShapes(pGraphicsView);
    pGraphicsView->getModelWidget()->getLibraryTreeItem()->emitCoOrdinateSystemUpdated(pGraphicsView);
  }
  OMCProxy *pOMCProxy = MainWindow::instance()->getOMCProxy();
  // only add version and uses annotation to top level class.
  if (mpGraphicsView->getModelWidget()->getLibraryTreeItem()->isTopLevel()) {
    // version
    QString versionAnnotation = QString("annotate=version(\"%1\")").arg(mNewVersion);
    if (pOMCProxy->addClassAnnotation(mpGraphicsView->getModelWidget()->getLibraryTreeItem()->getNameStructure(), versionAnnotation)) {
      mpGraphicsView->getModelWidget()->getLibraryTreeItem()->mClassInformation.version = mNewVersion;
      // if documentation view is visible then update it
      if (MainWindow::instance()->getDocumentationDockWidget()->isVisible()) {
        MainWindow::instance()->getDocumentationWidget()->showDocumentation(mpGraphicsView->getModelWidget()->getLibraryTreeItem());
      }
    }
    // uses annotation
    pOMCProxy->addClassAnnotation(mpGraphicsView->getModelWidget()->getLibraryTreeItem()->getNameStructure(), mNewUsesAnnotationString);
  }
}

/*!
 * \brief UpdateClassCoOrdinateSystemCommand::undo
 * Undo the UpdateClassCoOrdinateSystemCommand.
 */
void UpdateCoOrdinateSystemCommand::undo()
{
  mpGraphicsView->setCoOrdinateSystem(mOldCoOrdinateSystem);
  mpGraphicsView->getModelWidget()->drawModelCoOrdinateSystem(mpGraphicsView);
  mpGraphicsView->addClassAnnotation();
  mpGraphicsView->fitInViewInternal();
  updateReferencedShapes(mpGraphicsView);
  mpGraphicsView->getModelWidget()->getLibraryTreeItem()->emitCoOrdinateSystemUpdated(mpGraphicsView);
  // if copy properties is true
  if (mCopyProperties) {
    GraphicsView *pGraphicsView;
    if (mpGraphicsView->isIconView()) {
      pGraphicsView = mpGraphicsView->getModelWidget()->getDiagramGraphicsView();
    } else {
      pGraphicsView = mpGraphicsView->getModelWidget()->getIconGraphicsView();
    }
    pGraphicsView->setCoOrdinateSystem(mOldCoOrdinateSystem);
    pGraphicsView->getModelWidget()->drawModelCoOrdinateSystem(pGraphicsView);
    pGraphicsView->addClassAnnotation();
    pGraphicsView->fitInViewInternal();
    updateReferencedShapes(pGraphicsView);
    pGraphicsView->getModelWidget()->getLibraryTreeItem()->emitCoOrdinateSystemUpdated(pGraphicsView);
  }
  OMCProxy *pOMCProxy = MainWindow::instance()->getOMCProxy();
  // only add version and uses annotation to top level class.
  if (mpGraphicsView->getModelWidget()->getLibraryTreeItem()->isTopLevel()) {
    // version
    QString versionAnnotation = QString("annotate=version(\"%1\")").arg(mOldVersion);
    if (pOMCProxy->addClassAnnotation(mpGraphicsView->getModelWidget()->getLibraryTreeItem()->getNameStructure(), versionAnnotation)) {
      mpGraphicsView->getModelWidget()->getLibraryTreeItem()->mClassInformation.version = mOldVersion;
      // if documentation view is visible then update it
      if (MainWindow::instance()->getDocumentationDockWidget()->isVisible()) {
        MainWindow::instance()->getDocumentationWidget()->showDocumentation(mpGraphicsView->getModelWidget()->getLibraryTreeItem());
      }
    }
    // uses annotation
    pOMCProxy->addClassAnnotation(mpGraphicsView->getModelWidget()->getLibraryTreeItem()->getNameStructure(), mOldUsesAnnotationString);
  }
}

/*!
 * \brief UpdateCoOrdinateSystemCommand::updateReferencedShapes
 * \param pGraphicsView
 */
void UpdateCoOrdinateSystemCommand::updateReferencedShapes(GraphicsView *pGraphicsView)
{
  /* If preserveAspectRatio is changed emit changed signal of all the shapes so that
   * the inherited items gets updated accordingly using the iconmap/diagrammap
   */
  if (mNewCoOrdinateSystem.getPreserveAspectRatio() != mOldCoOrdinateSystem.getPreserveAspectRatio()) {
    foreach (ShapeAnnotation *pShapeAnnotation, pGraphicsView->getShapesList()) {
      pShapeAnnotation->emitChanged();
    }
  }
}

/*!
 * \class UpdateClassAnnotationCommand
 * \brief A class for updating the class annotation e.g. experiment, documentation etc.
 */
/*!
 * \brief UpdateClassAnnotationCommand::UpdateClassAnnotationCommand
 * \param pLibraryTreeItem
 * \param oldAnnotation
 * \param newAnnotaiton
 * \param pParent
 */
UpdateClassAnnotationCommand::UpdateClassAnnotationCommand(LibraryTreeItem *pLibraryTreeItem, QString oldAnnotation,
                                                           QString newAnnotaiton, UndoCommand *pParent)
  : UndoCommand(pParent)
{
  mpLibraryTreeItem = pLibraryTreeItem;
  mOldAnnotation = oldAnnotation;
  mNewAnnotation = newAnnotaiton;
  setText(QString("Update %1 annotation").arg(mpLibraryTreeItem->getNameStructure()));
}

/*!
 * \brief UpdateClassAnnotationCommand::redoInternal
 * redoInternal the UpdateClassAnnotationCommand.
 */
void UpdateClassAnnotationCommand::redoInternal()
{
  MainWindow::instance()->getOMCProxy()->addClassAnnotation(mpLibraryTreeItem->getNameStructure(), mNewAnnotation);
}

/*!
 * \brief UpdateClassAnnotationCommand::undo
 * Undo the UpdateClassAnnotationCommand.
 */
void UpdateClassAnnotationCommand::undo()
{
  MainWindow::instance()->getOMCProxy()->addClassAnnotation(mpLibraryTreeItem->getNameStructure(), mOldAnnotation);
}

UpdateClassSimulationFlagsAnnotationCommand::UpdateClassSimulationFlagsAnnotationCommand(LibraryTreeItem *pLibraryTreeItem,
                                                                                         QString oldSimulationFlags,
                                                                                         QString newSimulationFlags, UndoCommand *pParent)
  : UndoCommand(pParent)
{
  mpLibraryTreeItem = pLibraryTreeItem;
  mOldSimulationFlags = oldSimulationFlags;
  mNewSimulationFlags = newSimulationFlags;
  setText(QString("Update %1 simulation flags annotation").arg(mpLibraryTreeItem->getNameStructure()));
}

/*!
 * \brief UpdateClassSimulationFlagsAnnotationCommand::redoInternal
 * redoInternal the UpdateClassSimulationFlagsAnnotationCommand.
 */
void UpdateClassSimulationFlagsAnnotationCommand::redoInternal()
{
  MainWindow::instance()->getOMCProxy()->addClassAnnotation(mpLibraryTreeItem->getNameStructure(), mNewSimulationFlags);
}

/*!
 * \brief UpdateClassSimulationFlagsAnnotationCommand::undo
 * Undo the UpdateClassSimulationFlagsAnnotationCommand.
 */
void UpdateClassSimulationFlagsAnnotationCommand::undo()
{
  MainWindow::instance()->getOMCProxy()->addClassAnnotation(mpLibraryTreeItem->getNameStructure(), mOldSimulationFlags);
}

/*!
 * \brief OMSimulatorUndoCommand::OMSimulatorUndoCommand
 * \param modelName
 * \param oldSnapshot
 * \param newSnapshot
 * \param editedCref - Cref where the change has happened.
 * \param doSnapShot
 * \param switchToEdited
 * \param commandText
 * \param pParent
 */
OMSimulatorUndoCommand::OMSimulatorUndoCommand(const QString &modelName, const QString &oldSnapshot, const QString &newSnapshot, const QString &editedCref,
                                               const bool doSnapShot, const bool switchToEdited, const QString oldEditedCref, const QString newEditedCref,
                                               const QString &commandText, UndoCommand *pParent)
  : UndoCommand(pParent)
{
  mModelName = modelName;
  mOldSnapshot = oldSnapshot;
  mNewSnapshot = newSnapshot;
  mEditedCref = editedCref;
  mDoSnapShot = doSnapShot;
  mSwitchToEdited = switchToEdited;
  mOldEditedCref = oldEditedCref;
  mNewEditedCref = newEditedCref;
  mExpandedLibraryTreeItemsList.clear();
  mOpenedModelWidgetsAndSelectedElements.clear();
  setText(commandText);
}

/*!
 * \brief OMSimulatorUndoCommand::redoInternal
 * redoInternal the OMSimulatorUndoCommand
 */
void OMSimulatorUndoCommand::redoInternal()
{
  // Get the model LibraryTreeItem
  LibraryTreeModel *pLibraryTreeModel = MainWindow::instance()->getLibraryWidget()->getLibraryTreeModel();
  LibraryTreeItem *pModelLibraryTreeItem = pLibraryTreeModel->findLibraryTreeItemOneLevel(mModelName);
  assert(pModelLibraryTreeItem);
  // Save the expanded LibraryTreeItems list
  pLibraryTreeModel->getExpandedLibraryTreeItemsList(pModelLibraryTreeItem, &mExpandedLibraryTreeItemsList);
  // save the opened ModelWidgets that belong to this model and save the selected elements
  MainWindow::instance()->getModelWidgetContainer()->getOpenedModelWidgetsAndSelectedElementsOfClass(mModelName, &mOpenedModelWidgetsAndSelectedElements);
  // load the new snapshot
  if (mDoSnapShot) {
    OMSProxy::instance()->importSnapshot(mModelName, mNewSnapshot, &mModelName);
  }
  // reload/redraw the OMSimulator model
  MainWindow::instance()->getLibraryWidget()->getLibraryTreeModel()->reLoadOMSimulatorModel(mModelName, mEditedCref, mNewSnapshot, mOldEditedCref, mNewEditedCref);
  // Get the new model LibraryTreeItem
  LibraryTreeItem *pNewModelLibraryTreeItem = pLibraryTreeModel->findLibraryTreeItemOneLevel(mModelName);
  assert(pNewModelLibraryTreeItem);
  // Restore the expanded LibraryTreeItems list
  pLibraryTreeModel->expandLibraryTreeItems(pNewModelLibraryTreeItem, mExpandedLibraryTreeItemsList);
  // Restore the closed ModelWidgets and select elements in them
  MainWindow::instance()->getModelWidgetContainer()->openModelWidgetsAndSelectElement(mOpenedModelWidgetsAndSelectedElements);
  // switch to the ModelWidget where the change happened
  switchToEditedModelWidget();
}

/*!
 * \brief OMSimulatorUndoCommand::undo
 * Undo the OMSimulatorUndoCommand
 */
void OMSimulatorUndoCommand::undo()
{
  // load the old snapshot
  if (mDoSnapShot) {
    OMSProxy::instance()->importSnapshot(mModelName, mOldSnapshot, &mModelName);
  }
  MainWindow::instance()->getLibraryWidget()->getLibraryTreeModel()->reLoadOMSimulatorModel(mModelName, mEditedCref, mOldSnapshot, mNewEditedCref, mOldEditedCref);
  // Get the new model LibraryTreeItem
  LibraryTreeModel *pLibraryTreeModel = MainWindow::instance()->getLibraryWidget()->getLibraryTreeModel();
  LibraryTreeItem *pNewModelLibraryTreeItem = pLibraryTreeModel->findLibraryTreeItemOneLevel(mModelName);
  assert(pNewModelLibraryTreeItem);
  // Restore the expanded LibraryTreeItems list
  pLibraryTreeModel->expandLibraryTreeItems(pNewModelLibraryTreeItem, mExpandedLibraryTreeItemsList);
  // Restore the closed ModelWidgets but do not select elements
  MainWindow::instance()->getModelWidgetContainer()->openModelWidgetsAndSelectElement(mOpenedModelWidgetsAndSelectedElements, true);
  // switch to the ModelWidget where the change happened
  switchToEditedModelWidget();
}

/*!
 * \brief OMSimulatorUndoCommand::switchToEditedModelWidget
 * Switches the view to the ModelWidget where the change happened
 */
void OMSimulatorUndoCommand::switchToEditedModelWidget()
{
  if (mSwitchToEdited) {
    LibraryTreeModel *pLibraryTreeModel = MainWindow::instance()->getLibraryWidget()->getLibraryTreeModel();
    LibraryTreeItem *pEditedLibraryTreeItem = pLibraryTreeModel->findLibraryTreeItem(mEditedCref);
    if (pEditedLibraryTreeItem) {
      pLibraryTreeModel->showModelWidget(pEditedLibraryTreeItem);
    }
  }
}

/*!
 * \brief OMCUndoCommand::OMCUndoCommand
 * Undo command used with the instance API.
 * \param pLibraryTreeItem
 * \param oldModelInfo
 * \param newModelInfo
 * \param commandText
 * \param commandType
 * \param pParent
 */
OMCUndoCommand::OMCUndoCommand(LibraryTreeItem *pLibraryTreeItem, const ModelInfo &oldModelInfo, const ModelInfo &newModelInfo, const QString &commandText,
                               bool skipGetModelInstance, UndoCommand *pParent)
  : UndoCommand(pParent)
{
  mpLibraryTreeItem = pLibraryTreeItem;
  LibraryTreeModel *pLibraryTreeModel = MainWindow::instance()->getLibraryWidget()->getLibraryTreeModel();
  // get the containing parent LibraryTreeItem
  mpParentContainingLibraryTreeItem = pLibraryTreeModel->getContainingFileParentLibraryTreeItem(mpLibraryTreeItem);
  mOldModelText = mpParentContainingLibraryTreeItem->getClassText(pLibraryTreeModel);
  mOldModelInfo = oldModelInfo;
  mNewModelText = MainWindow::instance()->getOMCProxy()->listFile(mpParentContainingLibraryTreeItem->getNameStructure());
  mNewModelInfo = newModelInfo;
  setText(commandText);
  mSkipGetModelInstance = skipGetModelInstance;
}

/*!
 * \brief OMCUndoCommand::redoInternal
 * Loads the new model text and redraws the model.
 */
void OMCUndoCommand::redoInternal()
{
  MainWindow::instance()->getOMCProxy()->loadString(mNewModelText, mpParentContainingLibraryTreeItem->getFileName());
  if (!mSkipGetModelInstance || mUndoCalledOnce) {
    mpLibraryTreeItem->getModelWidget()->reDrawModelWidget(mNewModelInfo);
  }
}

/*!
 * \brief OMCUndoCommand::undo
 * Loads the old model text and redraws the model.
 */
void OMCUndoCommand::undo()
{
  mUndoCalledOnce = true;
  MainWindow::instance()->getOMCProxy()->loadString(mOldModelText, mpParentContainingLibraryTreeItem->getFileName());
  mpLibraryTreeItem->getModelWidget()->reDrawModelWidget(mOldModelInfo);
}<|MERGE_RESOLUTION|>--- conflicted
+++ resolved
@@ -669,24 +669,10 @@
   mpGraphicsView = pGraphicsView;
   // if (pGraphicsView->getModelWidget()->isNewApi()) {
 
-<<<<<<< HEAD
   // } else {
   //   // save component modifiers before deleting if any
   //   mpComponent->getElementInfo()->getModifiersMap(MainWindow::instance()->getOMCProxy(), mpComponent->getGraphicsView()->getModelWidget()->getLibraryTreeItem()->getNameStructure(), mpComponent);
   // }
-  //Save sub-model parameters for composite models
-  if (pGraphicsView->getModelWidget()->getLibraryTreeItem()->isCompositeModel()) {
-    CompositeModelEditor *pEditor = qobject_cast<CompositeModelEditor*>(pGraphicsView->getModelWidget()->getEditor());
-    mParameterNames = pEditor->getParameterNames(pComponent->getName());  //Assume submodel; otherwise returned list is empty
-    foreach(QString parName, mParameterNames) {
-      mParameterValues.append(pEditor->getParameterValue(pComponent->getName(), parName));
-    }
-=======
-  } else {
-    // save component modifiers before deleting if any
-    mpComponent->getElementInfo()->getModifiersMap(MainWindow::instance()->getOMCProxy(), mpComponent->getGraphicsView()->getModelWidget()->getLibraryTreeItem()->getNameStructure(), mpComponent);
->>>>>>> 81e114e4
-  }
 }
 
 /*!
@@ -751,21 +737,9 @@
   mpGraphicsView->addElementToClass(mpComponent);
   // if (pModelWidget->isNewApi()) {
 
-<<<<<<< HEAD
   // } else {
   //   UpdateElementAttributesCommand::updateComponentModifiers(mpComponent, *mpComponent->getElementInfo());
   // }
-  // Restore sub-model parameters for composite models
-  if (pModelWidget->getLibraryTreeItem()->isCompositeModel()) {
-    CompositeModelEditor *pEditor = qobject_cast<CompositeModelEditor*>(pModelWidget->getEditor());
-    for(int i=0; i<mParameterNames.size(); ++i) {
-      pEditor->setParameterValue(mpComponent->getName(),mParameterNames[i],mParameterValues[i]);
-    }
-=======
-  } else {
-    UpdateElementAttributesCommand::updateComponentModifiers(mpComponent, *mpComponent->getElementInfo());
->>>>>>> 81e114e4
-  }
 }
 
 AddConnectionCommand::AddConnectionCommand(LineAnnotation *pConnectionLineAnnotation, bool addConnection, UndoCommand *pParent)
