/*
 * This file is part of OpenModelica.
 *
 * Copyright (c) 1998-CurrentYear, Open Source Modelica Consortium (OSMC),
 * c/o Linköpings universitet, Department of Computer and Information Science,
 * SE-58183 Linköping, Sweden.
 *
 * All rights reserved.
 *
 * THIS PROGRAM IS PROVIDED UNDER THE TERMS OF GPL VERSION 3 LICENSE OR
 * THIS OSMC PUBLIC LICENSE (OSMC-PL) VERSION 1.2.
 * ANY USE, REPRODUCTION OR DISTRIBUTION OF THIS PROGRAM CONSTITUTES
 * RECIPIENT'S ACCEPTANCE OF THE OSMC PUBLIC LICENSE OR THE GPL VERSION 3,
 * ACCORDING TO RECIPIENTS CHOICE.
 *
 * The OpenModelica software and the Open Source Modelica
 * Consortium (OSMC) Public License (OSMC-PL) are obtained
 * from OSMC, either from the above address,
 * from the URLs: http://www.ida.liu.se/projects/OpenModelica or
 * http://www.openmodelica.org, and in the OpenModelica distribution.
 * GNU version 3 is obtained from: http://www.gnu.org/copyleft/gpl.html.
 *
 * This program is distributed WITHOUT ANY WARRANTY; without
 * even the implied warranty of  MERCHANTABILITY or FITNESS
 * FOR A PARTICULAR PURPOSE, EXCEPT AS EXPRESSLY SET FORTH
 * IN THE BY RECIPIENT SELECTED SUBSIDIARY LICENSE CONDITIONS OF OSMC-PL.
 *
 * See the full OSMC Public License conditions for more details.
 *
 */
/*
 * @author Adeel Asghar <adeel.asghar@liu.se>
 */

#include "Modeling/ModelWidgetContainer.h"
#include "MainWindow.h"
#include "LibraryTreeWidget.h"
#include "ElementTreeWidget.h"
#include "ItemDelegate.h"
#include "Options/OptionsDialog.h"
#include "MessagesWidget.h"
#include "DocumentationWidget.h"
#include "Annotations/ShapePropertiesDialog.h"
#include "Element/ElementProperties.h"
#include "Commands.h"
#include "Options/NotificationsDialog.h"
#include "ModelicaClassDialog.h"
#include "Git/GitCommands.h"
#include "OMS/OMSProxy.h"
#include "OMS/ModelDialog.h"
#include "OMS/BusDialog.h"
#include "OMS/SystemSimulationInformationDialog.h"
#include "Util/ResourceCache.h"
#include "Plotting/PlotWindowContainer.h"
#include "Util/NetworkAccessManager.h"

#include <QNetworkReply>
#include <QMessageBox>
#include <QMenu>
#include <QMenuBar>
#include <QGraphicsDropShadowEffect>
#include <QButtonGroup>
#include <QDockWidget>
#include <QPrinter>
#include <QPrintDialog>
#include <QDesktopServices>
#include <QClipboard>
#include <QStringBuilder>

const QString cutCopyPasteComponentsConnectionsFormat("application/OMEdit.cut-copy-paste-components-connections");
const QString cutCopyPasteComponentsFormat("application/OMEdit.cut-copy-paste-components");
const QString cutCopyPasteConnectionsFormat("application/OMEdit.cut-copy-paste-connections");
const QString cutCopyPasteShapesFormat("application/OMEdit.cut-copy-paste-shapes");
const QString cutCopyPasteShapesOMCFormat("application/OMEdit.cut-copy-paste-shapes-omc");

ModelInfo::ModelInfo()
{
  mName = "";
  mIconElementsList.clear();
  mDiagramElementsList.clear();
  mConnectionsList.clear();
  mTransitionsList.clear();
  mInitialStatesList.clear();
}

Element* ModelInfo::getIconElement(const QString &name) const
{
  foreach (Element *pElement, mIconElementsList) {
    if (pElement->getName().compare(name) == 0) {
      return pElement;
    }
  }
  return 0;
}

Element* ModelInfo::getDiagramElement(const QString &name) const
{
  foreach (Element *pElement, mDiagramElementsList) {
    if (pElement->getName().compare(name) == 0) {
      return pElement;
    }
  }
  return 0;
}

LineAnnotation* ModelInfo::getConnection(const QString &startElementName, const QString &endElementName) const
{
  foreach (LineAnnotation *pConnectionLineAnnotation, mConnectionsList) {
    if ((pConnectionLineAnnotation->getStartElementName().compare(startElementName) == 0) && (pConnectionLineAnnotation->getEndElementName().compare(endElementName) == 0)) {
      return pConnectionLineAnnotation;
    }
  }
  return 0;
}

/*!
 * \class GraphicsScene
 * \brief The GraphicsScene class is a container for graphical components in a simulationmodel.
 */
/*!
 * \brief GraphicsScene::GraphicsScene
 * \param viewType
 * \param pModelWidget
 */
GraphicsScene::GraphicsScene(StringHandler::ViewType viewType, ModelWidget *pModelWidget)
  : QGraphicsScene(pModelWidget), mViewType(viewType)
{
  mpModelWidget = pModelWidget;
}

/*!
 * \class GraphicsView
 * \brief The GraphicsView class is a class which display the content of a scene of components.
 */
/*!
 * \brief GraphicsView::GraphicsView
 * \param viewType
 * \param pModelWidget
 * \param visualizationView
 */
GraphicsView::GraphicsView(StringHandler::ViewType viewType, ModelWidget *pModelWidget)
  : QGraphicsView(pModelWidget), mViewType(viewType), mSkipBackground(false), mContextMenuStartPosition(QPointF(0, 0)),
    mContextMenuStartPositionValid(false)
{
  setIsVisualizationView(false);
  /* Ticket #3275
   * Set the scroll bars policy to always on to avoid unnecessary resize events.
   */
  setRenderHint(QPainter::SmoothPixmapTransform);
  setHorizontalScrollBarPolicy(Qt::ScrollBarAlwaysOn);
  setVerticalScrollBarPolicy(Qt::ScrollBarAlwaysOn);
  setFrameShape(QFrame::StyledPanel);
  setDragMode(QGraphicsView::RubberBandDrag);
  setAcceptDrops(true);
  setViewportUpdateMode(QGraphicsView::FullViewportUpdate);
  setMouseTracking(true);
  mpModelWidget = pModelWidget;
  setExtentRectangle(mCoordinateSystem.getExtentRectangle(), true);
  scale(1.0, -1.0);     // invert the drawing area.
  setIsCustomScale(false);
  setAddClassAnnotationNeeded(false);
  setIsCreatingConnection(false);
  setIsCreatingTransition(false);
  mIsCreatingLineShape = false;
  mIsCreatingPolygonShape = false;
  mIsCreatingRectangleShape = false;
  mIsCreatingEllipseShape = false;
  mIsCreatingTextShape = false;
  mIsCreatingBitmapShape = false;
  mIsPanning = false;
  mLastMouseEventPos = QPoint(0, 0);
  mpClickedComponent = 0;
  mpClickedState = 0;
  setIsMovingComponentsAndShapes(false);
  setRenderingLibraryPixmap(false);
  mElementsList.clear();
  mOutOfSceneElementsList.clear();
  mConnectionsList.clear();
  mOutOfSceneConnectionsList.clear();
  mTransitionsList.clear();
  mOutOfSceneTransitionsList.clear();
  mInitialStatesList.clear();
  mOutOfSceneInitialStatesList.clear();
  mShapesList.clear();
  mOutOfSceneShapesList.clear();
  mInheritedElementsList.clear();
  mInheritedConnectionsList.clear();
  mInheritedTransitionsList.clear();
  mInheritedInitialStatesList.clear();
  mInheritedShapesList.clear();
  mpConnectionLineAnnotation = 0;
  mpTransitionLineAnnotation = 0;
  mpLineShapeAnnotation = 0;
  mpPolygonShapeAnnotation = 0;
  mpRectangleShapeAnnotation = 0;
  mpEllipseShapeAnnotation = 0;
  mpTextShapeAnnotation = 0;
  mpErrorTextShapeAnnotation = 0;
  mpBitmapShapeAnnotation = 0;
  createActions();
  mAllItems.clear();
}

GraphicsView::~GraphicsView()
{
  /* When the scene is deleted it will delete all the items inside it.
   * We need to delete the items that are not part of the scene.
   */
  foreach (Element *pElement, mOutOfSceneElementsList) {
    delete pElement->getOriginItem();
    delete pElement->getBottomLeftResizerItem();
    delete pElement->getTopLeftResizerItem();
    delete pElement->getTopRightResizerItem();
    delete pElement->getBottomRightResizerItem();
    delete pElement;
  }

  foreach (LineAnnotation *pConnectionLineAnnotation, mOutOfSceneConnectionsList) {
    delete pConnectionLineAnnotation;
  }

  foreach (LineAnnotation *pTransitionLineAnnotation, mOutOfSceneTransitionsList) {
    delete pTransitionLineAnnotation;
  }

  foreach (LineAnnotation *pInitialStateLineAnnotation, mOutOfSceneInitialStatesList) {
    delete pInitialStateLineAnnotation;
  }

  foreach (ShapeAnnotation *pShapeAnnotation, mOutOfSceneShapesList) {
    delete pShapeAnnotation;
  }
}

/*!
 * \brief GraphicsView::resetCoordinateSystem
 * Resets the coordinate system
 */
void GraphicsView::resetCoordinateSystem()
{
  mCoordinateSystem = ModelInstance::CoordinateSystem();
  mMergedCoordinateSystem = mCoordinateSystem;
}

void GraphicsView::setIsVisualizationView(bool visualizationView)
{
  setItemsFlags(!visualizationView);
  mVisualizationView = visualizationView;
}

/*!
 * \brief GraphicsView::drawCoordinateSystem
 * Draws the coordinate system.
 */
void GraphicsView::drawCoordinateSystem()
{
  if (isIconView() && mpModelWidget->getLibraryTreeItem()->getAccess() >= LibraryTreeItem::icon) {
    mCoordinateSystem = mpModelWidget->getModelInstance()->getAnnotation()->getIconAnnotation()->mCoordinateSystem;
    mMergedCoordinateSystem = mpModelWidget->getModelInstance()->getAnnotation()->getIconAnnotation()->mMergedCoordinateSystem;
    setExtentRectangle(mMergedCoordinateSystem.getExtentRectangle(), false);
  } else if (isDiagramView() && mpModelWidget->getLibraryTreeItem()->getAccess() >= LibraryTreeItem::diagram) {
    mCoordinateSystem = mpModelWidget->getModelInstance()->getAnnotation()->getDiagramAnnotation()->mCoordinateSystem;
    mMergedCoordinateSystem = mpModelWidget->getModelInstance()->getAnnotation()->getDiagramAnnotation()->mMergedCoordinateSystem;
    setExtentRectangle(mMergedCoordinateSystem.getExtentRectangle(), false);
  }
  resize(size());
}

/*!
 * \brief GraphicsView::drawShapes
 * Draws the shapes of the model.
 * \param pModelInstance
 * \param inhertied
 * \param openingModel
 */
void GraphicsView::drawShapes(ModelInstance::Model *pModelInstance, bool inhertied, bool openingModel)
{
  QList<ModelInstance::Shape*> shapes;
  ModelInstance::Extend *pExtendModel = 0;
  if (inhertied) {
    pExtendModel = pModelInstance->getParentExtend();
  }
  if (isIconView() && mpModelWidget->getLibraryTreeItem()->getAccess() >= LibraryTreeItem::icon) {
    if (!(pExtendModel && !pExtendModel->getIconDiagramMapPrimitivesVisible(true))) {
      shapes = pModelInstance->getAnnotation()->getIconAnnotation()->getGraphics();
    }
  } else if (isDiagramView() && mpModelWidget->getLibraryTreeItem()->getAccess() >= LibraryTreeItem::diagram) {
    if (!(pExtendModel && !pExtendModel->getIconDiagramMapPrimitivesVisible(false))) {
      shapes = pModelInstance->getAnnotation()->getDiagramAnnotation()->getGraphics();
    }
  }

  // if inherited or openingModel then simply draw new shapes.
  if (inhertied || openingModel) {
    foreach (auto shape, shapes) {
      ShapeAnnotation *pShapeAnnotation = 0;
      if (ModelInstance::Line *pLine = dynamic_cast<ModelInstance::Line*>(shape)) {
        pShapeAnnotation = new LineAnnotation(pLine, inhertied, this);
      } else if (ModelInstance::Polygon *pPolygon = dynamic_cast<ModelInstance::Polygon*>(shape)) {
        pShapeAnnotation = new PolygonAnnotation(pPolygon, inhertied, this);
      } else if (ModelInstance::Rectangle *pRectangle = dynamic_cast<ModelInstance::Rectangle*>(shape)) {
        pShapeAnnotation = new RectangleAnnotation(pRectangle, inhertied, this);
      } else if (ModelInstance::Ellipse *pEllipse = dynamic_cast<ModelInstance::Ellipse*>(shape)) {
        pShapeAnnotation = new EllipseAnnotation(pEllipse, inhertied, this);
      } else if (ModelInstance::Text *pText = dynamic_cast<ModelInstance::Text*>(shape)) {
        pShapeAnnotation = new TextAnnotation(pText, inhertied, this);
      } else if (ModelInstance::Bitmap *pBitmap = dynamic_cast<ModelInstance::Bitmap*>(shape)) {
        pShapeAnnotation = new BitmapAnnotation(pBitmap, mpModelWidget->getLibraryTreeItem()->mClassInformation.fileName, inhertied, this);
      }

      if (pShapeAnnotation) {
        pShapeAnnotation->drawCornerItems();
        pShapeAnnotation->setCornerItemsActiveOrPassive();
        pShapeAnnotation->applyTransformation();
        if (pShapeAnnotation->isInheritedShape()) {
          addInheritedShapeToList(pShapeAnnotation);
        } else {
          addShapeToList(pShapeAnnotation, -1);
        }
        addItem(pShapeAnnotation);
        addItem(pShapeAnnotation->getOriginItem());
      }
    }
  } else { // if we are updating the model then update the existing shapes.
    if (mShapesList.size() == shapes.size()) {
      for (int i = 0; i < mShapesList.size(); ++i) {
        if (LineAnnotation *pLineAnnotation = dynamic_cast<LineAnnotation*>(mShapesList.at(i))) {
          pLineAnnotation->setLine(dynamic_cast<ModelInstance::Line*>(shapes.at(i)));
        } else if (PolygonAnnotation *pPolygonAnnotation = dynamic_cast<PolygonAnnotation*>(mShapesList.at(i))) {
          pPolygonAnnotation->setPolygon(dynamic_cast<ModelInstance::Polygon*>(shapes.at(i)));
        } else if (RectangleAnnotation *pRectangleAnnotation = dynamic_cast<RectangleAnnotation*>(mShapesList.at(i))) {
          pRectangleAnnotation->setRectangle(dynamic_cast<ModelInstance::Rectangle*>(shapes.at(i)));
        } else if (EllipseAnnotation *pEllipseAnnotation = dynamic_cast<EllipseAnnotation*>(mShapesList.at(i))) {
          pEllipseAnnotation->setEllipse(dynamic_cast<ModelInstance::Ellipse*>(shapes.at(i)));
        } else if (TextAnnotation *pTextAnnotation = dynamic_cast<TextAnnotation*>(mShapesList.at(i))) {
          pTextAnnotation->setText(dynamic_cast<ModelInstance::Text*>(shapes.at(i)));
        } else if (BitmapAnnotation *pBitmapAnnotation = dynamic_cast<BitmapAnnotation*>(mShapesList.at(i))) {
          pBitmapAnnotation->setBitmap(dynamic_cast<ModelInstance::Bitmap*>(shapes.at(i)));
        }
        // remove and add the shape to keep the correct order of shapes.
        removeItem(mShapesList.at(i));
        removeItem(mShapesList.at(i)->getOriginItem());
        addItem(mShapesList.at(i));
        addItem(mShapesList.at(i)->getOriginItem());
      }
    }
  }
}

/*!
 * \brief GraphicsView::drawElements
 * This function is only called for Diagram layer.
 * Draws the elements. If element is a connector then it is also drawn on the icon layer.
 * \param pModelInstance
 * \param inherited
 * \param modelInfo
 */
void GraphicsView::drawElements(ModelInstance::Model *pModelInstance, bool inherited, const ModelInfo &modelInfo)
{
  // We use access.icon so we can draw public components so that we can see and set the parameters in the parameters window.
  if (mpModelWidget->getLibraryTreeItem()->getAccess() >= LibraryTreeItem::icon && isDiagramView()) {
    QList<ModelInstance::Element*> elements = pModelInstance->getElements();
    int elementIndex = -1, connectorIndex = -1;
    for (int i = 0; i < elements.size(); ++i) {
      auto pModelInstanceElement = elements.at(i);
      if (pModelInstanceElement->isComponent() && pModelInstanceElement->getModel()) {
        auto pModelInstanceComponent = dynamic_cast<ModelInstance::Component*>(pModelInstanceElement);
        elementIndex++;
        if (pModelInstanceComponent->getModel()->isConnector()) {
          connectorIndex++;
        }
        if (modelInfo.mDiagramElementsList.isEmpty() || inherited) {
          addElementToView(pModelInstanceComponent, inherited, false, false, QPointF(0, 0), "", false);
        } else { // update case
          GraphicsView *pIconGraphicsView = mpModelWidget->getIconGraphicsView();
          GraphicsView *pDiagramGraphicsView = mpModelWidget->getDiagramGraphicsView();
          if (elementIndex < modelInfo.mDiagramElementsList.size()) {
            Element *pDiagramElement = modelInfo.mDiagramElementsList.at(elementIndex);
            if (pDiagramElement) {
              pDiagramElement->setModelComponent(pModelInstanceComponent);
              pDiagramElement->reDrawElement();
              pDiagramGraphicsView->addElementItem(pDiagramElement);
              pDiagramGraphicsView->addElementToList(pDiagramElement);
              pDiagramGraphicsView->deleteElementFromOutOfSceneList(pDiagramElement);
              if (pModelInstanceComponent->getModel()->isConnector() && connectorIndex < modelInfo.mIconElementsList.size()) {
                Element *pIconElement = modelInfo.mIconElementsList.at(connectorIndex);
                if (pIconElement) {
                  pIconElement->setModelComponent(pModelInstanceComponent);
                  pIconElement->reDrawElement();
                  pIconGraphicsView->addElementItem(pIconElement);
                  pIconGraphicsView->addElementToList(pIconElement);
                  pIconGraphicsView->deleteElementFromOutOfSceneList(pIconElement);
                  pIconElement->setVisible(pModelInstanceComponent->isPublic());
                }
              }
            }
          } else {
            qDebug() << "Got an element from getModelInstance that is not handled." << pModelInstanceElement->toString();
          }
        }
      }
    }
  }
}

/*!
 * \brief GraphicsView::drawConnections
 * Draws the connections.
 * \param pModelInstance
 * \param inherited
 * \param modelInfo
 */
void GraphicsView::drawConnections(ModelInstance::Model *pModelInstance, bool inherited, const ModelInfo &modelInfo)
{
  mpModelWidget->detectMultipleDeclarations();
  // We use access.diagram so we can draw connections.
  if (mpModelWidget->getLibraryTreeItem()->getAccess() >= LibraryTreeItem::diagram && isDiagramView()) {
    int modelInfoIndex = -1;
    QList<ModelInstance::Connection*> connections = pModelInstance->getConnections();
    for (int i = 0; i < connections.size(); ++i) {
      auto pConnection = connections.at(i);
      // if connection is valid and has line annotation
      if (pConnection->getStartConnector() && pConnection->getEndConnector() && pConnection->getAnnotation()->getLine()
          && !connectionExists(pConnection->getStartConnector()->getName(), pConnection->getEndConnector()->getName(), inherited)) {
        // get start and end elements
        auto pStartConnectorElement = getConnectorElement(pConnection->getStartConnector());
        // show error message if start element is not found.
        if (!pStartConnectorElement) {
          MessagesWidget::instance()->addGUIMessage(MessageItem(MessageItem::Modelica,
            GUIMessages::getMessage(GUIMessages::UNABLE_FIND_COMPONENT_IN_CONNECTION_NEW)
              .arg(pConnection->getStartConnector()->getName()).arg(pConnection->toString())
              .arg(mpModelWidget->getLibraryTreeItem()->getNameStructure()), Helper::scriptingKind, Helper::errorLevel));
          continue;
        }

        auto pEndConnectorElement = getConnectorElement(pConnection->getEndConnector());
        // show error message if end element is not found.
        if (!pEndConnectorElement) {
          MessagesWidget::instance()->addGUIMessage(MessageItem(MessageItem::Modelica,
            GUIMessages::getMessage(GUIMessages::UNABLE_FIND_COMPONENT_IN_CONNECTION_NEW)
              .arg(pConnection->getEndConnector()->getName()).arg(pConnection->toString())
              .arg(mpModelWidget->getLibraryTreeItem()->getNameStructure()), Helper::scriptingKind, Helper::errorLevel));
          continue;
        }

        modelInfoIndex++;
        if (modelInfo.mConnectionsList.isEmpty() || inherited) {
          LineAnnotation *pConnectionLineAnnotation = new LineAnnotation(pConnection, pStartConnectorElement, pEndConnectorElement, inherited, this);
          pConnectionLineAnnotation->drawCornerItems();
          pConnectionLineAnnotation->setCornerItemsActiveOrPassive();
          addConnectionToView(pConnectionLineAnnotation, inherited);
        } else { // update case
          if (modelInfoIndex < modelInfo.mConnectionsList.size()) {
            LineAnnotation *pConnectionLineAnnotation = modelInfo.mConnectionsList.at(modelInfoIndex);
            if (pConnectionLineAnnotation) {
              pConnectionLineAnnotation->setStartElement(pStartConnectorElement);
              pConnectionLineAnnotation->setStartElementName(pConnection->getStartConnector()->getName());
              pConnectionLineAnnotation->setEndElement(pEndConnectorElement);
              pConnectionLineAnnotation->setEndElementName(pConnection->getEndConnector()->getName());
              pConnectionLineAnnotation->setLine(pConnection->getAnnotation()->getLine());
              addConnectionDetails(pConnectionLineAnnotation);
              addItem(pConnectionLineAnnotation);
              addConnectionToList(pConnectionLineAnnotation);
              deleteConnectionFromOutOfSceneList(pConnectionLineAnnotation);
            }
          } else {
            qDebug() << "Got a connection from getModelInstance that is not handled." << pConnection->toString();
          }
        }
      }
    }
  }
}

/*!
 * \brief GraphicsView::drawTransitions
 * Draws the transitions.
 * \param pModelInstance
 * \param inherited
 * \param modelInfo
 */
void GraphicsView::drawTransitions(ModelInstance::Model *pModelInstance, bool inherited, const ModelInfo &modelInfo)
{
  // We use access.diagram so we can draw transitions.
  if (mpModelWidget->getLibraryTreeItem()->getAccess() >= LibraryTreeItem::diagram && isDiagramView()) {
    int modelInfoIndex = -1;
    QList<ModelInstance::Transition*> transitions = pModelInstance->getTransitions();
    for (int i = 0; i < transitions.size(); ++i) {
      auto pTransition = transitions.at(i);
      // if transition is valid and has line annotation
      if (pTransition->getStartConnector() && pTransition->getEndConnector() && pTransition->getAnnotation()->getLine()) {
        // get start element
        Element *pStartElement = getElementObject(pTransition->getStartConnector()->getName());
        // show error message if start element is not found.
        if (!pStartElement) {
          MessagesWidget::instance()->addGUIMessage(MessageItem(MessageItem::Modelica,
                                                                GUIMessages::getMessage(GUIMessages::UNABLE_FIND_COMPONENT_IN_TRANSITION_NEW)
                                                                .arg(pTransition->getStartConnector()->getName()).arg(pTransition->toString())
                                                                .arg(mpModelWidget->getLibraryTreeItem()->getNameStructure()),
                                                                Helper::scriptingKind, Helper::errorLevel));
          continue;
        }
        // get end element
        Element *pEndElement = getElementObject(pTransition->getEndConnector()->getName());
        // show error message if end element is not found.

        if (!pEndElement) {
          MessagesWidget::instance()->addGUIMessage(MessageItem(MessageItem::Modelica,
                                                                GUIMessages::getMessage(GUIMessages::UNABLE_FIND_COMPONENT_IN_TRANSITION_NEW)
                                                                .arg(pTransition->getEndConnector()->getName()).arg(pTransition->toString())
                                                                .arg(mpModelWidget->getLibraryTreeItem()->getNameStructure()),
                                                                Helper::scriptingKind, Helper::errorLevel));
          continue;
        }

        modelInfoIndex++;
        if (modelInfo.mTransitionsList.isEmpty() || inherited) {
          LineAnnotation *pTransitionLineAnnotation = new LineAnnotation(pTransition, pStartElement, pEndElement, inherited, this);
          pTransitionLineAnnotation->drawCornerItems();
          pTransitionLineAnnotation->setCornerItemsActiveOrPassive();
          addTransitionToView(pTransitionLineAnnotation, inherited);
        } else { // update case
          if (modelInfoIndex < modelInfo.mTransitionsList.size()) {
            LineAnnotation *pTransitionLineAnnotation = modelInfo.mTransitionsList.at(modelInfoIndex);
            if (pTransitionLineAnnotation) {
              pTransitionLineAnnotation->setStartElement(pStartElement);
              pTransitionLineAnnotation->setStartElementName(pTransition->getStartConnector()->getName());
              pTransitionLineAnnotation->setEndElement(pEndElement);
              pTransitionLineAnnotation->setEndElementName(pTransition->getEndConnector()->getName());
              pTransitionLineAnnotation->setLine(pTransition->getAnnotation()->getLine());
              addConnectionDetails(pTransitionLineAnnotation);
              addItem(pTransitionLineAnnotation);
              addTransitionToList(pTransitionLineAnnotation);
              deleteTransitionFromOutOfSceneList(pTransitionLineAnnotation);
            }
          }
        }
      }
    }
  }
}

/*!
 * \brief GraphicsView::drawInitialStates
 * Draws the initial states.
 * \param pModelInstance
 * \param inherited
 * \param modelInfo
 */
void GraphicsView::drawInitialStates(ModelInstance::Model *pModelInstance, bool inherited, const ModelInfo &modelInfo)
{
  // We use access.diagram so we can draw initial states.
  if (mpModelWidget->getLibraryTreeItem()->getAccess() >= LibraryTreeItem::diagram && isDiagramView()) {
    int modelInfoIndex = -1;
    QList<ModelInstance::InitialState*> initialStates = pModelInstance->getInitialStates();
    for (int i = 0; i < initialStates.size(); ++i) {
      auto pInitialState = initialStates.at(i);
      // if initialState is valid and has line annotation
      if (pInitialState->getStartConnector() && pInitialState->getAnnotation()->getLine()) {
        // get start element
        Element *pStartElement = getElementObject(pInitialState->getStartConnector()->getName());
        // show error message if start element is not found.
        if (!pStartElement) {
          MessagesWidget::instance()->addGUIMessage(MessageItem(MessageItem::Modelica,
                                                                GUIMessages::getMessage(GUIMessages::UNABLE_FIND_COMPONENT_IN_INITIALSTATE_NEW)
                                                                .arg(pInitialState->getStartConnector()->getName()).arg(pInitialState->toString())
                                                                .arg(mpModelWidget->getLibraryTreeItem()->getNameStructure()),
                                                                Helper::scriptingKind, Helper::errorLevel));
          continue;
        }

        modelInfoIndex++;
        if (modelInfo.mInitialStatesList.isEmpty() || inherited) {
          LineAnnotation *pInitialStateLineAnnotation = new LineAnnotation(pInitialState, pStartElement, inherited, this);
          pInitialStateLineAnnotation->drawCornerItems();
          pInitialStateLineAnnotation->setCornerItemsActiveOrPassive();
          addInitialStateToView(pInitialStateLineAnnotation, inherited);
        } else { // update case
          if (modelInfoIndex < modelInfo.mInitialStatesList.size()) {
            LineAnnotation *pInitialStateLineAnnotation = modelInfo.mInitialStatesList.at(modelInfoIndex);
            if (pInitialStateLineAnnotation) {
              pInitialStateLineAnnotation->setStartElement(pStartElement);
              pInitialStateLineAnnotation->setStartElementName(pInitialState->getStartConnector()->getName());
              pInitialStateLineAnnotation->setLine(pInitialState->getAnnotation()->getLine());
              addConnectionDetails(pInitialStateLineAnnotation);
              addItem(pInitialStateLineAnnotation);
              addInitialStateToList(pInitialStateLineAnnotation);
              deleteInitialStateFromOutOfSceneList(pInitialStateLineAnnotation);
            }
          }
        }
      }
    }
  }
}

/*!
 * \brief GraphicsView::handleCollidingConnections
 * Detect the colliding connections for the diagram view.
 */
void GraphicsView::handleCollidingConnections()
{
  // First clear the colliding connector elements and connections.
  QList<LineAnnotation*> connections = mInheritedConnectionsList;
  connections.append(mConnectionsList);
  foreach (LineAnnotation *pConnectionLineAnnotation, connections) {
    pConnectionLineAnnotation->clearCollidingConnections();
  }

  foreach (LineAnnotation *pConnectionLineAnnotation, connections) {
    pConnectionLineAnnotation->handleCollidingConnections();
  }
}

bool GraphicsView::isCreatingShape()
{
  return isCreatingLineShape() ||
      isCreatingPolygonShape() ||
      isCreatingRectangleShape() ||
      isCreatingEllipseShape() ||
      isCreatingBitmapShape() ||
      isCreatingTextShape();
}

/*!
 * \brief GraphicsView::setExtentRectangle
 * Increases the size of the extent rectangle by 25%.
 * \param rectangle
 * \param moveToCenter
 */
void GraphicsView::setExtentRectangle(const QRectF rectangle, bool moveToCenter)
{
  QRectF sceneRectangle = Utilities::adjustSceneRectangle(rectangle, 0.25);
  setSceneRect(sceneRectangle);
  if (moveToCenter) {
    centerOn(sceneRectangle.center());
  }
}

void GraphicsView::setIsCreatingConnection(const bool enable)
{
  mIsCreatingConnection = enable;
  setIsCreatingPrologue(enable);
}

void GraphicsView::setIsCreatingTransition(const bool enable)
{
  mIsCreatingTransition = enable;
  setIsCreatingPrologue(enable);
}

void GraphicsView::setIsCreatingLineShape(const bool enable)
{
  mIsCreatingLineShape = enable;
  setIsCreatingPrologue(enable);
  updateUndoRedoActions(enable);
}

void GraphicsView::setIsCreatingPolygonShape(const bool enable)
{
  mIsCreatingPolygonShape = enable;
  setIsCreatingPrologue(enable);
  updateUndoRedoActions(enable);
}

void GraphicsView::setIsCreatingRectangleShape(const bool enable)
{
  mIsCreatingRectangleShape = enable;
  setIsCreatingPrologue(enable);
  updateUndoRedoActions(enable);
}

void GraphicsView::setIsCreatingEllipseShape(const bool enable)
{
  mIsCreatingEllipseShape = enable;
  setIsCreatingPrologue(enable);
  updateUndoRedoActions(enable);
}

void GraphicsView::setIsCreatingTextShape(const bool enable)
{
  mIsCreatingTextShape = enable;
  setIsCreatingPrologue(enable);
  updateUndoRedoActions(enable);
}

void GraphicsView::setIsCreatingBitmapShape(const bool enable)
{
  mIsCreatingBitmapShape = enable;
  setIsCreatingPrologue(enable);
  updateUndoRedoActions(enable);
}

void GraphicsView::setIsCreatingPrologue(const bool enable)
{
  setDragModeInternal(enable);
  setItemsFlags(!enable);
}

void GraphicsView::setIsPanning(const bool enable)
{
  mIsPanning = enable;
  setDragModeInternal(enable, true);
  setItemsFlags(!enable);
}

void GraphicsView::setDragModeInternal(bool enable, bool updateCursor)
{
  if (enable) {
    setDragMode(QGraphicsView::NoDrag);
    if (updateCursor) {
      viewport()->setCursor(Qt::ClosedHandCursor);
    }
  } else {
    setDragMode(QGraphicsView::RubberBandDrag);
    if (updateCursor) {
      viewport()->unsetCursor();
    }
  }
}

void GraphicsView::setItemsFlags(bool enable)
{
  // set components, shapes and connection flags accordingly
  foreach (Element *pElement, mElementsList) {
    pElement->setElementFlags(enable);
  }
  foreach (ShapeAnnotation *pShapeAnnotation, mShapesList){
    pShapeAnnotation->setShapeFlags(enable);
  }
  foreach (LineAnnotation *pConnectionLineAnnotation, mConnectionsList) {
    pConnectionLineAnnotation->setShapeFlags(enable);
  }
  foreach (LineAnnotation *pTransitionLineAnnotation, mTransitionsList) {
    pTransitionLineAnnotation->setShapeFlags(enable);
  }
  foreach (LineAnnotation *pInitialStateLineAnnotation, mInitialStatesList) {
    pInitialStateLineAnnotation->setShapeFlags(enable);
  }
}

/*!
 * \brief GraphicsView::updateUndoRedoActions
 * Updates the Undo Redo actions depending shape(s) creation state.
 * \param enable
 */
void GraphicsView::updateUndoRedoActions(bool enable)
{
  if (enable) {
    MainWindow::instance()->getUndoAction()->setEnabled(!enable);
    MainWindow::instance()->getRedoAction()->setEnabled(!enable);
  } else {
    mpModelWidget->updateUndoRedoActions();
  }
}

/*!
 * \brief GraphicsView::performElementCreationChecks
 * Performs the checks like partial model, default name, inner component etc.
 * \param nameStructure
 * \param partial
 * \param name
 * \param defaultPrefix
 * \return
 */
bool GraphicsView::performElementCreationChecks(const QString &nameStructure, bool partial, QString *name, QString *defaultPrefix)
{
  MainWindow *pMainWindow = MainWindow::instance();
  OptionsDialog *pOptionsDialog = OptionsDialog::instance();
  // check if the model is partial
  if (partial) {
    if (pOptionsDialog->getNotificationsPage()->getReplaceableIfPartialCheckBox()->isChecked()) {
      NotificationsDialog *pNotificationsDialog = new NotificationsDialog(NotificationsDialog::ReplaceableIfPartial, NotificationsDialog::InformationIcon, MainWindow::instance());
      pNotificationsDialog->setNotificationLabelString(GUIMessages::getMessage(GUIMessages::MAKE_REPLACEABLE_IF_PARTIAL).arg(nameStructure));
      if (!pNotificationsDialog->exec()) {
        return false;
      }
    }
  }
  // get the model defaultComponentPrefixes
  *defaultPrefix = pMainWindow->getOMCProxy()->getDefaultComponentPrefixes(nameStructure);
  QString defaultName;
  *name = getUniqueElementName(nameStructure, *name, &defaultName);
  // Allow user to change the component name if always ask for component name settings is true.
  if (pOptionsDialog->getNotificationsPage()->getAlwaysAskForDraggedComponentName()->isChecked()) {
    ComponentNameDialog *pComponentNameDialog = new ComponentNameDialog(nameStructure, *name, this, pMainWindow);
    if (pComponentNameDialog->exec()) {
      *name = pComponentNameDialog->getComponentName();
      pComponentNameDialog->deleteLater();
    } else {
      pComponentNameDialog->deleteLater();
      return false;
    }
  }
  // if we or user has changed the default name
  if (!defaultName.isEmpty() && name->compare(defaultName) != 0) {
    // show the information to the user if we have changed the name of some inner component.
    if (defaultPrefix->contains("inner")) {
      if (pOptionsDialog->getNotificationsPage()->getInnerModelNameChangedCheckBox()->isChecked()) {
        NotificationsDialog *pNotificationsDialog = new NotificationsDialog(NotificationsDialog::InnerModelNameChanged, NotificationsDialog::InformationIcon, MainWindow::instance());
        pNotificationsDialog->setNotificationLabelString(GUIMessages::getMessage(GUIMessages::INNER_MODEL_NAME_CHANGED).arg(defaultName).arg(*name));
        if (!pNotificationsDialog->exec()) {
          return false;
        }
      }
    }
  }
  return true;
}

/*!
 * \brief GraphicsView::createModelInstanceComponent
 * Creates a Component and returns it.
 * \param pModelInstance
 * \param name
 * \param className
 * \return
 */
ModelInstance::Component *GraphicsView::createModelInstanceComponent(ModelInstance::Model *pModelInstance, const QString &name, const QString &className)
{
  /* Create a dummyOMEditClass
   * Add the component to it
   * Call getModelInstance on it
   * Use the JSON of the component and add the component to current model.
   */
  const QString dummyClass("dummyOMEditClass");
  MainWindow::instance()->getOMCProxy()->loadString("model " % dummyClass % " end " % dummyClass % ";", "<interactive>");
  MainWindow::instance()->getOMCProxy()->addComponent(name, className, dummyClass, "annotate=Placement()");
  const QJsonObject modelJSON = MainWindow::instance()->getOMCProxy()->getModelInstance(dummyClass);
  MainWindow::instance()->getOMCProxy()->deleteClass(dummyClass);
  const QJsonArray elementsArray = modelJSON.value("elements").toArray();
  if (!elementsArray.isEmpty()) {
    pModelInstance->deserializeElements(modelJSON.value("elements").toArray());
    QList<ModelInstance::Element*> elements = pModelInstance->getElements();
    if (!elements.isEmpty()) {
      return dynamic_cast<ModelInstance::Component*>(elements.last());
    }
  }
  return 0;
}

/*!
 * \brief GraphicsView::createModelInstanceComponent
 * Creates a Component and returns it.
 * \param pModelInstance
 * \param name
 * \param className
 * \param isConnector
 * \return
 */
ModelInstance::Component *GraphicsView::createModelInstanceComponent(ModelInstance::Model *pModelInstance, const QString &name, const QString &className, bool isConnector)
{
  ModelInstance::Component *pComponent = new ModelInstance::Component(pModelInstance);
  pComponent->setName(name);
  pComponent->setType(className);
  /* We use getModelInstance with icon flag for bettter performance
   * This model will be updated right after this so it doesn't matter if the Component has complete model or not.
   */
  ModelInstance::Model *pModel = new ModelInstance::Model(MainWindow::instance()->getOMCProxy()->getModelInstance(className, "", false, true));
  pModel->setRestriction(isConnector ? "connector" : "model");
  pComponent->setModel(pModel);
  pModelInstance->addElement(pComponent);
  return pComponent;
}

bool GraphicsView::addComponent(QString className, QPointF position)
{
  MainWindow *pMainWindow = MainWindow::instance();
  LibraryTreeItem *pLibraryTreeItem = pMainWindow->getLibraryWidget()->getLibraryTreeModel()->findLibraryTreeItem(className);
  if (!pLibraryTreeItem) {
    return false;
  }
  // Only allow drag & drop of Modelica LibraryTreeItem on a Modelica LibraryTreeItem
  if (mpModelWidget->getLibraryTreeItem()->getLibraryType() != pLibraryTreeItem->getLibraryType()) {
    QMessageBox::information(pMainWindow, QString("%1 - %2").arg(Helper::applicationName, Helper::information),
                             tr("You can only drag & drop Modelica models."), QMessageBox::Ok);
    return false;
  }
  StringHandler::ModelicaClasses type = pLibraryTreeItem->getRestriction();
  // item not to be dropped on itself; if dropping an item on itself
  if (isClassDroppedOnItself(pLibraryTreeItem)) {
    return false;
  } else {
    QString name = pLibraryTreeItem->getName();
    QString defaultPrefix = "";
    if (!performElementCreationChecks(pLibraryTreeItem->getNameStructure(), pLibraryTreeItem->isPartial(), &name, &defaultPrefix)) {
      return false;
    }
    // If dropping an item on the diagram layer. If item is a class, model, block, connector or record. then we can drop it to the graphicsview
    // If dropping an item on the icon layer. If item is a connector. then we can drop it to the graphicsview
    if ((isDiagramView() && ((type == StringHandler::Class) || (type == StringHandler::Model) || (type == StringHandler::Block) ||
                             (type == StringHandler::ExpandableConnector) || (type == StringHandler::Connector) || (type == StringHandler::Record)))
        || (isIconView() && (type == StringHandler::Connector || type == StringHandler::ExpandableConnector))) {
      ModelInfo oldModelInfo = mpModelWidget->createModelInfo();
      ModelInstance::Component *pComponent = GraphicsView::createModelInstanceComponent(mpModelWidget->getModelInstance(), name, pLibraryTreeItem->getNameStructure());
      if (pComponent) {
        addElementToView(pComponent, false, true, true, position, "", true);
        ModelInfo newModelInfo = mpModelWidget->createModelInfo();
        mpModelWidget->getUndoStack()->push(new OMCUndoCommand(mpModelWidget->getLibraryTreeItem(), oldModelInfo, newModelInfo, "Add Element", true));
        mpModelWidget->updateModelText();
      } else {
        MessagesWidget::instance()->addGUIMessage(MessageItem(MessageItem::Modelica, tr("Failed to add component <b>%1</b>.").arg(name),
                                                              Helper::scriptingKind, Helper::errorLevel));
      }
      return true;
    } else {
      if (isDiagramView()) {
        QMessageBox::information(pMainWindow, QString("%1 - %2").arg(Helper::applicationName, Helper::information),
                                 GUIMessages::getMessage(GUIMessages::DIAGRAM_VIEW_DROP_MSG).arg(pLibraryTreeItem->getNameStructure())
                                 .arg(StringHandler::getModelicaClassType(type)), QMessageBox::Ok);
      } else {
        QMessageBox::information(pMainWindow, QString("%1 - %2").arg(Helper::applicationName, Helper::information),
                                 GUIMessages::getMessage(GUIMessages::ICON_VIEW_DROP_MSG).arg(pLibraryTreeItem->getNameStructure())
                                 .arg(StringHandler::getModelicaClassType(type)), QMessageBox::Ok);
      }
      return false;
    }
  }
}

/*!
 * \brief GraphicsView::addElementToView
 * Adds the Element to the view and also to OMC.
 * \param pComponent
 * \param inherited
 * \param addElementToOMC
 * \param createTransformation
 * \param position
 * \param placementAnnotation
 * \param clearSelection
 */
void GraphicsView::addElementToView(ModelInstance::Component *pComponent, bool inherited, bool addElementToOMC, bool createTransformation, QPointF position,
                                    const QString &placementAnnotation, bool clearSelection)
{
  Element *pIconElement = 0;
  Element *pDiagramElement = 0;
  GraphicsView *pIconGraphicsView = mpModelWidget->getIconGraphicsView();
  GraphicsView *pDiagramGraphicsView = mpModelWidget->getDiagramGraphicsView();

  // if element is of connector type.
  if (pComponent && pComponent->getModel()->isConnector()) {
    // Connector type elements exists on icon view as well
    pIconElement = new Element(pComponent, inherited, pIconGraphicsView, createTransformation, position, placementAnnotation);
  }
  pDiagramElement = new Element(pComponent, inherited, pDiagramGraphicsView, createTransformation, position, placementAnnotation);

  // if element is of connector type && containing class is Modelica type.
  if (pIconElement && pComponent->getModel()->isConnector()) {
    // Connector type elements exists on icon view as well
    if (pIconElement->mTransformation.isValid() && pIconElement->mTransformation.getVisible()) {
      pIconGraphicsView->addElementItem(pIconElement);
    }
    if (pIconElement->isInheritedElement()) {
      pIconGraphicsView->addInheritedElementToList(pIconElement);
    } else {
      pIconGraphicsView->addElementToList(pIconElement);
    }
    // hide the element if it is connector and is protected
    pIconElement->setVisible(pComponent->isPublic());
  }

  if (pDiagramElement->mTransformation.isValid() && pDiagramElement->mTransformation.getVisible()) {
    pDiagramGraphicsView->addElementItem(pDiagramElement);
  }
  if (pDiagramElement->isInheritedElement()) {
    pDiagramGraphicsView->addInheritedElementToList(pDiagramElement);
  } else {
    pDiagramGraphicsView->addElementToList(pDiagramElement);
    if (addElementToOMC) {
      pDiagramGraphicsView->addElementToClass(pDiagramElement);
    }
    if (clearSelection) {
      if (isDiagramView()) {
        pDiagramGraphicsView->clearSelection(pDiagramElement);
      } else {
        pIconGraphicsView->clearSelection(pIconElement);
      }
    }
  }
}

void GraphicsView::addElementToClass(Element *pElement)
{
  if (mpModelWidget->getLibraryTreeItem()->isModelica()) {
    // Add the component to model in OMC.
    /* Ticket:4132
     * Always send the full path so that addComponent API doesn't fail when it makes a call to getDefaultPrefixes.
     * I updated the addComponent API to make path relative.
     */
    const QString className = pElement->getClassName();
    MainWindow::instance()->getOMCProxy()->addComponent(pElement->getName(), className, mpModelWidget->getLibraryTreeItem()->getNameStructure(), pElement->getPlacementAnnotation());
    // add uses annotation
    addUsesAnnotation(className, mpModelWidget->getLibraryTreeItem()->getNameStructure(), false);
  }
}

/*!
 * \brief GraphicsView::addUsesAnnotation
 * \param insertedClassName - the name of the class that is dragged or duplicated.
 * \param containingClassName - the name of the containing class where the component is dropped or duplicated model is added.
 * \param updateParentText - update the text of the parent.
 */
void GraphicsView::addUsesAnnotation(const QString &insertedClassName, const QString &containingClassName, bool updateParentText)
{
  LibraryTreeModel *pLibraryTreeModel = MainWindow::instance()->getLibraryWidget()->getLibraryTreeModel();
  // get the toplevel class of dragged component or duplicated model
  QString packageName = StringHandler::getFirstWordBeforeDot(insertedClassName);
  LibraryTreeItem *pPackageLibraryTreeItem = pLibraryTreeModel->findLibraryTreeItem(packageName);
  // get the top level class of containing class
  QString topLevelClassName = StringHandler::getFirstWordBeforeDot(containingClassName);
  LibraryTreeItem *pTopLevelLibraryTreeItem = pLibraryTreeModel->findLibraryTreeItem(topLevelClassName);
  if (pPackageLibraryTreeItem && pTopLevelLibraryTreeItem) {
    // get uses annotation of the toplevel class
    QList<QList<QString > > usesAnnotation = MainWindow::instance()->getOMCProxy()->getUses(pTopLevelLibraryTreeItem->getNameStructure());
    QStringList newUsesAnnotation;
    for (int i = 0 ; i < usesAnnotation.size() ; i++) {
      if (usesAnnotation.at(i).at(0).compare(packageName) == 0) {
        return; // if the package is already in uses annotation of class then simply return without doing anything.
      } else {
        newUsesAnnotation.append(QString("%1(version=\"%2\")").arg(usesAnnotation.at(i).at(0)).arg(usesAnnotation.at(i).at(1)));
      }
    }
    // if the package has version only then add the uses annotation
    if (!pPackageLibraryTreeItem->mClassInformation.version.isEmpty() &&
        // Do not add a uses-annotation to itself
        pTopLevelLibraryTreeItem->getNameStructure() != packageName) {
      newUsesAnnotation.append(QString("%1(version=\"%2\")").arg(packageName).arg(pPackageLibraryTreeItem->mClassInformation.version));
      QString usesAnnotationString = QString("annotate=$annotation(uses(%1))").arg(newUsesAnnotation.join(","));
      MainWindow::instance()->getOMCProxy()->addClassAnnotation(pTopLevelLibraryTreeItem->getNameStructure(), usesAnnotationString);
      // if save folder structure then update the parent package
      if (pTopLevelLibraryTreeItem->isSaveFolderStructure() || updateParentText) {
        pLibraryTreeModel->updateLibraryTreeItemClassText(pTopLevelLibraryTreeItem);
      }
    }
  }
}

/*!
 * \brief GraphicsView::addElementItem
 * Adds the Element and its origin and resizer items to the GraphicsView.
 * \param pElement
 */
void GraphicsView::addElementItem(Element *pElement)
{
  addItem(pElement);
  addItem(pElement->getOriginItem());
  addItem(pElement->getBottomLeftResizerItem());
  addItem(pElement->getTopLeftResizerItem());
  addItem(pElement->getTopRightResizerItem());
  addItem(pElement->getBottomRightResizerItem());
}

/*!
 * \brief GraphicsView::removeElementItem
 * Removes the Element and its origin and resizer items from the GraphicsView.
 * \param pElement
 */
void GraphicsView::removeElementItem(Element *pElement)
{
  removeItem(pElement);
  removeItem(pElement->getOriginItem());
  removeItem(pElement->getBottomLeftResizerItem());
  removeItem(pElement->getTopLeftResizerItem());
  removeItem(pElement->getTopRightResizerItem());
  removeItem(pElement->getBottomRightResizerItem());
}

QString getComponentName(const QString &qualifiedComponentName)
{
  QString componentName = StringHandler::getFirstWordBeforeDot(qualifiedComponentName);
  if (componentName.contains("[")) {
    componentName = componentName.mid(0, componentName.indexOf("["));
  }
  return componentName;
}

/*!
 * \brief GraphicsView::deleteComponent
 * Delete the component and its corresponding connections from the components list and OMC.
 * \param component is the object to be deleted.
 */
void GraphicsView::deleteElement(Element *pElement)
{
  // First remove the connections associated to this element
  int i = 0;
  while(i != mConnectionsList.size()) {
    QString startComponentName = getComponentName(mConnectionsList[i]->getStartElementName());
    QString endComponentName = getComponentName(mConnectionsList[i]->getEndElementName());
    if ((startComponentName.compare(pElement->getName()) == 0) || (endComponentName.compare(pElement->getName()) == 0)) {
      deleteConnection(mConnectionsList[i]);
      i = 0;   //Restart iteration if map has changed
    } else {
      ++i;
    }
  }
  // First remove the transitions associated to this element
  i = 0;
  while(i != mTransitionsList.size()) {
    QString startComponentName = getComponentName(mTransitionsList[i]->getStartElementName());
    QString endComponentName = getComponentName(mTransitionsList[i]->getEndElementName());
    if ((startComponentName.compare(pElement->getName()) == 0) || (endComponentName.compare(pElement->getName()) == 0)) {
      deleteTransition(mTransitionsList[i]);
      i = 0;   //Restart iteration if map has changed
    } else {
      ++i;
    }
  }
  // First remove the initial state associated to this element
  i = 0;
  while(i != mInitialStatesList.size()) {
    QString startComponentName = getComponentName(mInitialStatesList[i]->getStartElementName());
    if ((startComponentName.compare(pElement->getName()) == 0)) {
      deleteInitialState(mInitialStatesList[i]);
      i = 0;   //Restart iteration if map has changed
    } else {
      ++i;
    }
  }
  pElement->setSelected(false);
  if (mpModelWidget->getLibraryTreeItem()->isSSP()) {
    OMSProxy::instance()->omsDelete(pElement->getLibraryTreeItem()->getNameStructure());
  } else {
    if (pElement->getModel() && pElement->getModel()->isConnector()) {
      GraphicsView *pGraphicsView;
      if (isIconView()) {
        pGraphicsView = mpModelWidget->getDiagramGraphicsView();
      } else {
        pGraphicsView = mpModelWidget->getIconGraphicsView();
      }
      Element *pConnectorElement = pGraphicsView->getElementObject(pElement->getName());
      if (pConnectorElement) {
        pGraphicsView->removeElementItem(pConnectorElement);
        pGraphicsView->deleteElementFromList(pConnectorElement);
        pGraphicsView->addElementToOutOfSceneList(pConnectorElement);
        pConnectorElement->removeChildrenNew();
        pConnectorElement->setModelComponent(nullptr);
        pConnectorElement->setModel(nullptr);
      }
    }
    removeElementItem(pElement);
    deleteElementFromList(pElement);
    addElementToOutOfSceneList(pElement);
    deleteElementFromClass(pElement);
    pElement->removeChildrenNew();
    pElement->setModelComponent(nullptr);
    pElement->setModel(nullptr);
  }
}

/*!
 * \brief GraphicsView::deleteElementFromClass
 * Deletes the Element from class.
 * \param pElement
 */
void GraphicsView::deleteElementFromClass(Element *pElement)
{
  if (mpModelWidget && mpModelWidget->getLibraryTreeItem() && mpModelWidget->getLibraryTreeItem()->isModelica()) {
    // delete the component from OMC
    MainWindow::instance()->getOMCProxy()->deleteComponent(pElement->getName(), mpModelWidget->getLibraryTreeItem()->getNameStructure());
    /* Since we don't call getModelInstance on deleting a component so we need to update instance JSON manually by removing the component from it.
     * This is needed so the Element Browser shows the correct list of components.
     */
    if (mpModelWidget->getModelInstance()) {
      mpModelWidget->getModelInstance()->removeElement(pElement->getName());
    }
  }
}

/*!
 * \brief GraphicsView::getElementObject
 * Finds the Element
 * \param componentName
 * \return
 */
Element* GraphicsView::getElementObject(QString elementName)
{
  // look in inherited elements
  foreach (Element *pInheritedElement, mInheritedElementsList) {
    if (pInheritedElement->getName().compare(elementName) == 0) {
      return pInheritedElement;
    }
  }
  // look in elements
  foreach (Element *pElement, mElementsList) {
    if (pElement->getName().compare(elementName) == 0) {
      return pElement;
    }
  }
  return 0;
}

/*!
 * \brief GraphicsView::getElementObjectFromQualifiedName
 * Finds the Element using the qualified name.
 * \param elementQualifiedName
 * \return
 */
Element* GraphicsView::getElementObjectFromQualifiedName(QString elementQualifiedName)
{
  // look in inherited elements
  foreach (Element *pInheritedElement, mInheritedElementsList) {
    if (pInheritedElement->getModelComponent() && pInheritedElement->getModelComponent()->getQualifiedName(true).compare(elementQualifiedName) == 0) {
      return pInheritedElement;
    }
  }
  // look in elements
  foreach (Element *pElement, mElementsList) {
    if (pElement->getModelComponent() && pElement->getModelComponent()->getQualifiedName(true).compare(elementQualifiedName) == 0) {
      return pElement;
    }
  }
  return 0;
}

/*!
 * \brief GraphicsView::getUniqueElementName
 * Checks the Element default name and returns a unique name for the element.
 * \param nameStructure
 * \param name
 * \param defaultName
 * \return
 */
QString GraphicsView::getUniqueElementName(const QString &nameStructure, const QString &name, QString *defaultName)
{
  // get the model defaultComponentName
  *defaultName = MainWindow::instance()->getOMCProxy()->getDefaultComponentName(nameStructure);
  QString newName;
  if (!defaultName->isEmpty()) {
    newName = getUniqueElementName(nameStructure, *defaultName);
  } else {
    newName = getUniqueElementName(nameStructure, StringHandler::toCamelCase(name));
  }
  return newName;
}

/*!
 * \brief GraphicsView::getUniqueElementName
 * Creates a unique element name.
 * \param nameStructure
 * \param elementName
 * \param number
 * \return
 */
QString GraphicsView::getUniqueElementName(const QString &nameStructure, QString elementName, int number)
{
  QString name = elementName;
  if (number > 0) {
    if (!name.isEmpty()) {
      bool ok;
      int endNumber = name.right(1).toInt(&ok);
      if (ok) {
        number = endNumber + 1;
        elementName.chop(1);
      }
    }
    name = QString("%1%2").arg(elementName).arg(number);
  }

  if (!checkElementName(nameStructure, name)) {
    name = getUniqueElementName(nameStructure, elementName, ++number);
  }
  return name;
}

/*!
 * \brief GraphicsView::checkElementName
 * Checks the element name against the Modelica keywords as well.
 * Checks if the element name is same as class name.
 * Checks if the element with the same name already exists or not.
 * \param nameStructure
 * \param elementName
 * \return
 */
bool GraphicsView::checkElementName(const QString &nameStructure, QString elementName)
{
  // if element name is any keyword of Modelica
  if (mpModelWidget->getLibraryTreeItem()->isModelica()) {
    if (ModelicaHighlighter::getKeywords().contains(elementName)) {
      return false;
    }
  }
  // if element name is same as class name
  QString className = nameStructure;
  if (mpModelWidget->getLibraryTreeItem()->isInPackageOneFile()) {
    className = StringHandler::getLastWordAfterDot(className);
  }
  if (className.compare(elementName) == 0) {
    return false;
  }
  // if element with same name exists
  foreach (Element *pElement, mElementsList) {
    if (pElement->getName().compare(elementName, Qt::CaseSensitive) == 0) {
      return false;
    }
  }
  return true;
}

/*!
 * \brief GraphicsView::connectionExists
 * Checks if the connection already exists.
 * \param startElementName
 * \param endElementName
 * \param inherited
 * \return
 */
bool GraphicsView::connectionExists(const QString &startElementName, const QString &endElementName, bool inherited)
{
  QList<LineAnnotation*> connections;
  if (!inherited) {
    connections = mConnectionsList;
  } else {
    connections = mInheritedConnectionsList;
  }
  foreach (LineAnnotation *pConnectionLineAnnotation, connections) {
    if (pConnectionLineAnnotation->getStartElementName().compare(startElementName) == 0 && pConnectionLineAnnotation->getEndElementName().compare(endElementName) == 0) {
      MessagesWidget::instance()->addGUIMessage(MessageItem(MessageItem::Modelica, tr("Connection connect(%1, %2) already exists.").arg(startElementName, endElementName),
                                                            Helper::scriptingKind, Helper::errorLevel));
      return true;
    }
  }
  return false;
}

/*!
 * \brief updateConnectionIndexes
 * Updates the connection indexes in the connection name with the passed index.
 * \param connectionComponentName
 * \param componentConnectionIndex
 * \return
 */
QString updateConnectionIndexes(const QString &connectionComponentName, int &componentConnectionIndex) {
  QString newConnectionComponentName = "";
  int endIndex = connectionComponentName.lastIndexOf(']');
  int startIndex = connectionComponentName.lastIndexOf('[', endIndex);
  if (startIndex > -1 && endIndex > -1) {
    newConnectionComponentName = connectionComponentName.left(startIndex);
    newConnectionComponentName += "[";
    QStringList range = connectionComponentName.mid(startIndex + 1, endIndex - startIndex - 1).split(':');
    if (range.size() > 1) {
      newConnectionComponentName += QString("%1:%2").arg(componentConnectionIndex).arg(componentConnectionIndex + (range.at(1).toInt() - range.at(0).toInt()));
      componentConnectionIndex = componentConnectionIndex + (range.at(1).toInt() - range.at(0).toInt());
    } else {
      newConnectionComponentName += QString("%1").arg(componentConnectionIndex);
    }
    newConnectionComponentName += "]";
  }
  return newConnectionComponentName;
}

/*!
 * \brief GraphicsView::addConnectionDetails
 * Adds connection details by linking with start and end connector.
 * \param pConnectionLineAnnotation
 */
void GraphicsView::addConnectionDetails(LineAnnotation *pConnectionLineAnnotation)
{
  // Add the start element connection details.
  Element *pStartElement = pConnectionLineAnnotation->getStartElement();
  if (pStartElement) {
    if (pStartElement->getRootParentElement()) {
      pStartElement->getRootParentElement()->addConnectionDetails(pConnectionLineAnnotation);
      if (pConnectionLineAnnotation->isTransition()) {
        pStartElement->getRootParentElement()->setHasTransition(true);
      } else if (pConnectionLineAnnotation->isInitialState()) {
        pStartElement->getRootParentElement()->setIsInitialState(true);
      }
    } else {
      pStartElement->addConnectionDetails(pConnectionLineAnnotation);
      if (pConnectionLineAnnotation->isTransition()) {
        pStartElement->setHasTransition(true);
      } else if (pConnectionLineAnnotation->isInitialState()) {
        pStartElement->setIsInitialState(false);
      }
    }
  }
  // Add the end element connection details.
  Element *pEndElement = pConnectionLineAnnotation->getEndElement();
  if (pEndElement) {
    if (pEndElement->getRootParentElement()) {
      pEndElement->getRootParentElement()->addConnectionDetails(pConnectionLineAnnotation);
      if (pConnectionLineAnnotation->isTransition()) {
        pEndElement->getRootParentElement()->setHasTransition(true);
      }
    } else {
      pEndElement->addConnectionDetails(pConnectionLineAnnotation);
      if (pConnectionLineAnnotation->isTransition()) {
        pEndElement->setHasTransition(true);
      }
    }
  }
  pConnectionLineAnnotation->updateToolTip();
}

/*!
 * \brief GraphicsView::addConnectionToView
 * Adds the connection to the view.
 * \param pConnectionLineAnnotation
 * \param inherited
 */
void GraphicsView::addConnectionToView(LineAnnotation *pConnectionLineAnnotation, bool inherited)
{
  addConnectionDetails(pConnectionLineAnnotation);
  if (inherited) {
    addInheritedConnectionToList(pConnectionLineAnnotation);
  } else {
    addConnectionToList(pConnectionLineAnnotation);
  }
  addItem(pConnectionLineAnnotation);
  deleteConnectionFromOutOfSceneList(pConnectionLineAnnotation);
}

/*!
 * \brief GraphicsView::addConnectionToClass
 * Adds the connection to class.
 * \param pConnectionLineAnnotation - the connection to add.
 * \param deleteUndo - True when undo of a delete connection is called.
 * \return
 */
bool GraphicsView::addConnectionToClass(LineAnnotation *pConnectionLineAnnotation, bool deleteUndo)
{
  if (mpModelWidget->getLibraryTreeItem()->isSSP()) {
    // if TLM connection
    bool connectionSuccessful = false;
    if (pConnectionLineAnnotation->getOMSConnectionType() == oms_connection_tlm) {
      connectionSuccessful = OMSProxy::instance()->addTLMConnection(pConnectionLineAnnotation->getStartElement()->getLibraryTreeItem()->getNameStructure(),
                                                                    pConnectionLineAnnotation->getEndElement()->getLibraryTreeItem()->getNameStructure(),
                                                                    pConnectionLineAnnotation->getDelay().toDouble(), pConnectionLineAnnotation->getAlpha().toDouble(),
                                                                    pConnectionLineAnnotation->getZf().toDouble(), pConnectionLineAnnotation->getZfr().toDouble());
    } else {
      connectionSuccessful = OMSProxy::instance()->addConnection(pConnectionLineAnnotation->getStartElement()->getLibraryTreeItem()->getNameStructure(),
                                                                 pConnectionLineAnnotation->getEndElement()->getLibraryTreeItem()->getNameStructure());
    }
    if (connectionSuccessful) {
      pConnectionLineAnnotation->updateOMSConnection();
      return true;
    } else {
      return false;
    }
  } else {
    MainWindow *pMainWindow = MainWindow::instance();
    // update connectorSizing on start component if exists
    bool isStartComponentConnectorSizing = GraphicsView::updateElementConnectorSizingParameter(this, mpModelWidget->getLibraryTreeItem()->getNameStructure(), pConnectionLineAnnotation->getStartElement());
    // update connectorSizing on end component if exists
    bool isEndComponentConnectorSizing = GraphicsView::updateElementConnectorSizingParameter(this, mpModelWidget->getLibraryTreeItem()->getNameStructure(), pConnectionLineAnnotation->getEndElement());
    if (deleteUndo) {
      if (isStartComponentConnectorSizing) {
        int connectionIndex = numberOfElementConnections(pConnectionLineAnnotation->getStartElement(), pConnectionLineAnnotation) + 1;
        QString newStartComponentName = updateConnectionIndexes(pConnectionLineAnnotation->getStartElementName(), connectionIndex);
        if (!newStartComponentName.isEmpty()) {
          pConnectionLineAnnotation->setStartElementName(newStartComponentName);
          pConnectionLineAnnotation->updateToolTip();
        }
      }
      if (isEndComponentConnectorSizing) {
        int connectionIndex = numberOfElementConnections(pConnectionLineAnnotation->getEndElement(), pConnectionLineAnnotation) + 1;
        QString newEndComponentName = updateConnectionIndexes(pConnectionLineAnnotation->getEndElementName(), connectionIndex);
        if (!newEndComponentName.isEmpty()) {
          pConnectionLineAnnotation->setEndElementName(newEndComponentName);
          pConnectionLineAnnotation->updateToolTip();
        }
      }
    }
    // add connection
    pMainWindow->getOMCProxy()->addConnection(pConnectionLineAnnotation->getStartElementName(), pConnectionLineAnnotation->getEndElementName(),
                                              mpModelWidget->getLibraryTreeItem()->getNameStructure(),
                                              QString("annotate=").append(pConnectionLineAnnotation->getShapeAnnotation()));
  }
  return true;
}

/*!
 * \brief elementIndexesRangeInConnection
 * Returns the element array index in connection.
 * It could be just index or range e.g., 1:3
 * \param connectionElementName
 * \return
 */
QStringList elementIndexesRangeInConnection(const QString &connectionElementName)
{
  int endIndex = connectionElementName.lastIndexOf(']');
  int startIndex = connectionElementName.lastIndexOf('[', endIndex);
  if (startIndex > -1 && endIndex > -1) {
    return connectionElementName.mid(startIndex + 1, endIndex - startIndex - 1).split(':');
  }
  return QStringList();
}

/*!
 * \brief elementIndexInConnection
 * Return the element array index used in connection.
 * If the index is range then the start of range is returned e.g., 1:3 returns 1 and 2:4 returns 2.
 * \param connectionElementName
 * \return
 */
int elementIndexInConnection(const QString &connectionElementName)
{
  QStringList range = elementIndexesRangeInConnection(connectionElementName);
  return range.value(0, "0").toInt();
}

/*!
 * \brief GraphicsView::deleteConnectionFromClass
 * Deletes the connection from class.
 * \param pConnectionLineAnnotation - the connection to delete.
 */
void GraphicsView::deleteConnectionFromClass(LineAnnotation *pConnectionLineAnnotation)
{
  MainWindow *pMainWindow = MainWindow::instance();
  if (mpModelWidget->getLibraryTreeItem()->isSSP()) {
    OMSProxy::instance()->deleteConnection(pConnectionLineAnnotation->getStartElementName(), pConnectionLineAnnotation->getEndElementName());
  } else {
    // delete the connection
    if (pMainWindow->getOMCProxy()->deleteConnection(pConnectionLineAnnotation->getStartElementName(), pConnectionLineAnnotation->getEndElementName(), mpModelWidget->getLibraryTreeItem()->getNameStructure())) {
      // update connectorSizing on start element if exists
      bool isStartComponentConnectorSizing = GraphicsView::updateElementConnectorSizingParameter(this, mpModelWidget->getLibraryTreeItem()->getNameStructure(), pConnectionLineAnnotation->getStartElement());
      // update connectorSizing on end element if exists
      bool isEndComponentConnectorSizing = GraphicsView::updateElementConnectorSizingParameter(this, mpModelWidget->getLibraryTreeItem()->getNameStructure(), pConnectionLineAnnotation->getEndElement());
      // if the element is connectorSizing then get the index used in deleted connection
      int startConnectionIndex = 0;
      if (isStartComponentConnectorSizing) {
        startConnectionIndex = elementIndexInConnection(pConnectionLineAnnotation->getStartElementName());
      }
      int endConnectionIndex = 0;
      if (isEndComponentConnectorSizing) {
        endConnectionIndex = elementIndexInConnection(pConnectionLineAnnotation->getEndElementName());
      }
      if (isStartComponentConnectorSizing || isEndComponentConnectorSizing) {
        // update the connections if some middle connectorSizing connection is removed
        foreach (LineAnnotation *pOtherConnectionLineAnnotation, mConnectionsList) {
          // if deleted connection then continue
          if (pOtherConnectionLineAnnotation == pConnectionLineAnnotation) {
            continue;
          }
          bool updateConnection = false;
          // start component matches
          QString startComponentName = pOtherConnectionLineAnnotation->getStartElementName();
          if (pOtherConnectionLineAnnotation->getStartElement() == pConnectionLineAnnotation->getStartElement()) {
            if (elementIndexInConnection(startComponentName) > startConnectionIndex) {
              pOtherConnectionLineAnnotation->setStartElementName(updateConnectionIndexes(startComponentName, startConnectionIndex));
              startConnectionIndex++;
              updateConnection = true;
            }
          }
          if (pOtherConnectionLineAnnotation->getStartElement() == pConnectionLineAnnotation->getEndElement()) {
            if (elementIndexInConnection(startComponentName) > endConnectionIndex) {
              pOtherConnectionLineAnnotation->setStartElementName(updateConnectionIndexes(startComponentName, endConnectionIndex));
              endConnectionIndex++;
              updateConnection = true;
            }
          }
          // end component matches
          QString endComponentName = pOtherConnectionLineAnnotation->getEndElementName();
          if (pOtherConnectionLineAnnotation->getEndElement() == pConnectionLineAnnotation->getEndElement()) {
            if (elementIndexInConnection(endComponentName) > endConnectionIndex) {
              pOtherConnectionLineAnnotation->setEndElementName(updateConnectionIndexes(endComponentName, endConnectionIndex));
              endConnectionIndex++;
              updateConnection = true;
            }
          }
          if (pOtherConnectionLineAnnotation->getEndElement() == pConnectionLineAnnotation->getStartElement()) {
            if (elementIndexInConnection(endComponentName) > startConnectionIndex) {
              pOtherConnectionLineAnnotation->setEndElementName(updateConnectionIndexes(endComponentName, startConnectionIndex));
              startConnectionIndex++;
              updateConnection = true;
            }
          }
          // update the connection with updated connectorSizing indexes.
          if (updateConnection) {
            pMainWindow->getOMCProxy()->updateConnectionNames(mpModelWidget->getLibraryTreeItem()->getNameStructure(), startComponentName, endComponentName,
                                                              pOtherConnectionLineAnnotation->getStartElementName(), pOtherConnectionLineAnnotation->getEndElementName());
            pOtherConnectionLineAnnotation->updateToolTip();
          }
        }
      }
    }
  }
}

/*!
 * \brief GraphicsView::removeConnectionDetails
 * Removes connection details that are linked with start and end connector.
 * \param pConnectionLineAnnotation
 */
void GraphicsView::removeConnectionDetails(LineAnnotation *pConnectionLineAnnotation)
{
  // Remove the start element connection details.
  Element *pStartElement = pConnectionLineAnnotation->getStartElement();
  if (pStartElement) {
    if (pStartElement->getRootParentElement()) {
      pStartElement->getRootParentElement()->removeConnectionDetails(pConnectionLineAnnotation);
      if (pConnectionLineAnnotation->isTransition()) {
        pStartElement->getRootParentElement()->setHasTransition(false);
      } else if (pConnectionLineAnnotation->isInitialState()) {
        pStartElement->getRootParentElement()->setIsInitialState(false);
      }
    } else {
      pStartElement->removeConnectionDetails(pConnectionLineAnnotation);
      if (pConnectionLineAnnotation->isTransition()) {
        pStartElement->setHasTransition(false);
      } else if (pConnectionLineAnnotation->isInitialState()) {
        pStartElement->setIsInitialState(false);
      }
    }
  }
  pConnectionLineAnnotation->setStartElement(0);
  // Remove the end element connection details.
  Element *pEndElement = pConnectionLineAnnotation->getEndElement();
  if (pEndElement) {
    if (pEndElement->getRootParentElement()) {
      pEndElement->getRootParentElement()->removeConnectionDetails(pConnectionLineAnnotation);
      if (pConnectionLineAnnotation->isTransition()) {
        pEndElement->getRootParentElement()->setHasTransition(false);
      }
    } else {
      pEndElement->removeConnectionDetails(pConnectionLineAnnotation);
      if (pConnectionLineAnnotation->isTransition()) {
        pEndElement->setHasTransition(false);
      }
    }
  }
  pConnectionLineAnnotation->setEndElement(0);
}

/*!
 * \brief GraphicsView::removeConnectionFromView
 * Removes the connection from the view.
 * \param pConnectionLineAnnotation
 */
void GraphicsView::removeConnectionFromView(LineAnnotation *pConnectionLineAnnotation)
{
  // unselect the connection so it will not receive further signals
  pConnectionLineAnnotation->setSelected(false);
  pConnectionLineAnnotation->clearCollidingConnections();
  removeConnectionDetails(pConnectionLineAnnotation);
  deleteConnectionFromList(pConnectionLineAnnotation);
  addConnectionToOutOfSceneList(pConnectionLineAnnotation);
  removeItem(pConnectionLineAnnotation);
}

/*!
 * \brief GraphicsView::removeConnectionsFromView
 * Removes the connections from the view.
 */
void GraphicsView::removeConnectionsFromView()
{
  foreach (LineAnnotation *pConnectionLineAnnotation, mConnectionsList) {
    deleteConnectionFromList(pConnectionLineAnnotation);
    removeItem(pConnectionLineAnnotation);
  }
}

/*!
 * \brief GraphicsView::numberOfElementConnections
 * Counts the number of connections of the element.
 * \param pElement
 * \param pExcludeConnectionLineAnnotation
 * \return
 */
int GraphicsView::numberOfElementConnections(Element *pElement, LineAnnotation *pExcludeConnectionLineAnnotation)
{
  int connections = 0;
  foreach (LineAnnotation *pConnectionLineAnnotation, mConnectionsList) {
    if (pExcludeConnectionLineAnnotation && pExcludeConnectionLineAnnotation == pConnectionLineAnnotation) {
      continue;
    }
    if (pConnectionLineAnnotation->getStartElement() == pElement || pConnectionLineAnnotation->getEndElement() == pElement) {
      // always count one connection if we are in here. Then look for array connections.
      connections++;
      QString connectionElementName;
      if (pConnectionLineAnnotation->getStartElement() == pElement) {
        connectionElementName = pConnectionLineAnnotation->getStartElementName();
      } else {
        connectionElementName = pConnectionLineAnnotation->getEndElementName();
      }
      QStringList range = elementIndexesRangeInConnection(connectionElementName);
      if (range.size() > 1) {
        connections += (range.at(1).toInt() - range.at(0).toInt());
      }
    }
  }
  return connections;
}

/*!  * \brief GraphicsView::getConnectorName
 * Returns the name of the connector element as a string.
 * \param pConnector
 */
QString GraphicsView::getConnectorName(Element *pConnector)
{
  QString name;
  if (!pConnector) return name;

  if (pConnector->getParentElement()) {
    name = QString("%1.%2").arg(pConnector->getRootParentElement()->getName()).arg(pConnector->getName());
  } else {
    name = pConnector->getName();
  }

  if (!mpModelWidget->getLibraryTreeItem()->isSSP() && pConnector->isConnectorSizing()) {
    name = QString("%1[%2]").arg(name).arg(numberOfElementConnections(pConnector) + 1);
  }

  return name;
}

/*!
 * \brief GraphicsView::addTransitionToView
 * Adds the transition to the view.
 * \param pTransitionLineAnnotation
 * \param inherited
 */
void GraphicsView::addTransitionToView(LineAnnotation *pTransitionLineAnnotation, bool inherited)
{
  addConnectionDetails(pTransitionLineAnnotation);
  if (inherited) {
    addInheritedTransitionToList(pTransitionLineAnnotation);
  } else {
    addTransitionToList(pTransitionLineAnnotation);
  }

  if (pTransitionLineAnnotation->getTextAnnotation()) {
    pTransitionLineAnnotation->getTextAnnotation()->setTextString("%condition");
    pTransitionLineAnnotation->getTextAnnotation()->updateTextString();
    pTransitionLineAnnotation->updateTransitionTextPosition();
  }

  addItem(pTransitionLineAnnotation);
}

/*!
 * \brief GraphicsView::addTransitionToClass
 * Adds the transition to class.
 * \param pTransitionLineAnnotation - the transition to add.
 */
void GraphicsView::addTransitionToClass(LineAnnotation *pTransitionLineAnnotation)
{
  OMCProxy *pOMCProxy = MainWindow::instance()->getOMCProxy();
  if (pOMCProxy->addTransition(mpModelWidget->getLibraryTreeItem()->getNameStructure(), pTransitionLineAnnotation->getStartElementName(),
                               pTransitionLineAnnotation->getEndElementName(), pTransitionLineAnnotation->getCondition(),
                               pTransitionLineAnnotation->getImmediate(), pTransitionLineAnnotation->getReset(),
                               pTransitionLineAnnotation->getSynchronize(), pTransitionLineAnnotation->getPriority(),
                               QString("annotate=$annotation(%1,%2)").arg(pTransitionLineAnnotation->getShapeAnnotation())
                               .arg(pTransitionLineAnnotation->getTextAnnotation()->getShapeAnnotation()))) {
  }
}

/*!
 * \brief GraphicsView::removeTransitionFromView
 * Removes the transition from the view.
 * \param pTransitionLineAnnotation
 */
void GraphicsView::removeTransitionFromView(LineAnnotation *pTransitionLineAnnotation)
{
  removeConnectionDetails(pTransitionLineAnnotation);
  deleteTransitionFromList(pTransitionLineAnnotation);
  addTransitionToOutOfSceneList(pTransitionLineAnnotation);
  if (pTransitionLineAnnotation->getTextAnnotation()) {
    pTransitionLineAnnotation->getTextAnnotation()->setTextString("%condition");
    pTransitionLineAnnotation->getTextAnnotation()->updateTextString();
    pTransitionLineAnnotation->updateTransitionTextPosition();
  }
  removeItem(pTransitionLineAnnotation);
}

/*!
 * \brief GraphicsView::deleteTransitionFromClass
 * Deletes the transition from class.
 * \param pTransitionLineAnnotation - the transition to delete.
 */
void GraphicsView::deleteTransitionFromClass(LineAnnotation *pTransitionLineAnnotation)
{
  OMCProxy *pOMCProxy = MainWindow::instance()->getOMCProxy();
  pOMCProxy->deleteTransition(mpModelWidget->getLibraryTreeItem()->getNameStructure(), pTransitionLineAnnotation->getStartElementName(),
                              pTransitionLineAnnotation->getEndElementName(), pTransitionLineAnnotation->getCondition(),
                              pTransitionLineAnnotation->getImmediate(), pTransitionLineAnnotation->getReset(),
                              pTransitionLineAnnotation->getSynchronize(), pTransitionLineAnnotation->getPriority());
}

/*!
 * \brief GraphicsView::removeTransitionsFromView
 * Removes the transitions from the view.
 */
void GraphicsView::removeTransitionsFromView()
{
  foreach (LineAnnotation *pTransitionLineAnnotation, mTransitionsList) {
    deleteTransitionFromList(pTransitionLineAnnotation);
    removeItem(pTransitionLineAnnotation);
  }
}

/*!
 * \brief GraphicsView::addInitialStateToView
 * Adds the initial state to the view.
 * \param pInitialStateLineAnnotation
 * \param inherited
 */
void GraphicsView::addInitialStateToView(LineAnnotation *pInitialStateLineAnnotation, bool inherited)
{
  addConnectionDetails(pInitialStateLineAnnotation);
  if (inherited) {
    addInheritedInitialStateToList(pInitialStateLineAnnotation);
  } else {
    addInitialStateToList(pInitialStateLineAnnotation);
  }

  addItem(pInitialStateLineAnnotation);
}

/*!
 * \brief GraphicsView::addInitialStateToClass
 * Adds the initial state to class.
 * \param pInitialStateLineAnnotation - the initial state to add.
 */
void GraphicsView::addInitialStateToClass(LineAnnotation *pInitialStateLineAnnotation)
{
  OMCProxy *pOMCProxy = MainWindow::instance()->getOMCProxy();
  if (pOMCProxy->addInitialState(mpModelWidget->getLibraryTreeItem()->getNameStructure(),
                                 pInitialStateLineAnnotation->getStartElementName(),
                                 QString("annotate=").append(pInitialStateLineAnnotation->getShapeAnnotation()))) {
  }
}

/*!
 * \brief GraphicsView::removeInitialStateFromView
 * Removes the initial state from the view.
 * \param pInitialStateLineAnnotation
 */
void GraphicsView::removeInitialStateFromView(LineAnnotation *pInitialStateLineAnnotation)
{
  removeConnectionDetails(pInitialStateLineAnnotation);
  deleteInitialStateFromList(pInitialStateLineAnnotation);
  addInitialStateToOutOfSceneList(pInitialStateLineAnnotation);
  removeItem(pInitialStateLineAnnotation);
}

/*!
 * \brief GraphicsView::deleteInitialStateFromClass
 * Deletes the initial state from class.
 * \param pInitialStateLineAnnotation - the initial state to delete.
 */
void GraphicsView::deleteInitialStateFromClass(LineAnnotation *pInitialStateLineAnnotation)
{
  OMCProxy *pOMCProxy = MainWindow::instance()->getOMCProxy();
  pOMCProxy->deleteInitialState(mpModelWidget->getLibraryTreeItem()->getNameStructure(), pInitialStateLineAnnotation->getStartElementName());
}

/*!
 * \brief GraphicsView::removeInitialStatesFromView
 * Removes the initial states from the view.
 */
void GraphicsView::removeInitialStatesFromView()
{
  foreach (LineAnnotation *pInitialStateLineAnnotation, mInitialStatesList) {
    deleteInitialStateFromList(pInitialStateLineAnnotation);
    removeItem(pInitialStateLineAnnotation);
  }
}

/*!
 * \brief GraphicsView::addShapeToList
 * \param pShape
 * \param index
 */
void GraphicsView::addShapeToList(ShapeAnnotation *pShape, int index)
{
  if (index <= -1) {
    mShapesList.append(pShape);
  } else {
    mShapesList.insert(index, pShape);
  }
}

/*!
 * \brief GraphicsView::deleteShape
 * Deletes the shape from the icon/diagram layer.
 * \param pShapeAnnotation
 */
void GraphicsView::deleteShape(ShapeAnnotation *pShapeAnnotation)
{
  pShapeAnnotation->setSelected(false);
  mpModelWidget->getUndoStack()->push(new DeleteShapeCommand(pShapeAnnotation));
}

/*!
 * \brief GraphicsView::deleteShapeFromList
 * \param pShape
 * \return
 */
int GraphicsView::deleteShapeFromList(ShapeAnnotation *pShape)
{
  int index = mShapesList.indexOf(pShape);
  mShapesList.removeOne(pShape);
  return index;
}

/*!
 * \brief GraphicsView::reOrderShapes
 * Reorders the shapes.
 */
void GraphicsView::reOrderShapes()
{
  int zValue = 0;
  // set stacking order for inherited shapes
  foreach (ShapeAnnotation *pShapeAnnotation, mInheritedShapesList) {
    zValue++;
    pShapeAnnotation->setZValue(zValue);
  }
  // set stacking order for shapes.
  foreach (ShapeAnnotation *pShapeAnnotation, mShapesList) {
    zValue++;
    pShapeAnnotation->setZValue(zValue);
  }
}

/*!
 * \brief GraphicsView::bringToFront
 * \param pShape
 * Brings the shape to front of all other shapes.
 */
void GraphicsView::bringToFront(ShapeAnnotation *pShape)
{
  deleteShapeFromList(pShape);
  int i = 0;
  // update the shapes z index
  for (; i < mShapesList.size() ; i++) {
    mShapesList.at(i)->setZValue(i + 1);
  }
  pShape->setZValue(i + 1);
  mShapesList.append(pShape);
  // update class annotation.
  addClassAnnotation();
}

/*!
 * \brief GraphicsView::bringForward
 * \param pShape
 * Brings the shape one level forward.
 */
void GraphicsView::bringForward(ShapeAnnotation *pShape)
{
  int shapeIndex = mShapesList.indexOf(pShape);
  if (shapeIndex == -1 || shapeIndex == mShapesList.size() - 1) { // if the shape is already at top.
    return;
  }
  // swap the shapes in the list
#if QT_VERSION >= QT_VERSION_CHECK(5, 13, 0)
  mShapesList.swapItemsAt(shapeIndex, shapeIndex + 1);
#else // QT_VERSION_CHECK
  mShapesList.swap(shapeIndex, shapeIndex + 1);
#endif // QT_VERSION_CHECK
  // update the shapes z index
  for (int i = 0 ; i < mShapesList.size() ; i++) {
    mShapesList.at(i)->setZValue(i + 1);
  }
  // update class annotation.
  addClassAnnotation();
}

/*!
 * \brief GraphicsView::sendToBack
 * \param pShape
 * Sends the shape to back of all other shapes.
 */
void GraphicsView::sendToBack(ShapeAnnotation *pShape)
{
  deleteShapeFromList(pShape);
  int i = 0;
  pShape->setZValue(i + 1);
  mShapesList.prepend(pShape);
  // update the shapes z index
  for (i = 1 ; i < mShapesList.size() ; i++) {
    mShapesList.at(i)->setZValue(i + 1);
  }
  // update class annotation.
  addClassAnnotation();
}

/*!
 * \brief GraphicsView::sendBackward
 * \param pShape
 * Sends the shape one level backward.
 */
void GraphicsView::sendBackward(ShapeAnnotation *pShape)
{
  int shapeIndex = mShapesList.indexOf(pShape);
  if (shapeIndex <= 0) { // if the shape is already at bottom.
    return;
  }
  // swap the shapes in the list
#if QT_VERSION >= QT_VERSION_CHECK(5, 13, 0)
  mShapesList.swapItemsAt(shapeIndex - 1, shapeIndex);
#else // QT_VERSION_CHECK
  mShapesList.swap(shapeIndex - 1, shapeIndex);
#endif // QT_VERSION_CHECK
  // update the shapes z index
  for (int i = 0 ; i < mShapesList.size() ; i++) {
    mShapesList.at(i)->setZValue(i + 1);
  }
  // update class annotation.
  addClassAnnotation();
}

/*!
 * \brief GraphicsView::clearGraphicsView
 * Clears everything from the GraphicsView.
 */
void GraphicsView::clearGraphicsView()
{
  removeAllShapes();
  removeOutOfSceneShapes();
  removeAllConnections();
  removeOutOfSceneConnections();
  removeAllTransitions();
  removeOutOfSceneTransitions();
  removeAllInitialStates();
  removeOutOfSceneInitialStates();
  removeClassComponents();
  removeOutOfSceneClassComponents();
  removeInheritedClassShapes();
  removeInheritedClassConnections();
  removeInheritedClassTransitions();
  removeInheritedClassInitialStates();
  removeInheritedClassElements();
  removeErrorTextShape();
  scene()->clear();
  mAllItems.clear();
}

/*!
 * \brief GraphicsView::clearGraphicsViewsExceptOutOfSceneItems
 * Clears everything from the GraphicsView except for out of scene items.
 */
void GraphicsView::clearGraphicsViewsExceptOutOfSceneItems()
{
  removeAllShapes();
  removeAllConnections();
  removeAllTransitions();
  removeAllInitialStates();
  removeClassComponents();
  removeInheritedClassShapes();
  removeInheritedClassConnections();
  removeInheritedClassTransitions();
  removeInheritedClassInitialStates();
  removeInheritedClassElements();
  removeErrorTextShape();
  scene()->clear();
  mAllItems.clear();
}

/*!
 * \brief GraphicsView::removeClassComponents
 * Removes all the class components.
 */
void GraphicsView::removeClassComponents()
{
  foreach (Element *pElement, mElementsList) {
    pElement->removeChildren();
    deleteElementFromList(pElement);
    removeElementItem(pElement);
    delete pElement->getOriginItem();
    delete pElement->getBottomLeftResizerItem();
    delete pElement->getTopLeftResizerItem();
    delete pElement->getTopRightResizerItem();
    delete pElement->getBottomRightResizerItem();
    delete pElement;
  }
}

/*!
 * \brief GraphicsView::removeShapesFromScene
 * Removes the shapes from the scene.
 */
void GraphicsView::removeShapesFromScene()
{
  foreach (ShapeAnnotation *pShapeAnnotation, mShapesList) {
    removeItem(pShapeAnnotation);
    removeItem(pShapeAnnotation->getOriginItem());
    deleteShapeFromList(pShapeAnnotation);
  }
}

/*!
 * \brief GraphicsView::removeElementsFromView
 * Removes all the elements from the scene and add them to mOutOfSceneElementsList.
 */
void GraphicsView::removeElementsFromScene()
{
  foreach (Element *pElement, mElementsList) {
    removeElementItem(pElement);
    addElementToOutOfSceneList(pElement);
    deleteElementFromList(pElement);
  }
}

/*!
 * \brief GraphicsView::removeOutOfSceneClassComponents
 * Removes all the class components that are not deleted but are removed from scene.
 */
void GraphicsView::removeOutOfSceneClassComponents()
{
  foreach (Element *pComponent, mOutOfSceneElementsList) {
    pComponent->removeChildren();
    deleteElementFromOutOfSceneList(pComponent);
    delete pComponent->getOriginItem();
    delete pComponent->getBottomLeftResizerItem();
    delete pComponent->getTopLeftResizerItem();
    delete pComponent->getTopRightResizerItem();
    delete pComponent->getBottomRightResizerItem();
    delete pComponent;
  }
}

/*!
 * \brief GraphicsView::removeInheritedClassShapes
 * Removes all the inherited class shapes.
 */
void GraphicsView::removeInheritedClassShapes()
{
  foreach (ShapeAnnotation *pShapeAnnotation, mInheritedShapesList) {
    deleteInheritedShapeFromList(pShapeAnnotation);
    removeItem(pShapeAnnotation);
    removeItem(pShapeAnnotation->getOriginItem());
    delete pShapeAnnotation;
  }
}

/*!
 * \brief GraphicsView::removeInheritedClassElements
 * Removes all the class inherited elements.
 */
void GraphicsView::removeInheritedClassElements()
{
  foreach (Element *pElement, mInheritedElementsList) {
    pElement->removeChildren();
    deleteInheritedElementFromList(pElement);
    removeElementItem(pElement);
    delete pElement->getOriginItem();
    delete pElement->getBottomLeftResizerItem();
    delete pElement->getTopLeftResizerItem();
    delete pElement->getTopRightResizerItem();
    delete pElement->getBottomRightResizerItem();
    delete pElement;
  }
}

/*!
 * \brief GraphicsView::removeInheritedClassConnections
 * Removes all the class inherited connections.
 */
void GraphicsView::removeInheritedClassConnections()
{
  foreach (LineAnnotation *pConnectionLineAnnotation, mInheritedConnectionsList) {
    pConnectionLineAnnotation->clearCollidingConnections();
    deleteInheritedConnectionFromList(pConnectionLineAnnotation);
    removeItem(pConnectionLineAnnotation);
    delete pConnectionLineAnnotation;
  }
}

/*!
 * \brief GraphicsView::removeInheritedClassTransitions
 * Removes all the class inherited transitions.
 */
void GraphicsView::removeInheritedClassTransitions()
{
  foreach (LineAnnotation *pTransitionLineAnnotation, mInheritedTransitionsList) {
    removeConnectionDetails(pTransitionLineAnnotation);
    deleteInheritedTransitionFromList(pTransitionLineAnnotation);
    removeItem(pTransitionLineAnnotation);
    delete pTransitionLineAnnotation;
  }
}

/*!
 * \brief GraphicsView::removeInheritedClassInitialStates
 * Removes all the class inherited initial states.
 */
void GraphicsView::removeInheritedClassInitialStates()
{
  foreach (LineAnnotation *pInitialStateLineAnnotation, mInheritedInitialStatesList) {
    deleteInheritedInitialStateFromList(pInitialStateLineAnnotation);
    removeItem(pInitialStateLineAnnotation);
    delete pInitialStateLineAnnotation;
  }
}

/*!
 * \brief GraphicsView::removeOutOfSceneShapes
 * Removes all the shapes that are not deleted but are removed from scene.
 */
void GraphicsView::removeOutOfSceneShapes()
{
  foreach (ShapeAnnotation *pShapeAnnotation, mOutOfSceneShapesList) {
    deleteShapeFromOutOfSceneList(pShapeAnnotation);
    delete pShapeAnnotation;
  }
}

/*!
 * \brief GraphicsView::removeConnectionsFromScene
 * Removes all the connections from the scene and add them to mOutOfSceneConnectionsList.
 */
void GraphicsView::removeConnectionsFromScene()
{
  foreach (LineAnnotation *pConnectionLineAnnotation, mConnectionsList) {
    pConnectionLineAnnotation->clearCollidingConnections();
    removeConnectionDetails(pConnectionLineAnnotation);
    removeItem(pConnectionLineAnnotation);
    addConnectionToOutOfSceneList(pConnectionLineAnnotation);
    deleteConnectionFromList(pConnectionLineAnnotation);
  }
}

/*!
 * \brief GraphicsView::removeOutOfSceneConnections
 * Removes all the connections that are not deleted but are removed from scene.
 */
void GraphicsView::removeOutOfSceneConnections()
{
  foreach (LineAnnotation *pLineAnnotation, mOutOfSceneConnectionsList) {
    deleteConnectionFromOutOfSceneList(pLineAnnotation);
    delete pLineAnnotation;
  }
}

/*!
 * \brief GraphicsView::removeTransitionsFromScene
 * Removes all the transitons from the scene and add them to mOutOfSceneTransitionsList.
 */
void GraphicsView::removeTransitionsFromScene()
{
  foreach (LineAnnotation *pTransitionLineAnnotation, mTransitionsList) {
    removeConnectionDetails(pTransitionLineAnnotation);
    removeItem(pTransitionLineAnnotation);
    addTransitionToOutOfSceneList(pTransitionLineAnnotation);
    deleteTransitionFromList(pTransitionLineAnnotation);
  }
}

/*!
 * \brief GraphicsView::removeOutOfSceneTransitions
 * Removes all the class transitions that are not deleted but are removed from scene.
 */
void GraphicsView::removeOutOfSceneTransitions()
{
  foreach (LineAnnotation *pLineAnnotation, mOutOfSceneTransitionsList) {
    deleteTransitionFromOutOfSceneList(pLineAnnotation);
    delete pLineAnnotation;
  }
}

/*!
 * \brief GraphicsView::removeInitialStatesFromScene
 * Removes all the initial states from the scene and add them to mOutOfSceneInitialStatesList.
 */
void GraphicsView::removeInitialStatesFromScene()
{
  foreach (LineAnnotation *pInitialStateLineAnnotation, mInitialStatesList) {
    removeConnectionDetails(pInitialStateLineAnnotation);
    removeItem(pInitialStateLineAnnotation);
    addInitialStateToOutOfSceneList(pInitialStateLineAnnotation);
    deleteInitialStateFromList(pInitialStateLineAnnotation);
  }
}

/*!
 * \brief GraphicsView::removeOutOfSceneInitialStates
 * Removes all the initial states that are not deleted but are removed from scene.
 */
void GraphicsView::removeOutOfSceneInitialStates()
{
  foreach (LineAnnotation *pLineAnnotation, mOutOfSceneInitialStatesList) {
    deleteInitialStateFromOutOfSceneList(pLineAnnotation);
    delete pLineAnnotation;
  }
}

void GraphicsView::createLineShape(QPointF point)
{
  if (mpModelWidget->getLibraryTreeItem()->isSystemLibrary() || mpModelWidget->isElementMode() || isVisualizationView()) {
    return;
  }

  if (!isCreatingLineShape()) {
    mpLineShapeAnnotation = new LineAnnotation("", this);
    mpModelWidget->getUndoStack()->push(new AddShapeCommand(mpLineShapeAnnotation));
    setIsCreatingLineShape(true);
    mpLineShapeAnnotation->addPoint(point);
    mpLineShapeAnnotation->addPoint(point);
  } else {  // if we are already creating a line then only add one point.
    mpLineShapeAnnotation->addPoint(point);
  }
}

void GraphicsView::createPolygonShape(QPointF point)
{
  if (mpModelWidget->getLibraryTreeItem()->isSystemLibrary() || mpModelWidget->isElementMode() || isVisualizationView()) {
    return;
  }

  if (!isCreatingPolygonShape()) {
    mpPolygonShapeAnnotation = new PolygonAnnotation("", this);
    mpModelWidget->getUndoStack()->push(new AddShapeCommand(mpPolygonShapeAnnotation));
    setIsCreatingPolygonShape(true);
    mpPolygonShapeAnnotation->addPoint(point);
    mpPolygonShapeAnnotation->addPoint(point);
    mpPolygonShapeAnnotation->addPoint(point);
  } else { // if we are already creating a polygon then only add one point.
    mpPolygonShapeAnnotation->addPoint(point);
  }
}

void GraphicsView::createRectangleShape(QPointF point)
{
  if (mpModelWidget->getLibraryTreeItem()->isSystemLibrary() || mpModelWidget->isElementMode() || isVisualizationView()) {
    return;
  }

  if (!isCreatingRectangleShape()) {
    mpRectangleShapeAnnotation = new RectangleAnnotation("", this);
    mpModelWidget->getUndoStack()->push(new AddShapeCommand(mpRectangleShapeAnnotation));
    setIsCreatingRectangleShape(true);
    mpRectangleShapeAnnotation->replaceExtent(0, point);
    mpRectangleShapeAnnotation->replaceExtent(1, point);
  } else { // if we are already creating a rectangle then finish creating it.
    finishDrawingRectangleShape();
  }
}

void GraphicsView::createEllipseShape(QPointF point)
{
  if (mpModelWidget->getLibraryTreeItem()->isSystemLibrary() || mpModelWidget->isElementMode() || isVisualizationView()) {
    return;
  }

  if (!isCreatingEllipseShape()) {
    mpEllipseShapeAnnotation = new EllipseAnnotation("", this);
    mpModelWidget->getUndoStack()->push(new AddShapeCommand(mpEllipseShapeAnnotation));
    setIsCreatingEllipseShape(true);
    mpEllipseShapeAnnotation->replaceExtent(0, point);
    mpEllipseShapeAnnotation->replaceExtent(1, point);
  } else { // if we are already creating an ellipse then finish creating it.
    finishDrawingEllipseShape();
  }
}

void GraphicsView::createTextShape(QPointF point)
{
  if (mpModelWidget->getLibraryTreeItem()->isSystemLibrary() || mpModelWidget->isElementMode() || isVisualizationView()) {
    return;
  }

  if (!isCreatingTextShape()) {
    mpTextShapeAnnotation = new TextAnnotation("", this);
    mpModelWidget->getUndoStack()->push(new AddShapeCommand(mpTextShapeAnnotation));
    setIsCreatingTextShape(true);
    mpTextShapeAnnotation->setTextString("text");
    mpTextShapeAnnotation->replaceExtent(0, point);
    mpTextShapeAnnotation->replaceExtent(1, point);
  } else { // if we are already creating a text then finish creating it.
    finishDrawingTextShape();
  }
}

void GraphicsView::createBitmapShape(QPointF point)
{
  if (mpModelWidget->getLibraryTreeItem()->isSystemLibrary() || mpModelWidget->isElementMode() || isVisualizationView()) {
    return;
  }

  if (!isCreatingBitmapShape()) {
    mpBitmapShapeAnnotation = new BitmapAnnotation(mpModelWidget->getLibraryTreeItem()->getFileName(), "", this);
    mpModelWidget->getUndoStack()->push(new AddShapeCommand(mpBitmapShapeAnnotation));
    setIsCreatingBitmapShape(true);
    mpBitmapShapeAnnotation->replaceExtent(0, point);
    mpBitmapShapeAnnotation->replaceExtent(1, point);
  } else { // if we are already creating a bitmap then finish creating it.
    finishDrawingBitmapShape();
  }
}

/*!
 * \brief GraphicsView::finishDrawingGenericShape
 * This function is called when shape creation operation is cancelled.
 * So we want to unselect the shapes in this case except for Text and Bitmap
 * since they have their respective pop-up dialogs which doesn't lead to selection and focus issue.
 */
void GraphicsView::finishDrawingGenericShape()
{
  if (mIsCreatingLineShape){
    finishDrawingLineShape();
    mpLineShapeAnnotation->setSelected(false);
  } else if (mIsCreatingPolygonShape)  {
    finishDrawingPolygonShape();
    mpPolygonShapeAnnotation->setSelected(false);
  } else if (mIsCreatingRectangleShape) {
    finishDrawingRectangleShape();
    mpRectangleShapeAnnotation->setSelected(false);
  } else if (mIsCreatingEllipseShape) {
    finishDrawingEllipseShape();
    mpEllipseShapeAnnotation->setSelected(false);
  } else if (mIsCreatingTextShape) {
    finishDrawingTextShape();
  } else /*Otherwise we have a bitmap*/{
    finishDrawingBitmapShape();
  }
}

void GraphicsView::finishDrawingLineShape(bool removeLastAddedPoint)
{
  setIsCreatingLineShape(false);
  if (removeLastAddedPoint) {
    mpLineShapeAnnotation->removePoint(mpLineShapeAnnotation->getPoints().size() - 1);
  }
  setOriginAdjustAndInitialize(mpLineShapeAnnotation);
  mpLineShapeAnnotation->setSelected(true);
  uncheckAllShapeDrawingActions();
  checkEmitUpdateSelect(false, mpLineShapeAnnotation);
}

void GraphicsView::finishDrawingPolygonShape(bool removeLastAddedPoint)
{
  setIsCreatingPolygonShape(false);
  if (removeLastAddedPoint) {
    mpPolygonShapeAnnotation->removePoint(mpPolygonShapeAnnotation->getPoints().size() - 1);
  }
  setOriginAdjustAndInitialize(mpPolygonShapeAnnotation);
  mpPolygonShapeAnnotation->setSelected(true);
  uncheckAllShapeDrawingActions();
  checkEmitUpdateSelect(false, mpPolygonShapeAnnotation);
}

void GraphicsView::finishDrawingRectangleShape()
{
  setIsCreatingRectangleShape(false);
  setOriginAdjustAndInitialize(mpRectangleShapeAnnotation);
  mpRectangleShapeAnnotation->setSelected(true);
  uncheckAllShapeDrawingActions();
  checkEmitUpdateSelect(false, mpRectangleShapeAnnotation);
}

void GraphicsView::finishDrawingEllipseShape()
{
  setIsCreatingEllipseShape(false);
  setOriginAdjustAndInitialize(mpEllipseShapeAnnotation);
  mpEllipseShapeAnnotation->setSelected(true);
  uncheckAllShapeDrawingActions();
  checkEmitUpdateSelect(false, mpEllipseShapeAnnotation);
}

void GraphicsView::finishDrawingTextShape()
{
  setIsCreatingTextShape(false);
  setOriginAdjustAndInitialize(mpTextShapeAnnotation);
  uncheckAllShapeDrawingActions();
  checkEmitUpdateSelect(true, mpTextShapeAnnotation);
}

void GraphicsView::finishDrawingBitmapShape() {
  setIsCreatingBitmapShape(false);
  setOriginAdjustAndInitialize(mpBitmapShapeAnnotation);
  uncheckAllShapeDrawingActions();
  checkEmitUpdateSelect(true, mpBitmapShapeAnnotation);
}

void GraphicsView::checkEmitUpdateSelect(const bool showPropertiesAndSelect, ShapeAnnotation* shapeAnnotation)
{
  MainWindow *pMainWindow = MainWindow::instance();
  pMainWindow->getConnectModeAction()->setChecked(true);
  if (showPropertiesAndSelect) {
    shapeAnnotation->showShapeProperties();
    // set the focus back on GraphicsView once the shape properties dialog is closed.
    setFocus(Qt::ActiveWindowFocusReason);
  }
  mpModelWidget->updateClassAnnotationIfNeeded();
  mpModelWidget->updateModelText();
  if (showPropertiesAndSelect) {
    shapeAnnotation->setSelected(true);
  }
}

void GraphicsView::setOriginAdjustAndInitialize(ShapeAnnotation* shapeAnnotation)
{
  shapeAnnotation->setOrigin(shapeAnnotation->sceneBoundingRect().center());
  adjustInitializeDraw(shapeAnnotation);
}

void GraphicsView::setOriginAdjustAndInitialize(PolygonAnnotation* shapeAnnotation)
{
  shapeAnnotation->setOrigin(roundPoint(shapeAnnotation->sceneBoundingRect().center()));
  adjustInitializeDraw(shapeAnnotation);
}

void GraphicsView::adjustInitializeDraw(ShapeAnnotation* shapeAnnotation)
{
  if (dynamic_cast<LineAnnotation*>(shapeAnnotation) || dynamic_cast<PolygonAnnotation*>(shapeAnnotation)) {
    shapeAnnotation->adjustPointsWithOrigin();
  } else {
    shapeAnnotation->adjustExtentsWithOrigin();
  }
  shapeAnnotation->drawCornerItems();
  shapeAnnotation->applyTransformation();
}

/*!
 * \brief GraphicsView::itemsBoundingRect
 * Gets the bounding rectangle of all the items added to the view, excluding background and so on
 * \return
 */
QRectF GraphicsView::itemsBoundingRect()
{
  QRectF rect;
  foreach (Element *pElement, mElementsList) {
    rect |= pElement->itemsBoundingRect();
  }
  foreach (QGraphicsItem *item, mShapesList) {
    rect |= item->sceneBoundingRect();
  }
  foreach (QGraphicsItem *item, mConnectionsList) {
    rect |= item->sceneBoundingRect();
  }
  foreach (QGraphicsItem *item, mTransitionsList) {
    rect |= item->sceneBoundingRect();
  }
  foreach (QGraphicsItem *item, mInitialStatesList) {
    rect |= item->sceneBoundingRect();
  }
  foreach (Element *pElement, mInheritedElementsList) {
    rect |= pElement->itemsBoundingRect();
  }
  foreach (QGraphicsItem *item, mInheritedShapesList) {
    rect |= item->sceneBoundingRect();
  }
  foreach (QGraphicsItem *item, mInheritedConnectionsList) {
    rect |= item->sceneBoundingRect();
  }
  foreach (QGraphicsItem *item, mInheritedTransitionsList) {
    rect |= item->sceneBoundingRect();
  }
  foreach (QGraphicsItem *item, mInheritedInitialStatesList) {
    rect |= item->sceneBoundingRect();
  }
  qreal x1, y1, x2, y2;
  rect.getCoords(&x1, &y1, &x2, &y2);
  rect.setCoords(x1 -5, y1 -5, x2 + 5, y2 + 5);
  return mapFromScene(rect).boundingRect();
}

QPointF GraphicsView::snapPointToGrid(QPointF point)
{
  qreal stepX = mMergedCoordinateSystem.getHorizontalGridStep();
  qreal stepY = mMergedCoordinateSystem.getVerticalGridStep();
  point.setX(stepX * qFloor((point.x() / stepX) + 0.5));
  point.setY(stepY * qFloor((point.y() / stepY) + 0.5));
  return point;
}

QPointF GraphicsView::movePointByGrid(QPointF point, QPointF origin, bool useShiftModifier)
{
  qreal stepX = mMergedCoordinateSystem.getHorizontalGridStep() * ((useShiftModifier && QApplication::keyboardModifiers().testFlag(Qt::ShiftModifier)) ? 5 : 1);
  qreal stepY = mMergedCoordinateSystem.getVerticalGridStep() * ((useShiftModifier && QApplication::keyboardModifiers().testFlag(Qt::ShiftModifier)) ? 5 : 1);
  if (useShiftModifier && QApplication::keyboardModifiers().testFlag(Qt::ShiftModifier)) {
    int modX = (int)qFabs(origin.x()) % (int)stepX;
    int modY = (int)qFabs(origin.y()) % (int)stepY;
    if (modX != 0) {
      if ((point.x() < 0 && origin.x() > 0) || (point.x() > 0 && origin.x() < 0)) {
        stepX = modX;
      } else if ((point.x() > 0 && origin.x() > 0) || (point.x() < 0 && origin.x() < 0)) {
        stepX = stepX - modX;
      }
    }
    if (modY != 0) {
      if ((point.y() < 0 && origin.y() > 0) || (point.y() > 0 && origin.y() < 0)) {
        stepY = modY;
      } else if ((point.y() > 0 && origin.y() > 0) || (point.y() < 0 && origin.y() < 0)) {
        stepY = stepY - modY;
      }
    }
  }
  point.setX(qRound(point.x() / stepX) * stepX);
  point.setY(qRound(point.y() / stepY) * stepY);
  return point;
}

QPointF GraphicsView::roundPoint(QPointF point)
{
  qreal divisor = 0.5;
  qreal x = (fmod(point.x(), divisor) == 0) ? point.x() : qRound(point.x());
  qreal y = (fmod(point.y(), divisor) == 0) ? point.y() : qRound(point.y());
  return QPointF(x, y);
}

/*!
 * \brief GraphicsView::hasIconAnnotation
 * Checks if class has annotation.
 * \return
 */
bool GraphicsView::hasAnnotation()
{
  // check inherited shapes and components
  if (!mInheritedShapesList.isEmpty()) {
    return true;
  }
  foreach (Element *pInheritedElement, mInheritedElementsList) {
    if (pInheritedElement->hasShapeAnnotation() && pInheritedElement->isVisible()) {
      return true;
    }
  }
  // check shapes and components
  if (!mShapesList.isEmpty()) {
    return true;
  }
  foreach (Element *pElement, mElementsList) {
    if (pElement->hasShapeAnnotation() && pElement->isVisible()) {
      return true;
    }
  }
  return false;
}

/*!
 * \brief GraphicsView::addItem
 * Adds the QGraphicsItem from GraphicsView
 * \param pGraphicsItem
 */
void GraphicsView::addItem(QGraphicsItem *pGraphicsItem)
{
  if (!mAllItems.contains(pGraphicsItem)) {
    mAllItems.insert(pGraphicsItem);
    scene()->addItem(pGraphicsItem);
  }
}

/*!
 * \brief GraphicsView::removeItem
 * Removes the QGraphicsItem from GraphicsView
 * \param pGraphicsItem
 */
void GraphicsView::removeItem(QGraphicsItem *pGraphicsItem)
{
  if (mAllItems.contains(pGraphicsItem)) {
    mAllItems.remove(pGraphicsItem);
    scene()->removeItem(pGraphicsItem);
  }
}

/*!
 * \brief GraphicsView::fitInView
 * Fits the view.
 */
void GraphicsView::fitInViewInternal()
{
  // only resize the view if user has not set any custom scaling like zoom in and zoom out.
  if (!isCustomScale()) {
    // make the fitInView rectangle bigger so that the scene rectangle will show up properly on the screen.
    QRectF extentRectangle = mMergedCoordinateSystem.getExtentRectangle();
    qreal x1, y1, x2, y2;
    extentRectangle.getCoords(&x1, &y1, &x2, &y2);
    extentRectangle.setCoords(x1 -5, y1 -5, x2 + 5, y2 + 5);
    fitInView(extentRectangle, Qt::KeepAspectRatio);
  }
}

/*!
 * \brief GraphicsView::emitResetDynamicSelect
 * Emits the reset dynamic select signal.
 */
void GraphicsView::emitResetDynamicSelect()
{
  emit resetDynamicSelect();
}

/*!
 * \brief GraphicsView::createActions
 * Creates the actions for the GraphicsView.
 */
void GraphicsView::createActions()
{
  bool isSystemLibrary = mpModelWidget->getLibraryTreeItem()->isSystemLibrary() || mpModelWidget->isElementMode() || isVisualizationView();
  // parameters Action
  mpParametersAction = new QAction(Helper::parameters, this);
  mpParametersAction->setStatusTip(tr("Shows the class parameters"));
  connect(mpParametersAction, SIGNAL(triggered()), SLOT(showParameters()));
  // Graphics View Properties Action
  if (mpModelWidget->getLibraryTreeItem()->isSSP()) {
    mpPropertiesAction = new QAction(Helper::systemSimulationInformation, this);
  } else {
    mpPropertiesAction = new QAction(Helper::properties, this);
  }
  connect(mpPropertiesAction, SIGNAL(triggered()), SLOT(showGraphicsViewProperties()));
  // rename Action
  mpRenameAction = new QAction(Helper::rename, this);
  mpRenameAction->setStatusTip(Helper::renameTip);
  connect(mpRenameAction, SIGNAL(triggered()), SLOT(showRenameDialog()));
  // Actions for shapes and Components
  // Manhattanize Action
  mpManhattanizeAction = new QAction(tr("Manhattanize"), this);
  mpManhattanizeAction->setStatusTip(tr("Manhattanize the lines"));
  mpManhattanizeAction->setDisabled(isSystemLibrary);
  connect(mpManhattanizeAction, SIGNAL(triggered()), SLOT(manhattanizeItems()));
  // Delete Action
  mpDeleteAction = new QAction(ResourceCache::getIcon(":/Resources/icons/delete.svg"), Helper::deleteStr, this);
  mpDeleteAction->setStatusTip(tr("Deletes the item"));
  mpDeleteAction->setShortcut(QKeySequence::Delete);
  mpDeleteAction->setDisabled(isSystemLibrary);
  connect(mpDeleteAction, SIGNAL(triggered()), SLOT(deleteItems()));
  // cut action
  mpCutAction = new QAction(ResourceCache::getIcon(":/Resources/icons/cut.svg"), tr("Cut"), this);
  mpCutAction->setShortcut(QKeySequence("Ctrl+x"));
  mpCutAction->setDisabled(isSystemLibrary);
  connect(mpCutAction, SIGNAL(triggered()), SLOT(cutItems()));
  // copy action
  mpCopyAction = new QAction(ResourceCache::getIcon(":/Resources/icons/copy.svg"), Helper::copy, this);
  mpCopyAction->setShortcut(QKeySequence("Ctrl+c"));
  connect(mpCopyAction, SIGNAL(triggered()), SLOT(copyItems()));
  // paste action
  mpPasteAction = new QAction(ResourceCache::getIcon(":/Resources/icons/paste.svg"), tr("Paste"), this);
  mpPasteAction->setShortcut(QKeySequence("Ctrl+v"));
  mpPasteAction->setDisabled(isSystemLibrary);
  connect(mpPasteAction, SIGNAL(triggered()), SLOT(pasteItems()));
  // Duplicate Action
  mpDuplicateAction = new QAction(ResourceCache::getIcon(":/Resources/icons/duplicate.svg"), Helper::duplicate, this);
  mpDuplicateAction->setStatusTip(Helper::duplicateTip);
  mpDuplicateAction->setShortcut(QKeySequence("Ctrl+d"));
  mpDuplicateAction->setDisabled(isSystemLibrary);
  connect(mpDuplicateAction, SIGNAL(triggered()), SLOT(duplicateItems()));
  // Bring To Front Action
  mpBringToFrontAction = new QAction(ResourceCache::getIcon(":/Resources/icons/bring-to-front.svg"), tr("Bring to Front"), this);
  mpBringToFrontAction->setStatusTip(tr("Brings the item to front"));
  mpBringToFrontAction->setDisabled(isSystemLibrary);
  mpBringToFrontAction->setDisabled(true);
  // Bring Forward Action
  mpBringForwardAction = new QAction(ResourceCache::getIcon(":/Resources/icons/bring-forward.svg"), tr("Bring Forward"), this);
  mpBringForwardAction->setStatusTip(tr("Brings the item one level forward"));
  mpBringForwardAction->setDisabled(isSystemLibrary);
  mpBringForwardAction->setDisabled(true);
  // Send To Back Action
  mpSendToBackAction = new QAction(ResourceCache::getIcon(":/Resources/icons/send-to-back.svg"), tr("Send to Back"), this);
  mpSendToBackAction->setStatusTip(tr("Sends the item to back"));
  mpSendToBackAction->setDisabled(isSystemLibrary);
  mpSendToBackAction->setDisabled(true);
  // Send Backward Action
  mpSendBackwardAction = new QAction(ResourceCache::getIcon(":/Resources/icons/send-backward.svg"), tr("Send Backward"), this);
  mpSendBackwardAction->setStatusTip(tr("Sends the item one level backward"));
  mpSendBackwardAction->setDisabled(isSystemLibrary);
  mpSendBackwardAction->setDisabled(true);
  // Rotate ClockWise Action
  mpRotateClockwiseAction = new QAction(ResourceCache::getIcon(":/Resources/icons/rotateclockwise.svg"), tr("Rotate Clockwise"), this);
  mpRotateClockwiseAction->setStatusTip(tr("Rotates the item clockwise"));
  mpRotateClockwiseAction->setShortcut(QKeySequence("Ctrl+r"));
  mpRotateClockwiseAction->setDisabled(isSystemLibrary);
  connect(mpRotateClockwiseAction, SIGNAL(triggered()), SLOT(rotateClockwise()));
  // Rotate Anti-ClockWise Action
  mpRotateAntiClockwiseAction = new QAction(ResourceCache::getIcon(":/Resources/icons/rotateanticlockwise.svg"), tr("Rotate Anticlockwise"), this);
  mpRotateAntiClockwiseAction->setStatusTip(tr("Rotates the item anticlockwise"));
  mpRotateAntiClockwiseAction->setShortcut(QKeySequence("Ctrl+Shift+r"));
  mpRotateAntiClockwiseAction->setDisabled(isSystemLibrary);
  connect(mpRotateAntiClockwiseAction, SIGNAL(triggered()), SLOT(rotateAntiClockwise()));
  // Flip Horizontal Action
  mpFlipHorizontalAction = new QAction(ResourceCache::getIcon(":/Resources/icons/flip-horizontal.svg"), tr("Flip Horizontal"), this);
  mpFlipHorizontalAction->setStatusTip(tr("Flips the item horizontally"));
  mpFlipHorizontalAction->setShortcut(QKeySequence("h"));
  mpFlipHorizontalAction->setDisabled(isSystemLibrary);
  connect(mpFlipHorizontalAction, SIGNAL(triggered()), SLOT(flipHorizontal()));
  // Flip Vertical Action
  mpFlipVerticalAction = new QAction(ResourceCache::getIcon(":/Resources/icons/flip-vertical.svg"), tr("Flip Vertical"), this);
  mpFlipVerticalAction->setStatusTip(tr("Flips the item vertically"));
  mpFlipVerticalAction->setShortcut(QKeySequence("v"));
  mpFlipVerticalAction->setDisabled(isSystemLibrary);
  connect(mpFlipVerticalAction, SIGNAL(triggered()), SLOT(flipVertical()));
  // create connector Action
  mpCreateConnectorAction = new QAction(tr("Create Connector"), this);
  mpCreateConnectorAction->setStatusTip(tr("Creates a connector"));
  connect(mpCreateConnectorAction, SIGNAL(triggered()), SLOT(createConnector()));
  // cancel connection Action
  mpCancelConnectionAction = new QAction(tr("Cancel Connection"), this);
  mpCancelConnectionAction->setStatusTip(tr("Cancels the current connection"));
  connect(mpCancelConnectionAction, SIGNAL(triggered()), SLOT(cancelConnection()));
  // set initial state Action
  mpSetInitialStateAction = new QAction(tr("Set Initial State"), this);
  mpSetInitialStateAction->setStatusTip(tr("Sets the state as initial state"));
  connect(mpSetInitialStateAction, SIGNAL(triggered()), SLOT(setInitialState()));
  // cancel transition Action
  mpCancelTransitionAction = new QAction(tr("Cancel Transition"), this);
  mpCancelTransitionAction->setStatusTip(tr("Cancels the current transition"));
  connect(mpCancelTransitionAction, SIGNAL(triggered()), SLOT(cancelTransition()));
}

/*!
 * \brief GraphicsView::isItemDroppedOnItself
 * Checks if item is dropped on itself.
 * \param pLibraryTreeItem
 * \return
 */
bool GraphicsView::isClassDroppedOnItself(LibraryTreeItem *pLibraryTreeItem)
{
  OptionsDialog *pOptionsDialog = OptionsDialog::instance();
  if (mpModelWidget->getLibraryTreeItem()->getNameStructure().compare(pLibraryTreeItem->getNameStructure()) == 0) {
    if (pOptionsDialog->getNotificationsPage()->getItemDroppedOnItselfCheckBox()->isChecked()) {
      NotificationsDialog *pNotificationsDialog = new NotificationsDialog(NotificationsDialog::ItemDroppedOnItself,
                                                                          NotificationsDialog::InformationIcon,
                                                                          MainWindow::instance());
      pNotificationsDialog->exec();
    }
    return true;
  }
  return false;
}

/*!
 * \brief GraphicsView::isAnyItemSelectedAndEditable
 * If the class is system library then returns false.
 * Checks all the selected items. If the selected item is not inherited then returns true otherwise false.
 * \param key
 * \return
 */
bool GraphicsView::isAnyItemSelectedAndEditable(int key)
{
  if (mpModelWidget->getLibraryTreeItem()->isSystemLibrary() || mpModelWidget->isElementMode() || isVisualizationView()) {
    return false;
  }
  if (mpModelWidget->getLibraryTreeItem()->isSSP()) {
    if (mpModelWidget->getLibraryTreeItem()->isComponentElement()) {
      switch (key) {
        case Qt::Key_Delete:
        case Qt::Key_R: // rotate
        case Qt::Key_H: // horizontal flip
        case Qt::Key_V: // vertical flip
          return false;
        default:
          break;
      }
    }
  }
  bool selectedAndEditable = false;
  QList<QGraphicsItem*> selectedItems = scene()->selectedItems();
  for (int i = 0 ; i < selectedItems.size() ; i++) {
    // check the selected components.
    Element *pComponent = dynamic_cast<Element*>(selectedItems.at(i));
    if (pComponent && !pComponent->isInheritedElement()) {
      return true;
    }
    // check the selected connections and shapes.
    ShapeAnnotation *pShapeAnnotation = dynamic_cast<ShapeAnnotation*>(selectedItems.at(i));
    if (pShapeAnnotation && !pShapeAnnotation->isInheritedShape()) {
      LineAnnotation *pLineAnnotation = dynamic_cast<LineAnnotation*>(pShapeAnnotation);
      // if the shape is connection line then we only return true for certain cases.
      if (pLineAnnotation && pLineAnnotation->isConnection()) {
        switch (key) {
          case Qt::Key_Delete:
            selectedAndEditable = true;
            break;
          default:
            selectedAndEditable = false;
            break;
        }
      } else {
        return true;
      }
    }
  }
  return selectedAndEditable;
}

/*!
 * \brief GraphicsView::duplicateItems
 * Duplicates the selected items by emitting GraphicsView::duplicate() SIGNAL.
 * \param action
 */
void GraphicsView::duplicateItems(const QString &action)
{
  mpModelWidget->beginMacro(action);
  ModelInfo oldModelInfo = mpModelWidget->createModelInfo();
  emit duplicate();
  ModelInfo newModelInfo = mpModelWidget->createModelInfo();
  mpModelWidget->getUndoStack()->push(new OMCUndoCommand(mpModelWidget->getLibraryTreeItem(), oldModelInfo, newModelInfo, action));
  mpModelWidget->updateClassAnnotationIfNeeded();
  mpModelWidget->updateModelText();
  mpModelWidget->endMacro();
}

/*!
 * \brief GraphicsView::getComponentFromQGraphicsItem
 * \param pGraphicsItem
 * A QGraphicsItem can be a Element or a ShapeAnnotation inside a Element.
 * \return
 */
Element* GraphicsView::getElementFromQGraphicsItem(QGraphicsItem *pGraphicsItem)
{
  if (pGraphicsItem) {
    Element *pElement = dynamic_cast<Element*>(pGraphicsItem);
    if (!pElement && pGraphicsItem->parentItem()) {
      pElement = dynamic_cast<Element*>(pGraphicsItem->parentItem());
    }
    if (!pElement) {
      OriginItem *pOriginItem = dynamic_cast<OriginItem*>(pGraphicsItem);
      if (pOriginItem) {
        pElement = pOriginItem->getElement();
      }
    }
    return pElement;
  }
  return 0;
}

/*!
 * \brief GraphicsView::elementAtPosition
 * Returns the first Element at the position.
 * \param position
 * \return
 */
Element* GraphicsView::elementAtPosition(QPoint position)
{
  QList<QGraphicsItem*> graphicsItems = items(position);
  foreach (QGraphicsItem *pGraphicsItem, graphicsItems) {
    Element *pElement = getElementFromQGraphicsItem(pGraphicsItem);
    if (pElement) {
      return pElement->getRootParentElement();
    }
  }
  return 0;
}

/*!
 * \brief GraphicsView::connectorElementAtPosition
 * Returns the connector element at the position.
 * \param position
 * \return
 */
Element* GraphicsView::connectorElementAtPosition(QPoint position)
{
  /* Ticket:4215
   * Allow making connection from the connectors which are under some other shape or element.
   * itemAt() only returns the top level item.
   * Use items() to get all items at position and then return the first connector element from the list.
   */
  QList<QGraphicsItem*> graphicsItems = items(position);
  foreach (QGraphicsItem *pGraphicsItem, graphicsItems) {
    Element *pElement = getElementFromQGraphicsItem(pGraphicsItem);
    if (pElement) {
      Element *pRootElement = pElement->getRootParentElement();
      if (pRootElement && pRootElement->isSelected()) {
        return 0;
      } else if (pRootElement && !pRootElement->isSelected()) {
        // Issue #11310. If both root and element are connectors then use the root.
<<<<<<< HEAD
        if ((pRootElement->getModel() && pRootElement->getModel()->isConnector() && pElement && pElement->getModel() && pElement->getModel()->isConnector())) {
=======
        if (pRootElement->getModel() && pRootElement->getModel()->isConnector() && pElement && pElement->getModel() && pElement->getModel()->isConnector()) {
>>>>>>> 31591738
          pElement = pRootElement;
        }
        if (MainWindow::instance()->getConnectModeAction()->isChecked() && isDiagramView() &&
            !(mpModelWidget->getLibraryTreeItem()->isSystemLibrary() || mpModelWidget->isElementMode() || isVisualizationView()) &&
            ((pElement->getModel() && pElement->getModel()->isConnector()) ||
             (mpModelWidget->getLibraryTreeItem()->isSSP() &&
              (pElement->getLibraryTreeItem()->getOMSConnector() || pElement->getLibraryTreeItem()->getOMSBusConnector()
               || pElement->getLibraryTreeItem()->getOMSTLMBusConnector() || pElement->isPort())))) {
          return pElement;
        }
      }
    }
  }
  return 0;
}

/*!
 * \brief GraphicsView::stateElementAtPosition
 * Returns the state element at the position.
 * \param position
 * \return
 */
Element* GraphicsView::stateElementAtPosition(QPoint position)
{
  QList<QGraphicsItem*> graphicsItems = items(position);
  foreach (QGraphicsItem *pGraphicsItem, graphicsItems) {
    Element *pElement = getElementFromQGraphicsItem(pGraphicsItem);
    if (pElement) {
      Element *pRootElement = pElement->getRootParentElement();
      if (pRootElement && !pRootElement->isSelected()) {
        // Issue #11310. If both root and element are connectors then use the root.
        if ((pRootElement->getModel() && pRootElement->getModel()->getAnnotation()->isState() &&
             pElement && pElement->getModel() && pElement->getModel()->getAnnotation()->isState())) {
          pElement = pRootElement;
        }
        if (MainWindow::instance()->getTransitionModeAction()->isChecked() && isDiagramView() &&
            !(mpModelWidget->getLibraryTreeItem()->isSystemLibrary() || mpModelWidget->isElementMode() || isVisualizationView()) &&
            (pElement->getModel() && pElement->getModel()->getAnnotation()->isState())) {
          return pElement;
        }
      }
    }
  }
  return 0;
}

/*!
 * \brief GraphicsView::updateElementConnectorSizingParameter
 * Updates the Element's connectorSizing parameter via the modifier.
 * \param pGraphicsView
 * \param className
 * \param pElement
 * \return
 */
bool GraphicsView::updateElementConnectorSizingParameter(GraphicsView *pGraphicsView, QString className, Element *pElement)
{
  // if connectorSizing then set a new value for the connectorSizing parameter.
  if (pElement && pElement->isConnectorSizing()) {
    QStringList parameters = pElement->getAbsynArrayIndexes();
    if (!parameters.isEmpty()) {
      QString parameter = parameters.at(0);
      int numberOfElementConnections = pGraphicsView->numberOfElementConnections(pElement);
      // if the connectorSizing parameter is in this class
      if (pGraphicsView->getModelWidget()->getModelInstance()->isParameterConnectorSizing(parameter)) {
        MainWindow::instance()->getOMCProxy()->setParameterValue(className, parameter, QString::number(numberOfElementConnections));
        return true;
      } else {
        QString modifierKey = QString("%1.%2").arg(pElement->getRootParentElement()->getName()).arg(parameter);
        MainWindow::instance()->getOMCProxy()->setElementModifierValueOld(className, modifierKey, QString::number(numberOfElementConnections));
        return true;
      }
    }
  }
  return false;
}

/*!  * \brief GraphicsView::getConnectorElement
 * Returns the element associated with a Connector.
 * \param pConnector
 */
Element* GraphicsView::getConnectorElement(ModelInstance::Connector *pConnector)
{
  QStringList elementList = pConnector->getNameParts();
  Element *element = nullptr;

  // Get element.
  if (elementList.size() > 0) {
    if (mpModelWidget->isElementMode() && mpModelWidget->getModelInstance()->getParentElement()) {
      QString relativeName = StringHandler::makeClassNameRelative(elementList.join('.'), mpModelWidget->getModelInstance()->getParentElement()->getQualifiedName());
      elementList = StringHandler::makeVariableParts(relativeName);
    }
    QString elementName = elementList.front();
    elementName = elementName.left(elementName.indexOf('['));
    element = getElementObject(elementName);
  }

  // Get connector element.
  Element *connectorElement = nullptr;
  if (element) {
    // If an element type is connector then we only get one item in elementList
    // Check the elementList
    // If conditional connector or condition is false or if type is missing then connect with the red cross box
    if (elementList.size() < 2 || element->isExpandableConnector() || !element->isCondition() || (element->getModel() && element->getModel()->isMissing())) {
      connectorElement = element;
    } else {
      // Look for port from the parent element
      QString elementName = elementList.at(1);
      elementName = elementName.left(elementName.indexOf('['));
      connectorElement = mpModelWidget->getConnectorElement(element, elementName);
    }
  }

  return connectorElement;
}

/*!
 * \brief GraphicsView::addConnection
 * Adds the connection to GraphicsView.
 * \param pElement
 * \param createConnector true when function is called from GraphicsView::createConnector
 */
void GraphicsView::addConnection(Element *pElement, bool createConnector)
{
  // When clicking the start element
  if (!isCreatingConnection()) {
    QPointF startPos;
    if (mpModelWidget->getLibraryTreeItem()->isSSP()) {
      startPos = roundPoint(pElement->mapToScene(pElement->boundingRect().center()));
    } else {
      startPos = snapPointToGrid(pElement->mapToScene(pElement->boundingRect().center()));
    }
    mpConnectionLineAnnotation = new LineAnnotation(LineAnnotation::ConnectionType, pElement, this);
    setIsCreatingConnection(true);
    mpConnectionLineAnnotation->addPoint(startPos);
    mpConnectionLineAnnotation->addPoint(startPos);
    mpConnectionLineAnnotation->addPoint(startPos);
    /* Ticket:4196
     * If we are starting connection from expandable connector or (array && !connectorSizing) connector
     * then set the line thickness to 0.5
     */
    Element *pRootParentElement = pElement->getParentElement() ? pElement->getRootParentElement() : 0;
    if (pElement->isExpandableConnector()
        || (pElement->isArray() && !pElement->isConnectorSizing())
        || (pRootParentElement && (pRootParentElement->isExpandableConnector() || (pRootParentElement->isArray() && !pRootParentElement->isConnectorSizing())))) {
      mpConnectionLineAnnotation->setLineThickness(0.5);
    }
  } else { // When clicking the end element
    setIsCreatingConnection(false);
    mpConnectionLineAnnotation->setEndElement(pElement);
    // update the last point to the center of element
    QPointF newPos;
    if (mpModelWidget->getLibraryTreeItem()->isSSP()) {
      newPos = roundPoint(pElement->mapToScene(pElement->boundingRect().center()));
    } else {
      newPos = snapPointToGrid(pElement->mapToScene(pElement->boundingRect().center()));
    }
    mpConnectionLineAnnotation->updateEndPoint(newPos);
    // check if connection is valid
    Element *pStartElement = mpConnectionLineAnnotation->getStartElement();
    MainWindow *pMainWindow = MainWindow::instance();
    if (pStartElement == pElement) {
      QMessageBox::information(pMainWindow, QString("%1 - %2").arg(Helper::applicationName, Helper::information), GUIMessages::getMessage(GUIMessages::SAME_COMPONENT_CONNECT), QMessageBox::Ok);
      removeCurrentConnection();
    } else {
      /* Ticket:4956
       * Only set the connection line thickness to 0.5 when both connectors are either expandable or (array && !connectorSizing).
       * Otherwise set it to 0.25 i.e., default.
       */
      Element *pStartRootParentElement = pStartElement->getParentElement() ? pStartElement->getRootParentElement() : 0;
      Element *pRootParentElement = pElement->getParentElement() ? pElement->getRootParentElement() : 0;

      if ((pStartElement->isExpandableConnector() || (pStartElement->isArray() && !pStartElement->isConnectorSizing())
           || (pStartRootParentElement && (pStartRootParentElement->isExpandableConnector() || (pStartRootParentElement->isArray() && !pStartRootParentElement->isConnectorSizing()))))
          && (pElement->isExpandableConnector() || (pElement->isArray() && !pElement->isConnectorSizing())
              || (pRootParentElement && (pRootParentElement->isExpandableConnector() || (pRootParentElement->isArray() && !pRootParentElement->isConnectorSizing()))))) {
        mpConnectionLineAnnotation->setLineThickness(0.5);
      } else {
        /* Ticket:4956
         * If the start connector is either expandable or array and the end connector is not then change the line color to end connector.
         */
        if ((pStartElement->isExpandableConnector() || pStartElement->isArray()
             || (pStartRootParentElement && (pStartRootParentElement->isExpandableConnector() || pStartRootParentElement->isArray())))
            && (!(pElement->isExpandableConnector() || pElement->isArray()
                || (pRootParentElement && (pRootParentElement->isExpandableConnector() || pRootParentElement->isArray()))))) {
          if (pElement->getModel()) {
            QList<ModelInstance::Shape*> shapes = pElement->getModel()->getAnnotation()->getIconAnnotation()->getGraphics();
            if (!shapes.isEmpty()) {
              mpConnectionLineAnnotation->setLineColor(shapes.at(0)->getLineColor());
            } else if (pElement->getShapesList().size() > 0) {
              ShapeAnnotation *pShapeAnnotation = pElement->getShapesList().at(0);
              mpConnectionLineAnnotation->setLineColor(pShapeAnnotation->getLineColor());
            }
          }
        }
        mpConnectionLineAnnotation->setLineThickness(0.25);
      }
      // check if any of starting or ending elements are array
      bool showConnectionArrayDialog = false;
      if ((pStartElement->isExpandableConnector() || (pStartElement->isArray() && !pStartElement->isConnectorSizing())
           || (pStartRootParentElement && (pStartRootParentElement->isExpandableConnector() || (pStartRootParentElement->isArray() && !pStartRootParentElement->isConnectorSizing()))))
          || (pElement->isExpandableConnector() || (pElement->isArray() && !pElement->isConnectorSizing())
              || (pRootParentElement && (pRootParentElement->isExpandableConnector() || (pRootParentElement->isArray() && !pRootParentElement->isConnectorSizing()))))) {
        showConnectionArrayDialog = true;
      }
      // check if any starting or ending elements are bus
      bool showBusConnectionDialog = false;
      if ((pStartElement->getLibraryTreeItem() && pStartElement->getLibraryTreeItem()->getOMSBusConnector())
        || (pElement->getLibraryTreeItem() && pElement->getLibraryTreeItem()->getOMSBusConnector())) {
        showBusConnectionDialog = true;
      }
      // if connectorSizing annotation is set then don't show the CreateConnectionDialog
      if (showConnectionArrayDialog) {
        CreateConnectionDialog *pConnectionArray = new CreateConnectionDialog(this, mpConnectionLineAnnotation, createConnector, MainWindow::instance());
        // if user cancels the array connection
        if (!pConnectionArray->exec()) {
          removeCurrentConnection();
        }
      } else if (showBusConnectionDialog) {
        BusConnectionDialog *pBusConnectionDialog = new BusConnectionDialog(this, mpConnectionLineAnnotation);
        // if user cancels the bus connection
        if (!pBusConnectionDialog->exec()) {
          removeCurrentConnection();
        }
      } else if ((pStartElement->getLibraryTreeItem() && pStartElement->getLibraryTreeItem()->getOMSTLMBusConnector())
                 && (pElement->getLibraryTreeItem() && pElement->getLibraryTreeItem()->getOMSTLMBusConnector())) {
        TLMConnectionDialog *pTLMBusConnectionDialog = new TLMConnectionDialog(this, mpConnectionLineAnnotation);
        // if user cancels the tlm bus connection
        if (!pTLMBusConnectionDialog->exec()) {
          removeCurrentConnection();
        }
      } else {
        QString startElementName = getConnectorName(pStartElement);
        QString endElementName = getConnectorName(pElement);
        mpConnectionLineAnnotation->setStartElementName(startElementName);
        mpConnectionLineAnnotation->setEndElementName(endElementName);
        if (mpModelWidget->getLibraryTreeItem()->isSSP()) {
          mpConnectionLineAnnotation->drawCornerItems();
          mpConnectionLineAnnotation->setCornerItemsActiveOrPassive();
          addConnectionToView(mpConnectionLineAnnotation, false);
          if (addConnectionToClass(mpConnectionLineAnnotation)) {
            mpModelWidget->createOMSimulatorUndoCommand(QString("Add OMS Connection connect(%1, %2)").arg(mpConnectionLineAnnotation->getStartElementName(),
                                                                                                          mpConnectionLineAnnotation->getEndElementName()));
            mpModelWidget->updateModelText();
          } else {
            removeCurrentConnection();
          }
        } else {
          if (!connectionExists(startElementName, endElementName, false)) {
            /* Issue #12163. Do not check connection validity when called from GraphicsView::createConnector
             * GraphicsView::createConnector creates an incomplete connector. We do this for performance reasons. Avoid calling getModelInstance API.
             * We know for sure that both connectors are compatible in this case so its okay not to check for validity.
             */
            if (createConnector) {
              mpConnectionLineAnnotation->drawCornerItems();
              mpConnectionLineAnnotation->setCornerItemsActiveOrPassive();
              addConnectionToView(mpConnectionLineAnnotation, false);
              addConnectionToClass(mpConnectionLineAnnotation);
            } else if (mpModelWidget->getModelInstance()->isValidConnection(startElementName, endElementName)) {
              mpModelWidget->getUndoStack()->push(new AddConnectionCommand(mpConnectionLineAnnotation, true));
              mpModelWidget->updateModelText();
            } else {
              QMessageBox::critical(MainWindow::instance(), QString("%1 - %2").arg(Helper::applicationName, Helper::error),
                                    GUIMessages::getMessage(GUIMessages::MISMATCHED_CONNECTORS_IN_CONNECT).arg(startElementName, endElementName), QMessageBox::Ok);
              removeCurrentConnection();
            }
          } else {
            removeCurrentConnection();
          }
        }
      }
    }
    // Once we are done creating the connection then we should set mpConnectionLineAnnotation to 0.
    mpConnectionLineAnnotation = 0;
  }
}

/*!
 * \brief GraphicsView::removeCurrentConnection
 * Removes the current connecting connector from the model.
 */
void GraphicsView::removeCurrentConnection()
{
  setIsCreatingConnection(false);
  deleteConnectionFromList(mpConnectionLineAnnotation);
  removeItem(mpConnectionLineAnnotation);
  if (mpConnectionLineAnnotation) {
    mpConnectionLineAnnotation->deleteLater();
    mpConnectionLineAnnotation = 0;
  }
}

void GraphicsView::addTransition(Element *pComponent)
{
  // When clicking the start state
  if (!isCreatingTransition()) {
    QPointF startPos = snapPointToGrid(pComponent->mapToScene(pComponent->boundingRect().center()));
    mpTransitionLineAnnotation = new LineAnnotation(LineAnnotation::TransitionType, pComponent, this);
    mpTransitionLineAnnotation->getTextAnnotation()->setVisible(false);
    setIsCreatingTransition(true);
    mpTransitionLineAnnotation->addPoint(startPos);
    mpTransitionLineAnnotation->addPoint(startPos);
    mpTransitionLineAnnotation->addPoint(startPos);
  } else if (isCreatingTransition()) { // When clicking the end state
    setIsCreatingTransition(false);
    mpTransitionLineAnnotation->setEndElement(pComponent);
    // Remove reduntant points so that Liang Barsky algorithm can work well.
    mpTransitionLineAnnotation->removeRedundantPointsGeometriesAndCornerItems();
    QVector<QPointF> points = mpTransitionLineAnnotation->getPoints();
    // Find the start state intersection point.
    QRectF sceneRectF = mpTransitionLineAnnotation->getStartElement()->sceneBoundingRect();
    QList<QPointF> newPos = Utilities::liangBarskyClipper(sceneRectF.topLeft().x(), sceneRectF.topLeft().y(),
                                                          sceneRectF.bottomRight().x(), sceneRectF.bottomRight().y(),
                                                          points.at(0).x(), points.at(0).y(),
                                                          points.at(1).x(), points.at(1).y());
    mpTransitionLineAnnotation->updateStartPoint(snapPointToGrid(newPos.at(1)));
    // Find the end state intersection point.
    sceneRectF = pComponent->sceneBoundingRect();
    newPos = Utilities::liangBarskyClipper(sceneRectF.topLeft().x(), sceneRectF.topLeft().y(),
                                           sceneRectF.bottomRight().x(), sceneRectF.bottomRight().y(),
                                           points.at(points.size() - 2).x(), points.at(points.size() - 2).y(),
                                           points.at(points.size() - 1).x(), points.at(points.size() - 1).y());
    mpTransitionLineAnnotation->updateEndPoint(snapPointToGrid(newPos.at(0)));
    mpTransitionLineAnnotation->update();
    // check if connection is valid
    Element *pStartComponent = mpTransitionLineAnnotation->getStartElement();
    if (pStartComponent == pComponent) {
      QMessageBox::information(MainWindow::instance(), QString(Helper::applicationName).append(" - ").append(Helper::information),
                               GUIMessages::getMessage(GUIMessages::SAME_COMPONENT_CONNECT), QMessageBox::Ok);
      removeCurrentTransition();
    } else {
      QString startComponentName, endComponentName;
      if (pStartComponent->getParentElement()) {
        startComponentName = QString(pStartComponent->getRootParentElement()->getName()).append(".").append(pStartComponent->getName());
      } else {
        startComponentName = pStartComponent->getName();
      }
      if (pComponent->getParentElement()) {
        endComponentName = QString(pComponent->getRootParentElement()->getName()).append(".").append(pComponent->getName());
      } else {
        endComponentName = pComponent->getName();
      }
      mpTransitionLineAnnotation->setStartElementName(startComponentName);
      mpTransitionLineAnnotation->setEndElementName(endComponentName);
      CreateOrEditTransitionDialog *pCreateOrEditTransitionDialog = new CreateOrEditTransitionDialog(this, mpTransitionLineAnnotation, false, MainWindow::instance());
      if (!pCreateOrEditTransitionDialog->exec()) {
        removeCurrentTransition();
      }
    }
    // Once we are done creating the transition then we should set mpTransitionLineAnnotation to 0.
    mpTransitionLineAnnotation = 0;
  }
}

/*!
 * \brief GraphicsView::removeCurrentTransition
 * Removes the current connecting transition from the model.
 */
void GraphicsView::removeCurrentTransition()
{
  setIsCreatingTransition(false);
  deleteTransitionFromList(mpTransitionLineAnnotation);
  removeItem(mpTransitionLineAnnotation);
  if (mpTransitionLineAnnotation) {
    mpTransitionLineAnnotation->deleteLater();
    mpTransitionLineAnnotation = 0;
  }
}

/*!
 * \brief GraphicsView::deleteConnection
 * Deletes the connection from the class.
 * \param pConnectionLineAnnotation - is a pointer to the connection to delete.
 */
void GraphicsView::deleteConnection(LineAnnotation *pConnectionLineAnnotation)
{
  // if deleting a bus connection
  if (mpModelWidget->getLibraryTreeItem()->isSSP()) {
    if (pConnectionLineAnnotation->getStartElement()->getLibraryTreeItem()
        && pConnectionLineAnnotation->getStartElement()->getLibraryTreeItem()->getOMSBusConnector()
        && pConnectionLineAnnotation->getEndElement()->getLibraryTreeItem()
        && pConnectionLineAnnotation->getEndElement()->getLibraryTreeItem()->getOMSBusConnector()) {
      oms_busconnector_t *pStartBus = pConnectionLineAnnotation->getStartElement()->getLibraryTreeItem()->getOMSBusConnector();
      oms_busconnector_t *pEndBus = pConnectionLineAnnotation->getEndElement()->getLibraryTreeItem()->getOMSBusConnector();
      // start bus connectors
      QStringList startBusConnectors;
      if (pStartBus->connectors) {
        for (int i = 0; pStartBus->connectors[i] ; ++i) {
          startBusConnectors.append(QString(pStartBus->connectors[i]));
        }
      }
      // end bus connectors
      QStringList endBusConnectors;
      if (pEndBus->connectors) {
        for (int i = 0; pEndBus->connectors[i] ; ++i) {
          endBusConnectors.append(QString(pEndBus->connectors[i]));
        }
      }
      // Delete the atomic connections before deleting the actual bus connection.
      foreach (LineAnnotation *pAtomicConnectionLineAnnotation, mConnectionsList) {
        if (pAtomicConnectionLineAnnotation->getOMSConnectionType() == oms_connection_single) {
          if (pStartBus->connectors) {
            for (int i = 0; pStartBus->connectors[i] ; ++i) {
              if (startBusConnectors.contains(pAtomicConnectionLineAnnotation->getStartElement()->getName())
                  && endBusConnectors.contains(pAtomicConnectionLineAnnotation->getEndElement()->getName())) {
                removeConnectionFromView(pAtomicConnectionLineAnnotation);
                deleteConnectionFromClass(pAtomicConnectionLineAnnotation);
                break;
              }
            }
          }
        }
      }
    }
    removeConnectionFromView(pConnectionLineAnnotation);
    deleteConnectionFromClass(pConnectionLineAnnotation);
  } else {
    removeConnectionFromView(pConnectionLineAnnotation);
    deleteConnectionFromClass(pConnectionLineAnnotation);
  }
}

/*!
 * \brief GraphicsView::deleteTransition
 * Deletes the transition from the class.
 * \param pTransitionLineAnnotation - is a pointer to the transition to delete.
 */
void GraphicsView::deleteTransition(LineAnnotation *pTransitionLineAnnotation)
{
  pTransitionLineAnnotation->setSelected(false);
  removeTransitionFromView(pTransitionLineAnnotation);
  deleteTransitionFromClass(pTransitionLineAnnotation);
}

/*!
 * \brief GraphicsView::deleteInitialState
 * Deletes an initial state from the class.
 * \param pInitialLineAnnotation - is a pointer to the initial state to delete.
 */
void GraphicsView::deleteInitialState(LineAnnotation *pInitialLineAnnotation)
{
  pInitialLineAnnotation->setSelected(false);
  removeInitialStateFromView(pInitialLineAnnotation);
  deleteInitialStateFromClass(pInitialLineAnnotation);
}

//! Resets zoom factor to 100%.
//! @see zoomIn()
//! @see zoomOut()
void GraphicsView::resetZoom()
{
  resetTransform();
  scale(1.0, -1.0);
  setIsCustomScale(false);
  resizeEvent(new QResizeEvent(QSize(0,0), QSize(0,0)));
}

//! Increases zoom factor by 12%.
//! @see resetZoom()
//! @see zoomOut()
void GraphicsView::zoomIn()
{
  // zoom in limitation max: 1000%
  if (transform().m11() < 34 && transform().m22() > -34) {
    setIsCustomScale(true);
    scale(1.12, 1.12);
  }
}

//! Decreases zoom factor by 12%.
//! @see resetZoom()
//! @see zoomIn()
void GraphicsView::zoomOut()
{
  // zoom out limitation min: 10%
  if (transform().m11() > 0.2 && transform().m22() < -0.2) {
    setIsCustomScale(true);
    scale(1/1.12, 1/1.12);
  }
}

/*!
 * \brief GraphicsView::selectAll
 * Selects all shapes, components and connectors.
 */
void GraphicsView::selectAll()
{
  foreach (QGraphicsItem *pGraphicsItem, items()) {
    pGraphicsItem->setSelected(true);
  }
}

/*!
 * \brief GraphicsView::cutItems
 * Slot activated when mpCutAction triggered SIGNAL is raised.
 */
void GraphicsView::cutItems()
{
  copyItems(true);
}

/*!
 * \brief GraphicsView::copyItems
 * Slot activated when mpCopyAction triggered SIGNAL is raised.
 */
void GraphicsView::copyItems()
{
  copyItems(false);
}

/*!
 * \brief GraphicsView::copyItems
 * Copies the selected items to the clipboard.
 * \param cut - flag to know if we should cut the items or not.
 */
void GraphicsView::copyItems(bool cut)
{
  /* Issue #9515
   * scene()->selectedItems() returns a list of all currently selected items. The items are returned in no particular order.
   * So use items() instead and then check which items are selected.
   */
  QList<QGraphicsItem*> selectedItems = scene()->selectedItems();
  QList<QGraphicsItem*> itemsList = items();
  if (!selectedItems.isEmpty()) {
    QStringList components, connections, shapes, shapesOMC, allItems;
    QJsonArray componentsJsonArray, connectionsJsonArray;
    for (int i = itemsList.size() - 1 ; i >= 0 ; i--) {
      if (itemsList.at(i)->isSelected()) {
        if (Element *pElement = dynamic_cast<Element*>(itemsList.at(i))) {
          components << pElement->getModelComponent()->toString(false, true) % " " % "annotation(" % pElement->getPlacementAnnotation(true) % ");";
          // component JSON
          QJsonObject componentJsonObject;
          componentJsonObject.insert(QLatin1String("classname"), pElement->getClassName());
          componentJsonObject.insert(QLatin1String("name"), pElement->getName());
          componentJsonObject.insert(QLatin1String("connector"), pElement->getModel() ? pElement->getModel()->isConnector() : false);
          componentJsonObject.insert(QLatin1String("placement"), pElement->getOMCPlacementAnnotation(QPointF(0, 0)));
          componentsJsonArray.append(componentJsonObject);
        } else if (ShapeAnnotation *pShapeAnnotation = dynamic_cast<ShapeAnnotation*>(itemsList.at(i))) {
          LineAnnotation *pLineAnnotation = dynamic_cast<LineAnnotation*>(itemsList.at(i));
          if (pLineAnnotation && pLineAnnotation->isConnection()) {
            // Only consider the connection for copying if both the start and the end components are selected.
            if (pLineAnnotation->getStartElement()->getRootParentElement()->isSelected() && pLineAnnotation->getEndElement()->getRootParentElement()->isSelected()) {
              connections << "connect(" % pLineAnnotation->getStartElementName() % ", " % pLineAnnotation->getEndElementName() % ") annotation ("
                             % pLineAnnotation->getShapeAnnotation() % ");";
              // connection JSON
              QJsonObject connectionJsonObject;
              connectionJsonObject.insert(QLatin1String("from"), pLineAnnotation->getStartElementName());
              connectionJsonObject.insert(QLatin1String("to"), pLineAnnotation->getEndElementName());
              connectionJsonObject.insert(QLatin1String("annotation"), pLineAnnotation->getOMCShapeAnnotationWithShapeName());
              connectionsJsonArray.append(connectionJsonObject);
            }
          } else {
            shapes << pShapeAnnotation->getShapeAnnotation();
            shapesOMC << pShapeAnnotation->getOMCShapeAnnotationWithShapeName();
          }
        }
      }
    }

    QJsonObject jsonObject;
    jsonObject.insert(QLatin1String("components"), componentsJsonArray);
    jsonObject.insert(QLatin1String("connections"), connectionsJsonArray);
    QJsonDocument jsonDocument(jsonObject);
    QByteArray json = jsonDocument.toJson(QJsonDocument::Compact);

    const QString view = isIconView() ? "Icon" : "Diagram";
    QString annotation;
    if (!shapes.isEmpty()) {
      annotation = "annotation (" % view % "(graphics={" % shapes.join(", ") % "}));";
    }

    if (!connections.isEmpty()) {
      connections.prepend("equation");
    }

    allItems << components << connections << annotation;
    QString allItemsStr = allItems.join("\n");
    if (!allItemsStr.isEmpty() && QApplication::clipboard()) { // do not push empty strings to the clipboard.
      QMimeData *pMimeData = new QMimeData;
      pMimeData->setText(allItemsStr);
      pMimeData->setData(Helper::cutCopyPasteFormat, allItemsStr.toUtf8());

      if (!json.isEmpty()) {
        pMimeData->setData(cutCopyPasteComponentsConnectionsFormat, json);
      }
      if (!components.isEmpty()) {
        const QString componentsStr = components.join("\n");
        pMimeData->setData(cutCopyPasteComponentsFormat, componentsStr.toUtf8());
      }
      if (!connections.isEmpty()) {
        const QString connectionsStr = connections.join("\n");
        pMimeData->setData(cutCopyPasteConnectionsFormat, connectionsStr.toUtf8());
      }
      if (!shapes.isEmpty()) {
        const QString shapesStr = shapes.join(", ");
        pMimeData->setData(cutCopyPasteShapesFormat, shapesStr.toUtf8());
      }
      if (!shapesOMC.isEmpty()) {
        const QString shapesStr = shapesOMC.join(", ");
        pMimeData->setData(cutCopyPasteShapesOMCFormat, shapesStr.toUtf8());
      }
      QApplication::clipboard()->setMimeData(pMimeData);
      // if cut flag is set
      if (cut) {
        deleteItems();
      }
    }
  }
}

/*!
 * \brief GraphicsView::modelicaGraphicsViewContextMenu
 * Creates a context menu for Modelica class.
 * \param pMenu
 */
void GraphicsView::modelicaGraphicsViewContextMenu(QMenu *pMenu)
{
  if (!isVisualizationView()) {
    QMenu *pExportMenu = pMenu->addMenu(Helper::exportt);
    pExportMenu->addAction(MainWindow::instance()->getExportToClipboardAction());
    pExportMenu->addAction(MainWindow::instance()->getExportAsImageAction());
    pExportMenu->addAction(MainWindow::instance()->getExportToOMNotebookAction());
    pMenu->addSeparator();
    bool isSystemLibrary = mpModelWidget->getLibraryTreeItem()->isSystemLibrary() || mpModelWidget->isElementMode() || isVisualizationView();
    mpPasteAction->setEnabled(!isSystemLibrary
                              && QApplication::clipboard()->mimeData()
                              && QApplication::clipboard()->mimeData()->hasFormat(Helper::cutCopyPasteFormat));
    pMenu->addAction(mpPasteAction);
    pMenu->addSeparator();
    pMenu->addAction(MainWindow::instance()->getPrintModelAction());
    pMenu->addSeparator();
  }
  pMenu->addAction(mpParametersAction);
  pMenu->addSeparator();
  pMenu->addAction(mpPropertiesAction);
}

/*!
 * \brief GraphicsView::modelicaOneShapeContextMenu
 * Creates a context menu for Modelica class when one shape is right clicked.
 * \param pShapeAnnotation
 * \param pMenu
 */
void GraphicsView::modelicaOneShapeContextMenu(ShapeAnnotation *pShapeAnnotation, QMenu *pMenu)
{
  LineAnnotation *pLineAnnotation = dynamic_cast<LineAnnotation*>(pShapeAnnotation);
  pMenu->addAction(pShapeAnnotation->getShapePropertiesAction());
  pMenu->addSeparator();
  pMenu->addAction(mpDeleteAction);
  pMenu->addSeparator();
  pMenu->addAction(mpCutAction);
  pMenu->addAction(mpCopyAction);
  if (pLineAnnotation && pLineAnnotation->isTransition()) {
    pMenu->addSeparator();
    pMenu->addAction(pShapeAnnotation->getEditTransitionAction());
  }
  if (pLineAnnotation && pLineAnnotation->isLineShape()) {
    pMenu->addSeparator();
    pMenu->addAction(mpManhattanizeAction);
  }
  if (!pLineAnnotation || pLineAnnotation->isLineShape()) {
    pMenu->addAction(mpDuplicateAction);
    pMenu->addSeparator();
    pMenu->addAction(mpRotateClockwiseAction);
    pMenu->addAction(mpRotateAntiClockwiseAction);
    pMenu->addSeparator();
    pMenu->addAction(mpBringToFrontAction);
    pMenu->addAction(mpBringForwardAction);
    pMenu->addAction(mpSendToBackAction);
    pMenu->addAction(mpSendBackwardAction);
  }
}

/*!
 * \brief GraphicsView::modelicaOneComponentContextMenu
 * Creates a context menu for Modelica class when one component is right clicked.
 * \param pComponent
 * \param pMenu
 */
void GraphicsView::modelicaOneComponentContextMenu(Element *pComponent, QMenu *pMenu)
{
  pMenu->addAction(pComponent->getParametersAction());
  pMenu->addAction(pComponent->getAttributesAction());
  pMenu->addSeparator();
  pMenu->addAction(pComponent->getShowElementAction());
  pMenu->addSeparator();
  pMenu->addAction(pComponent->getOpenClassAction());
  pMenu->addSeparator();
  pMenu->addAction(mpDeleteAction);
  pMenu->addSeparator();
  pMenu->addAction(mpCutAction);
  pMenu->addAction(mpCopyAction);
  pMenu->addAction(mpDuplicateAction);
  pMenu->addSeparator();
  pMenu->addAction(mpRotateClockwiseAction);
  pMenu->addAction(mpRotateAntiClockwiseAction);
  pMenu->addAction(mpFlipHorizontalAction);
  pMenu->addAction(mpFlipVerticalAction);
}

/*!
 * \brief GraphicsView::modelicaMultipleItemsContextMenu
 * Creates a context menu for Modelica class when multiple items are right clicked.
 * \param pMenu
 */
void GraphicsView::modelicaMultipleItemsContextMenu(QMenu *pMenu)
{
  pMenu->addAction(mpDeleteAction);
  pMenu->addSeparator();
  pMenu->addAction(mpCutAction);
  pMenu->addAction(mpCopyAction);
  pMenu->addAction(mpDuplicateAction);
  pMenu->addSeparator();
  pMenu->addAction(mpRotateClockwiseAction);
  pMenu->addAction(mpRotateAntiClockwiseAction);
}

/*!
 * \brief GraphicsView::omsGraphicsViewContextMenu
 * Creates a context menu for OMSimulator model.
 * \param pMenu
 */
void GraphicsView::omsGraphicsViewContextMenu(QMenu *pMenu)
{
  mpPropertiesAction->setEnabled(!mpModelWidget->getLibraryTreeItem()->isSystemLibrary());
  QMenu *pExportMenu = pMenu->addMenu(Helper::exportt);
  pExportMenu->addAction(MainWindow::instance()->getExportToClipboardAction());
  pExportMenu->addAction(MainWindow::instance()->getExportAsImageAction());
  pMenu->addSeparator();
  pMenu->addAction(MainWindow::instance()->getPrintModelAction());
  pMenu->addSeparator();
  if (mpModelWidget->getLibraryTreeItem()->isTopLevel() || mpModelWidget->getLibraryTreeItem()->isSystemElement()) {
    pMenu->addSeparator();
    pMenu->addAction(MainWindow::instance()->getAddSystemAction());
    if (mpModelWidget->getLibraryTreeItem()->isTopLevel()) {
      pMenu->addSeparator();
      pMenu->addAction(mpPropertiesAction);
    }
  }
  if (mpModelWidget->getLibraryTreeItem()->isSystemElement() || mpModelWidget->getLibraryTreeItem()->isComponentElement()) {
    pMenu->addSeparator();
    pMenu->addAction(MainWindow::instance()->getAddOrEditIconAction());
    pMenu->addAction(MainWindow::instance()->getDeleteIconAction());
    pMenu->addSeparator();
    pMenu->addAction(MainWindow::instance()->getAddConnectorAction());
    pMenu->addAction(MainWindow::instance()->getAddBusAction());
    pMenu->addAction(MainWindow::instance()->getAddTLMBusAction());
    if (mpModelWidget->getLibraryTreeItem()->isSystemElement()) {
      pMenu->addSeparator();
      pMenu->addAction(MainWindow::instance()->getAddSubModelAction());
      pMenu->addSeparator();
      pMenu->addAction(mpPropertiesAction);
    }
  }
}

/*!
 * \brief GraphicsView::omsOneShapeContextMenu
 * Creates a context menu for OMSimulator model when one shape is right clicked.
 * \param pShapeAnnotation
 * \param pMenu
 */
void GraphicsView::omsOneShapeContextMenu(ShapeAnnotation *pShapeAnnotation, QMenu *pMenu)
{
  BitmapAnnotation *pBitmapAnnotation = dynamic_cast<BitmapAnnotation*>(pShapeAnnotation);
  if (pBitmapAnnotation && mpModelWidget->getLibraryTreeItem()->getOMSElement()) {
    pMenu->addAction(MainWindow::instance()->getAddOrEditIconAction());
    pMenu->addAction(MainWindow::instance()->getDeleteIconAction());
  }
}

/*!
 * \brief GraphicsView::omsOneComponentContextMenu
 * Creates a context menu for OMSimulator model when one component is right clicked.
 * \param pComponent
 * \param pMenu
 */
void GraphicsView::omsOneComponentContextMenu(Element *pComponent, QMenu *pMenu)
{
  if (pComponent->getLibraryTreeItem() && (pComponent->getLibraryTreeItem()->isSystemElement() || pComponent->getLibraryTreeItem()->isComponentElement())) {
    pMenu->addAction(pComponent->getElementPropertiesAction());
  }
  pMenu->addSeparator();
  pMenu->addAction(mpDeleteAction);
  pMenu->addSeparator();
  pMenu->addAction(mpRotateClockwiseAction);
  pMenu->addAction(mpRotateAntiClockwiseAction);
  pMenu->addAction(mpFlipHorizontalAction);
  pMenu->addAction(mpFlipVerticalAction);
  if (pComponent->getLibraryTreeItem() && pComponent->getLibraryTreeItem()->isComponentElement()) {
    pMenu->addSeparator();
    pMenu->addAction(pComponent->getReplaceSubModelAction());
  }
}

/*!
 * \brief GraphicsView::omsMultipleItemsContextMenu
 * Creates a context menu for OMSimulator model when multiple items are right clicked.
 * \param pMenu
 */
void GraphicsView::omsMultipleItemsContextMenu(QMenu *pMenu)
{
  pMenu->addAction(mpDeleteAction);
  pMenu->addSeparator();
  pMenu->addAction(mpRotateClockwiseAction);
  pMenu->addAction(mpRotateAntiClockwiseAction);
  pMenu->addAction(mpFlipHorizontalAction);
  pMenu->addAction(mpFlipVerticalAction);
}

/*!
 * \brief GraphicsView::getCoordinateSystemAndGraphics
 * Makes a list of coordinateSystem values and a list of graphical shapes.
 * \param coOrdinateSystemList
 * \param graphicsList
 */
void GraphicsView::getCoordinateSystemAndGraphics(QStringList &coOrdinateSystemList, QStringList &graphicsList)
{
  // coordinate system
  if (mCoordinateSystem.hasExtent()) {
    ExtentAnnotation extent = mCoordinateSystem.getExtent();
    qreal x1 = extent.at(0).x();
    qreal y1 = extent.at(0).y();
    qreal x2 = extent.at(1).x();
    qreal y2 = extent.at(1).y();
    coOrdinateSystemList.append(QString("extent={{%1, %2}, {%3, %4}}").arg(x1).arg(y1).arg(x2).arg(y2));
  }
  // add the preserveAspectRatio
  if (mCoordinateSystem.hasPreserveAspectRatio()) {
    coOrdinateSystemList.append(QString("preserveAspectRatio=%1").arg(mCoordinateSystem.getPreserveAspectRatio() ? "true" : "false"));
  }
  // add the initial scale
  if (mCoordinateSystem.hasInitialScale()) {
    coOrdinateSystemList.append(QString("initialScale=%1").arg(mCoordinateSystem.getInitialScale()));
  }
  // add the grid
  if (mCoordinateSystem.hasGrid()) {
    PointAnnotation grid = mCoordinateSystem.getGrid();
    coOrdinateSystemList.append(QString("grid={%1, %2}").arg(grid.x()).arg(grid.y()));
  }
  // graphics annotations
  if (mShapesList.size() > 0) {
    foreach (ShapeAnnotation *pShapeAnnotation, mShapesList) {
      /* Don't add the inherited shape to the addClassAnnotation. */
      if (!pShapeAnnotation->isInheritedShape()) {
        graphicsList.append(pShapeAnnotation->getShapeAnnotation());
      }
    }
  }
}

/*!
 * \brief GraphicsView::pasteItems
 * Slot activated when mpPasteAction triggered SIGNAL is raised.
 * Reads the items from the clipboard and adds them to the view.
 */
void GraphicsView::pasteItems()
{
  QClipboard *pClipboard = QApplication::clipboard();
  if (pClipboard && pClipboard->mimeData() && pClipboard->mimeData()->hasFormat(Helper::cutCopyPasteFormat)) {
    ModelInfo oldModelInfo = mpModelWidget->createModelInfo();

    QJsonObject jsonObject;
    if (pClipboard->mimeData()->hasFormat(cutCopyPasteComponentsConnectionsFormat)) {
      const QByteArray json = pClipboard->mimeData()->data(cutCopyPasteComponentsConnectionsFormat);
      QJsonParseError jsonParserError;
      QJsonDocument jsonDocument = QJsonDocument::fromJson(json, &jsonParserError);
      if (jsonDocument.isNull()) {
        MessagesWidget::instance()->addGUIMessage(MessageItem(MessageItem::Modelica,
                                                              QString("Failed to parse json %1 for pasting with error %2.")
                                                              .arg(json, jsonParserError.errorString()), Helper::scriptingKind, Helper::errorLevel));
      } else {
        jsonObject = jsonDocument.object();
      }
    }

    QStringList allItems;
    if (pClipboard->mimeData()->hasFormat(cutCopyPasteComponentsFormat)) {
      allItems << pClipboard->mimeData()->data(cutCopyPasteComponentsFormat);
    }

    if (pClipboard->mimeData()->hasFormat(cutCopyPasteConnectionsFormat)) {
      allItems << pClipboard->mimeData()->data(cutCopyPasteConnectionsFormat);
    }

    QString shapes;
    if (pClipboard->mimeData()->hasFormat(cutCopyPasteShapesFormat)) {
      shapes = pClipboard->mimeData()->data(cutCopyPasteShapesFormat);
    }

    QString shapesOMC;
    if (pClipboard->mimeData()->hasFormat(cutCopyPasteShapesOMCFormat)) {
      shapesOMC = pClipboard->mimeData()->data(cutCopyPasteShapesOMCFormat);
    }

    const QString view = isIconView() ? "Icon" : "Diagram";
    QString annotation;
    if (!shapes.isEmpty()) {
      QStringList coOrdinateSystemList;
      QStringList graphicsList;
      getCoordinateSystemAndGraphics(coOrdinateSystemList, graphicsList);
      graphicsList.append(shapes);

      if (coOrdinateSystemList.size() > 0) {
        annotation = "annotation (" % view % "(coordinateSystem(" % coOrdinateSystemList.join(",") % "), graphics={" % graphicsList.join(",") % "}));";
      } else {
        annotation = "annotation (" % view % "(graphics={" % graphicsList.join(",") % "}));";
      }
    }

    allItems << annotation;
    allItems.removeAll(QString(""));
    const QString allItemsStr = allItems.join("\n");
    // Load the text in the model.
    if (!allItemsStr.isEmpty() && MainWindow::instance()->getOMCProxy()->loadClassContentString(allItemsStr, mpModelWidget->getLibraryTreeItem()->getNameStructure())) {
      const QString action = "Paste items from clipboard";
      mpModelWidget->beginMacro(action);
      // add components
      if (jsonObject.contains("components")) {
        QJsonArray componentsArray = jsonObject.value("components").toArray();
        for (int i = 0; i < componentsArray.size(); ++i) {
          QJsonObject componentObject = componentsArray.at(i).toObject();
          const QString className = componentObject.value("classname").toString();
          const QString name = componentObject.value("name").toString();
          const bool connector = componentObject.value("connector").toBool();
          const QString placement = componentObject.value("placement").toString();
          const int numberOfElements = mElementsList.size();
          addElementToView(GraphicsView::createModelInstanceComponent(mpModelWidget->getModelInstance(), name, className, connector), false, false, false, QPointF(0, 0), placement, false);
          assert(mElementsList.size() > numberOfElements);
          mElementsList.last()->setSelected(true);
        }
      }
      // add connections
      if (jsonObject.contains("connections")) {
        QJsonArray connectionsArray = jsonObject.value("connections").toArray();
        for (int i = 0; i < connectionsArray.size(); ++i) {
          QJsonObject connectionObject = connectionsArray.at(i).toObject();
          // connection annotation
          QStringList shapesList = StringHandler::getStrings(connectionObject.value("annotation").toString());
          // Now parse the shapes available in list
          QString lineShape = "";
          foreach (QString shape, shapesList) {
            if (shape.startsWith("Line")) {
              lineShape = shape.mid(QString("Line").length());
              lineShape = StringHandler::removeFirstLastParentheses(lineShape);
              break;  // break the loop once we have got the line annotation.
            }
          }
          LineAnnotation *pConnectionLineAnnotation = new LineAnnotation(lineShape, 0, 0, this);
          // the start and end element of connection is added in ModelWidget::drawConnections() when the connection is updated
          pConnectionLineAnnotation->setStartElementName(connectionObject.value("from").toString());
          pConnectionLineAnnotation->setEndElementName(connectionObject.value("to").toString());
          pConnectionLineAnnotation->drawCornerItems();
          pConnectionLineAnnotation->setCornerItemsActiveOrPassive();
          // always add the connections to diagram layer.
          GraphicsView *pDiagramGraphicsView = mpModelWidget->getDiagramGraphicsView();
          pDiagramGraphicsView->addConnectionToView(pConnectionLineAnnotation, false);
          if (isDiagramView()) {
            mConnectionsList.last()->setSelected(true);
          }
        }
      }
      // add shapes
      QStringList shapesList = StringHandler::getStrings(shapesOMC);
      bool state = isAddClassAnnotationNeeded();
      mpModelWidget->drawModelIconDiagramShapes(shapesList, this, true);
      setAddClassAnnotationNeeded(state);
      ModelInfo newModelInfo = mpModelWidget->createModelInfo();
      mpModelWidget->getUndoStack()->push(new OMCUndoCommand(mpModelWidget->getLibraryTreeItem(), oldModelInfo, newModelInfo, action));
      // update the model text
      mpModelWidget->updateModelText();
      mpModelWidget->endMacro();
    }
  }
}

/*!
 * \brief GraphicsView::clearSelection
 * Clears the selection of all shapes, components and connectors.
 * Selects the passed item if its valid.
 * \param pSelectGraphicsItem
 */
void GraphicsView::clearSelection(QGraphicsItem *pSelectGraphicsItem)
{
  foreach (QGraphicsItem *pGraphicsItem, items()) {
    pGraphicsItem->setSelected(false);
  }
  // only select the item if it is valid
  if (pSelectGraphicsItem) {
    pSelectGraphicsItem->setSelected(true);
  }
}

/*!
 * \brief GraphicsView::addClassAnnotation
 * Adds the annotation string of Icon and Diagram layer to the model. Also creates the model icon in the tree.
 * If some custom models are cross referenced then update them accordingly.
 */
void GraphicsView::addClassAnnotation()
{
  if (mpModelWidget->getLibraryTreeItem()->isSystemLibrary() || mpModelWidget->isElementMode() || isVisualizationView()) {
    return;
  }
  QStringList coordinateSystemList;
  QStringList graphicsList;
  getCoordinateSystemAndGraphics(coordinateSystemList, graphicsList);
  // build the annotation string
  QString annotationString;
  QString viewType = isIconView() ? "Icon" : "Diagram";
  if (coordinateSystemList.size() > 0 && graphicsList.size() > 0) {
    annotationString = QString("annotate=%1(coordinateSystem=CoordinateSystem(%2), graphics={%3})").arg(viewType)
                       .arg(coordinateSystemList.join(",")).arg(graphicsList.join(","));
  } else if (coordinateSystemList.size() > 0) {
    annotationString = QString("annotate=%1(coordinateSystem=CoordinateSystem(%2))").arg(viewType).arg(coordinateSystemList.join(","));
  } else if (graphicsList.size() > 0) {
    annotationString = QString("annotate=%1(graphics={%2})").arg(viewType).arg(graphicsList.join(","));
  } else {
    annotationString = QString("annotate=%1()").arg(viewType);
  }
  // add the class annotation to model through OMC
  if (MainWindow::instance()->getOMCProxy()->addClassAnnotation(mpModelWidget->getLibraryTreeItem()->getNameStructure(), annotationString)) {
    /* When something is added/changed in the icon layer then update the LibraryTreeItem in the Library Browser */
    if (isIconView()) {
      mpModelWidget->getLibraryTreeItem()->handleIconUpdated();
    }
  } else {
    MessagesWidget::instance()->addGUIMessage(MessageItem(MessageItem::Modelica, tr("Error in class annotation %1").arg(MainWindow::instance()->getOMCProxy()->getResult()),
                                                          Helper::scriptingKind, Helper::errorLevel));
  }
}

/*!
 * \brief GraphicsView::showParameters
 * Opens the ElementParameters dialog for a class.
 *
 */
void GraphicsView::showParameters()
{
  if (mpModelWidget->getLibraryTreeItem()->isModelica()) {
    MainWindow::instance()->getStatusBar()->showMessage(tr("Opening %1 parameters window").arg(mpModelWidget->getModelInstance()->getName()));
    MainWindow::instance()->getProgressBar()->setRange(0, 0);
    MainWindow::instance()->showProgressBar();
    ElementParameters *pElementParameters;
    if (mpModelWidget->isElementMode()) {
      bool inherited = false;
      if (mpModelWidget->getModelInstance()->getRootParentElement()) {
        inherited = mpModelWidget->getModelInstance()->getRootParentElement()->isExtend();
      }
      pElementParameters = new ElementParameters(mpModelWidget->getModelInstance()->getParentElement(), this, inherited, false, 0, 0, 0, MainWindow::instance());
    } else {
      pElementParameters = new ElementParameters(0, this, false, false, 0, 0, 0, MainWindow::instance());
    }
    MainWindow::instance()->hideProgressBar();
    MainWindow::instance()->getStatusBar()->clearMessage();
    pElementParameters->exec();
    pElementParameters->deleteLater();
  }
}

/*!
 * \brief GraphicsView::showGraphicsViewProperties
 * Opens the GraphicsViewProperties dialog.
 */
void GraphicsView::showGraphicsViewProperties()
{
  if (mpModelWidget->getLibraryTreeItem()->isModelica()) {
    GraphicsViewProperties *pGraphicsViewProperties = new GraphicsViewProperties(this);
    pGraphicsViewProperties->exec();
  } else if (mpModelWidget->getLibraryTreeItem()->isSSP()) {
    ModelWidget *pModelWidget = 0;
    if (mpModelWidget->getLibraryTreeItem()->isTopLevel()) {
      if (mpModelWidget->getLibraryTreeItem()->childrenSize() > 0) {
        LibraryTreeItem *pSystemLibraryTreeItem = mpModelWidget->getLibraryTreeItem()->childAt(0);
        if (pSystemLibraryTreeItem && pSystemLibraryTreeItem->getModelWidget()) {
          pModelWidget = pSystemLibraryTreeItem->getModelWidget();
        }
      }
    } else {
      pModelWidget = mpModelWidget;
    }
    if (pModelWidget) {
      SystemSimulationInformationDialog *pSystemSimulationInformationDialog = new SystemSimulationInformationDialog(pModelWidget);
      pSystemSimulationInformationDialog->exec();
    }
  }
}

/*!
 * \brief GraphicsView::showRenameDialog
 * Opens the RenameItemDialog.
 */
void GraphicsView::showRenameDialog()
{
  RenameItemDialog *pRenameItemDialog;
  pRenameItemDialog = new RenameItemDialog(mpModelWidget->getLibraryTreeItem(), MainWindow::instance());
  pRenameItemDialog->exec();
}

/*!
 * \brief GraphicsView::manhattanizeItems
 * Manhattanize the selected items by emitting GraphicsView::manhattanize() SIGNAL.
 */
void GraphicsView::manhattanizeItems()
{
  mpModelWidget->beginMacro("Manhattanize");
  emit manhattanize();
  mpModelWidget->updateClassAnnotationIfNeeded();
  mpModelWidget->updateModelText();
  mpModelWidget->endMacro();
}

/*!
 * \brief GraphicsView::deleteItems
 * Deletes the selected items by emitting GraphicsView::deleteSignal() SIGNAL.
 */
void GraphicsView::deleteItems()
{
  mpModelWidget->beginMacro("Delete items");
  ModelInfo oldModelInfo = mpModelWidget->createModelInfo();
  emit deleteSignal();
  ModelInfo newModelInfo = mpModelWidget->createModelInfo();
  mpModelWidget->getUndoStack()->push(new OMCUndoCommand(mpModelWidget->getLibraryTreeItem(), oldModelInfo, newModelInfo, QString("Delete items"), true));
  mpModelWidget->updateClassAnnotationIfNeeded();
  mpModelWidget->updateModelText();
  mpModelWidget->endMacro();
}

/*!
 * \brief GraphicsView::duplicateItems
 * Slot activated when mpDuplicateAction triggered SIGNAL is raised.
 */
void GraphicsView::duplicateItems()
{
  duplicateItems("Duplicate by mouse");
}

/*!
 * \brief GraphicsView::rotateClockwise
 * Rotates the selected items clockwise by emitting GraphicsView::mouseRotateClockwise() SIGNAL.
 */
void GraphicsView::rotateClockwise()
{
  mpModelWidget->beginMacro("Rotate clockwise by mouse");
  emit mouseRotateClockwise();
  mpModelWidget->updateClassAnnotationIfNeeded();
  mpModelWidget->updateModelText();
  mpModelWidget->endMacro();
}

/*!
 * \brief GraphicsView::rotateAntiClockwise
 * Rotates the selected items anti clockwise by emitting GraphicsView::mouseRotateAntiClockwise() SIGNAL.
 */
void GraphicsView::rotateAntiClockwise()
{
  mpModelWidget->beginMacro("Rotate anti clockwise by mouse");
  emit mouseRotateAntiClockwise();
  mpModelWidget->updateClassAnnotationIfNeeded();
  mpModelWidget->updateModelText();
  mpModelWidget->endMacro();
}

/*!
 * \brief GraphicsView::flipHorizontal
 * Flips the selected items horizontally emitting GraphicsView::mouseFlipHorizontal() SIGNAL.
 */
void GraphicsView::flipHorizontal()
{
  mpModelWidget->beginMacro("Flip horizontal by mouse");
  emit mouseFlipHorizontal();
  mpModelWidget->updateClassAnnotationIfNeeded();
  mpModelWidget->updateModelText();
  mpModelWidget->endMacro();
}

/*!
 * \brief GraphicsView::flipVertical
 * Flips the selected items vertically emitting GraphicsView::mouseFlipVertical() SIGNAL.
 */
void GraphicsView::flipVertical()
{
  mpModelWidget->beginMacro("Flip vertical by mouse");
  emit mouseFlipVertical();
  mpModelWidget->updateClassAnnotationIfNeeded();
  mpModelWidget->updateModelText();
  mpModelWidget->endMacro();
}

/*!
 * \brief GraphicsView::showReplaceSubModelDialog
 * function that opens up the ReplaceSubModelDialog Dialog.
 */
void GraphicsView::showReplaceSubModelDialog(QString name)
{
  ReplaceSubModelDialog *pReplaceFMUDialog = new ReplaceSubModelDialog(this, name);
  pReplaceFMUDialog->exec();
}

/*!
 * \brief GraphicsView::addErrorTextShape
 * Creates and adds the error text shape to view when getModelInstance fails.
 */
void GraphicsView::addErrorTextShape()
{
  if (!mpErrorTextShapeAnnotation) {
    mpErrorTextShapeAnnotation = new TextAnnotation("", this);
    mpErrorTextShapeAnnotation->setOrigin(QPointF(0, 50));
    mpErrorTextShapeAnnotation->replaceExtent(0, QPointF(-100, 30));
    mpErrorTextShapeAnnotation->replaceExtent(1, QPointF(100, -30));
    mpErrorTextShapeAnnotation->setLineColor(Qt::red);
    mpErrorTextShapeAnnotation->setTextString(tr("The Modelica code of this model is invalid, so the graphics cannot be displayed."
                                                 "\nPlease check the Messages browser for error messages and possibly undo the latest changes with ctrl-z."));
    mpErrorTextShapeAnnotation->setShapeFlags(false);
    mpErrorTextShapeAnnotation->applyTransformation();
    addItem(mpErrorTextShapeAnnotation);
  }
}

/*!
 * \brief GraphicsView::removeErrorTextShape
 * Removes the error text shape from the view.
 */
void GraphicsView::removeErrorTextShape()
{
  if (mpErrorTextShapeAnnotation) {
    removeItem(mpErrorTextShapeAnnotation);
    delete mpErrorTextShapeAnnotation;
    mpErrorTextShapeAnnotation = 0;
  }
}

/*!
 * \brief GraphicsView::createConnector
 * Creates a connector while making a connection.\n
 * Ends the connection on the newly created connector.
 */
void GraphicsView::createConnector()
{
  if (mpConnectionLineAnnotation && mpConnectionLineAnnotation->getStartElement()) {
    Element *pConnectorElement = mpConnectionLineAnnotation->getStartElement();
    QString defaultName;
    QString name = getUniqueElementName(pConnectorElement->getClassName(), pConnectorElement->getName(), &defaultName);
    ModelInfo oldModelInfo = mpModelWidget->createModelInfo();
    ModelInstance::Component *pComponent = GraphicsView::createModelInstanceComponent(mpModelWidget->getModelInstance(), name, pConnectorElement->getClassName());
    addElementToView(pComponent, false, true, true, mapToScene(mapFromGlobal(QCursor::pos())), "", true);
    addConnection(mElementsList.last(), true);
    ModelInfo newModelInfo = mpModelWidget->createModelInfo();
    mpModelWidget->getUndoStack()->push(new OMCUndoCommand(mpModelWidget->getLibraryTreeItem(), oldModelInfo, newModelInfo, "Add connector"));
    mpModelWidget->updateModelText();
  }
}

/*!
 * \brief GraphicsView::cancelConnection
 * Cancels the current connecton.
 */
void GraphicsView::cancelConnection()
{
  if (mpConnectionLineAnnotation) {
    removeCurrentConnection();
  }
}

/*!
 * \brief GraphicsView::setInitialState
 * Sets the state as initial.
 */
void GraphicsView::setInitialState()
{
  if (mpTransitionLineAnnotation) {
    QString startComponentName;
    if (mpTransitionLineAnnotation->getStartElement()->getParentElement()) {
      startComponentName = QString("%1.%2").arg(mpTransitionLineAnnotation->getStartElement()->getRootParentElement()->getName())
                           .arg(mpTransitionLineAnnotation->getStartElement()->getName());
    } else {
      startComponentName = mpTransitionLineAnnotation->getStartElement()->getName();
    }
    mpTransitionLineAnnotation->setStartElementName(startComponentName);
    mpTransitionLineAnnotation->setEndElementName("");
    mpTransitionLineAnnotation->setLineType(LineAnnotation::InitialStateType);
    mpModelWidget->getUndoStack()->push(new AddInitialStateCommand(mpTransitionLineAnnotation, true));
    mpModelWidget->updateModelText();
    setIsCreatingTransition(false);
  }
}

/*!
 * \brief GraphicsView::cancelTransition
 * Cancels the current transition.
 */
void GraphicsView::cancelTransition()
{
  if (mpTransitionLineAnnotation) {
    removeCurrentTransition();
  }
}

/*!
 * \brief GraphicsView::dragMoveEvent
 * Defines what happens when dragged and moved an object in a GraphicsView.
 * \param event - contains information of the drag operation.
 */
void GraphicsView::dragMoveEvent(QDragMoveEvent *event)
{
  // check if the class is system library or a package or a OMSimulator model
  if (mpModelWidget->getLibraryTreeItem()->isSystemLibrary() || mpModelWidget->isElementMode() || isVisualizationView() ||
      mpModelWidget->getLibraryTreeItem()->getRestriction() == StringHandler::Package ||
      mpModelWidget->getLibraryTreeItem()->isSSP()) {
    event->ignore();
    return;
  }
  // read the mime data from the event
  if (event->mimeData()->hasFormat(Helper::modelicaComponentFormat) || event->mimeData()->hasFormat(Helper::modelicaFileFormat)) {
    event->setDropAction(Qt::CopyAction);
    event->accept();
  } else {
    event->ignore();
  }
}

/*!
 * \brief GraphicsView::dropEvent
 * Defines what happens when an object is dropped in a GraphicsView.
 * \param event - contains information of the drop operation.
 */
void GraphicsView::dropEvent(QDropEvent *event)
{
  setFocus();
  MainWindow *pMainWindow = MainWindow::instance();
  // check mimeData
  if (!event->mimeData()->hasFormat(Helper::modelicaComponentFormat) && !event->mimeData()->hasFormat(Helper::modelicaFileFormat)) {
    event->ignore();
    return;
  } else if (event->mimeData()->hasFormat(Helper::modelicaFileFormat)) {
    pMainWindow->openDroppedFile(event->mimeData());
    event->accept();
  } else if (event->mimeData()->hasFormat(Helper::modelicaComponentFormat)) {
    // check if the class is system library
    if (mpModelWidget->getLibraryTreeItem()->isSystemLibrary() || mpModelWidget->isElementMode() || isVisualizationView()) {
      event->ignore();
      return;
    }
    QByteArray itemData = event->mimeData()->data(Helper::modelicaComponentFormat);
    QDataStream dataStream(&itemData, QIODevice::ReadOnly);
    QString className;
    dataStream >> className;
#if QT_VERSION >= QT_VERSION_CHECK(6, 0, 0)
    if (addComponent(className, mapToScene(event->position().toPoint()))) {
#else
    if (addComponent(className, mapToScene(event->pos()))) {
#endif
      event->accept();
    } else {
      event->ignore();
    }
  } else {
    event->ignore();
  }
}

void GraphicsView::drawBackground(QPainter *painter, const QRectF &rect)
{
  if (mSkipBackground) {
    return;
  }
  QPen grayPen(QBrush(QColor(192, 192, 192)), 0);
  QPen lightGrayPen(QBrush(QColor(229, 229, 229)), 0);
  if (mpModelWidget->getLibraryTreeItem()->isSystemLibrary() || mpModelWidget->isElementMode() || isVisualizationView()) {
    painter->setBrush(QBrush(Qt::white, Qt::SolidPattern));
  } else if (isIconView()) {
    painter->setBrush(QBrush(QColor(229, 244, 255), Qt::SolidPattern));
  } else {
    painter->setBrush(QBrush(QColor(242, 242, 242), Qt::SolidPattern));
  }
  // draw scene rectangle white background
  painter->setPen(Qt::NoPen);
  painter->drawRect(rect);
  painter->setBrush(QBrush(Qt::white, Qt::SolidPattern));
  QRectF extentRectangle = mMergedCoordinateSystem.getExtentRectangle();
  painter->drawRect(extentRectangle);
  if (mpModelWidget->getModelWidgetContainer()->isShowGridLines()
      && !(mpModelWidget->getLibraryTreeItem()->isSystemLibrary() || mpModelWidget->isElementMode() || isVisualizationView())) {
    painter->setBrush(Qt::NoBrush);
    painter->setPen(lightGrayPen);
    /* Draw left half vertical lines */
    int horizontalGridStep = mMergedCoordinateSystem.getHorizontalGridStep() * 10;
    qreal xAxisStep = 0;
    qreal yAxisStep = rect.y();
    xAxisStep -= horizontalGridStep;
    while (xAxisStep > rect.left()) {
      painter->drawLine(QPointF(xAxisStep, yAxisStep), QPointF(xAxisStep, rect.bottom()));
      xAxisStep -= horizontalGridStep;
    }
    /* Draw right half vertical lines */
    xAxisStep = 0;
    while (xAxisStep < rect.right()) {
      painter->drawLine(QPointF(xAxisStep, yAxisStep), QPointF(xAxisStep, rect.bottom()));
      xAxisStep += horizontalGridStep;
    }
    /* Draw left half horizontal lines */
    int verticalGridStep = mMergedCoordinateSystem.getVerticalGridStep() * 10;
    xAxisStep = rect.x();
    yAxisStep = 0;
    yAxisStep += verticalGridStep;
    while (yAxisStep < rect.bottom()) {
      painter->drawLine(QPointF(xAxisStep, yAxisStep), QPointF(rect.right(), yAxisStep));
      yAxisStep += verticalGridStep;
    }
    /* Draw right half horizontal lines */
    yAxisStep = 0;
    while (yAxisStep > rect.top()) {
      painter->drawLine(QPointF(xAxisStep, yAxisStep), QPointF(rect.right(), yAxisStep));
      yAxisStep -= verticalGridStep;
    }
    /* Draw horizontal and vertical gray line from 0,0 */
    painter->setPen(grayPen);
    painter->drawLine(QPointF(rect.left(), 0), QPointF(rect.right(), 0));
    painter->drawLine(QPointF(0, rect.top()), QPointF(0, rect.bottom()));
  }
  // draw scene rectangle
  painter->setPen(grayPen);
  painter->drawRect(extentRectangle);
}

//! Defines what happens when clicking in a GraphicsView.
//! @param event contains information of the mouse click operation.
void GraphicsView::mousePressEvent(QMouseEvent *event)
{
  if (event->button() == Qt::RightButton) {
    return;
  }
  // if user is starting panning.
  if (QApplication::keyboardModifiers() == Qt::ControlModifier) {
    setIsPanning(true);
    mLastMouseEventPos = event->pos();
    QGraphicsView::mousePressEvent(event);
    return;
  }
  MainWindow *pMainWindow = MainWindow::instance();
  QPointF scenePos = mapToScene(event->pos());
  QPointF snappedPoint = snapPointToGrid(scenePos);
  bool eventConsumed = false;
  // if left button presses and we are creating a connector
  if (isCreatingConnection()) {
    if (mpModelWidget->getLibraryTreeItem()->isSSP()) {
      mpConnectionLineAnnotation->addPoint(roundPoint(scenePos));
    } else {
      mpConnectionLineAnnotation->addPoint(snappedPoint);
    }
    eventConsumed = true;
  } else if (isCreatingTransition()) {
    mpTransitionLineAnnotation->addPoint(snappedPoint);
    eventConsumed = true;
  } else if (pMainWindow->getLineShapeAction()->isChecked()) {
    /* if line shape tool button is checked then create a line */
    createLineShape(snappedPoint);
    eventConsumed = true;
  } else if (pMainWindow->getPolygonShapeAction()->isChecked()) {
    /* if polygon shape tool button is checked then create a polygon */
    createPolygonShape(snappedPoint);
    eventConsumed = true;
  } else if (pMainWindow->getRectangleShapeAction()->isChecked()) {
    /* if rectangle shape tool button is checked then create a rectangle */
    createRectangleShape(snappedPoint);
    eventConsumed = true;
  } else if (pMainWindow->getEllipseShapeAction()->isChecked()) {
    /* if ellipse shape tool button is checked then create an ellipse */
    createEllipseShape(snappedPoint);
    eventConsumed = true;
  } else if (pMainWindow->getTextShapeAction()->isChecked()) {
    /* if text shape tool button is checked then create a text */
    createTextShape(snappedPoint);
    eventConsumed = true;
  } else if (pMainWindow->getBitmapShapeAction()->isChecked()) {
    /* if bitmap shape tool button is checked then create a bitmap */
    createBitmapShape(snappedPoint);
    eventConsumed = true;
  } else if (dynamic_cast<ResizerItem*>(itemAt(event->pos()))) {
    // do nothing if resizer item is clicked. It will be handled in its class mousePressEvent();
  } else if (dynamic_cast<CornerItem*>(itemAt(event->pos()))) {
    // do nothing if corner item is clicked. It will be handled in its class mousePressEvent();
  } else {
    // this flag is just used to have separate identity for if statement in mouse release event of graphicsview
    setIsMovingComponentsAndShapes(true);
    // save the position of all components
    foreach (Element *pElement, mElementsList) {
      pElement->setOldPosition(pElement->pos());
      pElement->setOldScenePosition(pElement->scenePos());
    }
    // save the position of all shapes
    foreach (ShapeAnnotation *pShapeAnnotation, mShapesList) {
      pShapeAnnotation->setOldScenePosition(pShapeAnnotation->scenePos());
    }
    // save annotations of all connections
    foreach (LineAnnotation *pConnectionLineAnnotation, mConnectionsList) {
      pConnectionLineAnnotation->setOldAnnotation(pConnectionLineAnnotation->getOMCShapeAnnotation());
    }
    // save annotations of all transitions
    foreach (LineAnnotation *pTransitionLineAnnotation, mTransitionsList) {
      pTransitionLineAnnotation->setOldAnnotation(pTransitionLineAnnotation->getOMCShapeAnnotation());
    }
    // save annotations of all initial states
    foreach (LineAnnotation *pInitialStateLineAnnotation, mInitialStatesList) {
      pInitialStateLineAnnotation->setOldAnnotation(pInitialStateLineAnnotation->getOMCShapeAnnotation());
    }
  }
  // if connector is clicked
  if (Element *pComponent = connectorElementAtPosition(event->pos())) {
    if (!isCreatingConnection()) {
      mpClickedComponent = pComponent;
    } else if (isCreatingConnection()) {
      addConnection(pComponent);  // end the connection
      eventConsumed = true; // consume the event so that connection line or end component will not become selected
    }
  } else if (Element *pComponent = stateElementAtPosition(event->pos())) { // if state is clicked
    if (!isCreatingTransition()) {
      mpClickedState = pComponent;
    } else if (isCreatingTransition()) {
      addTransition(pComponent);  // end the transition
      eventConsumed = true; // consume the event so that transition line or end component will not become selected
    }
  }
  if (!eventConsumed) {
    /* Ticket:4379 Select multiple objects with [Shift] key (not with [Control] key)
     * To provide multi select we switch the shift key with control.
     */
    if (event->modifiers() & Qt::ShiftModifier) {
      event->setModifiers((event->modifiers() & ~Qt::ShiftModifier) | Qt::ControlModifier);
    }
    QGraphicsView::mousePressEvent(event);
  }
  setFocus(Qt::ActiveWindowFocusReason);
}

/*!
 * \brief GraphicsView::mouseMoveEvent
 * Defines what happens when the mouse is moving in a GraphicsView.
 * \param event contains information of the mouse moving operation.
 */
void GraphicsView::mouseMoveEvent(QMouseEvent *event)
{
  // if we are in panning mode
  if (isPanning()) {
    QScrollBar *pHorizontalScrollBar = horizontalScrollBar();
    QScrollBar *pVerticalScrollBar = verticalScrollBar();
    QPoint delta = event->pos() - mLastMouseEventPos;
    mLastMouseEventPos = event->pos();
    pHorizontalScrollBar->setValue(pHorizontalScrollBar->value() + (isRightToLeft() ? delta.x() : -delta.x()));
    pVerticalScrollBar->setValue(pVerticalScrollBar->value() - delta.y());
    QGraphicsView::mouseMoveEvent(event);
    return;
  }
  // update the position label
  Label *pPositionLabel = MainWindow::instance()->getPositionLabel();
  pPositionLabel->setText(QString("X: %1, Y: %2").arg(QString::number(qRound(mapToScene(event->pos()).x())))
                          .arg(QString::number(qRound(mapToScene(event->pos()).y()))));
  QPointF snappedPoint = snapPointToGrid(mapToScene(event->pos()));
  // if user mouse over connector show Qt::CrossCursor.
  bool setCrossCursor = false;
  if (connectorElementAtPosition(event->pos()) || stateElementAtPosition(event->pos())) {
    setCrossCursor = true;
    /* If setOverrideCursor() has been called twice, calling restoreOverrideCursor() will activate the first cursor set.
   * Calling this function a second time restores the original widgets' cursors.
   * So we only set the cursor if it is not already Qt::CrossCursor.
   */
    if (!QApplication::overrideCursor() || QApplication::overrideCursor()->shape() != Qt::CrossCursor) {
      QApplication::setOverrideCursor(Qt::CrossCursor);
    }
  }
  // if user mouse is not on connector then reset the cursor.
  if (!setCrossCursor && QApplication::overrideCursor()) {
    QApplication::restoreOverrideCursor();
  }
  //If creating connector, the end port shall be updated to the mouse position.
  if (isCreatingConnection()) {
    if (mpModelWidget->getLibraryTreeItem()->isSSP()) {
      mpConnectionLineAnnotation->updateEndPoint(roundPoint(mapToScene(event->pos())));
    } else {
      mpConnectionLineAnnotation->updateEndPoint(snappedPoint);
    }
  } else if (isCreatingTransition()) {
    mpTransitionLineAnnotation->updateEndPoint(snappedPoint);
  } else if (isCreatingLineShape()) {
    mpLineShapeAnnotation->updateEndPoint(snappedPoint);
  } else if (isCreatingPolygonShape()) {
    mpPolygonShapeAnnotation->updateEndPoint(snappedPoint);
  } else if (isCreatingRectangleShape()) {
    mpRectangleShapeAnnotation->updateExtent(1, snappedPoint);
  } else if (isCreatingEllipseShape()) {
    mpEllipseShapeAnnotation->updateExtent(1, snappedPoint);
  } else if (isCreatingTextShape()) {
    mpTextShapeAnnotation->updateExtent(1, snappedPoint);
  } else if (isCreatingBitmapShape()) {
    mpBitmapShapeAnnotation->updateExtent(1, snappedPoint);
  } else if (mpClickedComponent) {
    addConnection(mpClickedComponent);  // start the connection
    if (mpClickedComponent) { // if we creating a connection then don't select the starting component.
      mpClickedComponent->setSelected(false);
    }
  } else if (mpClickedState) {
    addTransition(mpClickedState);  // start the transition
    if (mpClickedState) { // if we creating a transition then don't select the starting state.
      mpClickedState->setSelected(false);
    }
  }
  QGraphicsView::mouseMoveEvent(event);
}

void GraphicsView::mouseReleaseEvent(QMouseEvent *event)
{
  if (event->button() == Qt::RightButton) {
    return;
  }
  setIsPanning(false);
  mpClickedComponent = 0;
  mpClickedState = 0;

  if (isMovingComponentsAndShapes()) {
    setIsMovingComponentsAndShapes(false);
    bool hasComponentMoved = false;
    bool hasShapeMoved = false;
    bool beginMacro = false;
    // if component position is really changed then update element annotation
    foreach (Element *pElement, mElementsList) {
      if (pElement->getOldPosition() != pElement->pos()) {
        if (!beginMacro) {
          mpModelWidget->beginMacro("Move items by mouse");
          beginMacro = true;
        }
        Transformation oldTransformation = pElement->mTransformation;
        QPointF positionDifference = pElement->scenePos() - pElement->getOldScenePosition();
        pElement->mTransformation.adjustPosition(positionDifference.x(), positionDifference.y());
        pElement->updateElementTransformations(oldTransformation, true);
        hasComponentMoved = true;
      }
    }
    // if shape position is changed then update class annotation
    foreach (ShapeAnnotation *pShapeAnnotation, mShapesList) {
      if (pShapeAnnotation->getOldScenePosition() != pShapeAnnotation->scenePos()) {
        if (!beginMacro) {
          mpModelWidget->beginMacro("Move items by mouse");
          beginMacro = true;
        }
        QPointF positionDifference = pShapeAnnotation->scenePos() - pShapeAnnotation->getOldScenePosition();
        pShapeAnnotation->moveShape(positionDifference.x(), positionDifference.y());
        hasShapeMoved = true;
      }
    }
    if (hasShapeMoved) {
      addClassAnnotation();
    }
    if (hasComponentMoved || hasShapeMoved) {
      mpModelWidget->updateModelText();
    }
    // if we have started he undo stack macro then we should end it.
    if (beginMacro) {
      mpModelWidget->endMacro();
    }
  }
  /* Ticket:4379 Select multiple objects with [Shift] key (not with [Control] key)
   * To provide multi select we switch the shift key with control.
   * Yes we need to do this in both mousePressEvent and mouseReleaseEvent.
   */
  if (event->modifiers() & Qt::ShiftModifier) {
    event->setModifiers((event->modifiers() & ~Qt::ShiftModifier) | Qt::ControlModifier);
  }
  QGraphicsView::mouseReleaseEvent(event);
}

bool GraphicsView::handleDoubleClickOnComponent(QMouseEvent *event)
{
  bool shouldEnactQTDoubleClick = true;
  Element *pComponent = elementAtPosition(event->pos());
  if (pComponent) {
    shouldEnactQTDoubleClick = false;
    Element *pRootComponent = pComponent->getRootParentElement();
    if (pRootComponent) {
      removeCurrentConnection();
      if (mpModelWidget->getLibraryTreeItem()->isSSP()) {
        pRootComponent->handleOMSElementDoubleClick();
      } else {
        removeCurrentTransition();
        bool shiftModifier = QApplication::keyboardModifiers().testFlag(Qt::ShiftModifier);
        bool controlModifier = QApplication::keyboardModifiers().testFlag(Qt::ControlModifier);
        /* ticket:4401 Open component class with shift + double click */
        if (!controlModifier && shiftModifier) {
          pRootComponent->openClass();
        } else if (controlModifier && !shiftModifier) {
          pRootComponent->showElement();
        } else {
          pRootComponent->showParameters();
        }
      }
    }
  }
  return shouldEnactQTDoubleClick;
}

/*!
 * \brief GraphicsView::mouseDoubleClickEvent
 * Defines what happens when double clicking in a GraphicsView.
 * \param event
 */
void GraphicsView::mouseDoubleClickEvent(QMouseEvent *event)
{
  /* If is visualization view.
   * Issue #12049. Stop double click event when the getModelInstance API fails.
   */
  if (isVisualizationView() || (mpModelWidget->getLibraryTreeItem()->isModelica() && mpModelWidget->getModelInstance()->isModelJsonEmpty())) {
    return;
  }
  const bool removeLastAddedPoint = true;
  if (isCreatingLineShape()) {
    finishDrawingLineShape(removeLastAddedPoint);
    setFocus(Qt::ActiveWindowFocusReason);
    return;
  } else if (isCreatingPolygonShape()) {
    finishDrawingPolygonShape(removeLastAddedPoint);
    setFocus(Qt::ActiveWindowFocusReason);
    return;
  }
  ShapeAnnotation *pShapeAnnotation = dynamic_cast<ShapeAnnotation*>(itemAt(event->pos()));
  /* Double click on Component also end up here.
   * But we don't have GraphicsView for the shapes inside the Component so we can go out of this block.
   */
  if (!isCreatingConnection() && !isCreatingTransition() && pShapeAnnotation && pShapeAnnotation->getGraphicsView()) {
    if (mpModelWidget->getLibraryTreeItem()->isModelica()) {
      LineAnnotation *pTransitionLineAnnotation = dynamic_cast<LineAnnotation*>(pShapeAnnotation);
      if (pTransitionLineAnnotation && pTransitionLineAnnotation->isTransition()) {
        pShapeAnnotation->editTransition();
      } else {
        pShapeAnnotation->showShapeProperties();
      }
      return;
    } else if (mpModelWidget->getLibraryTreeItem()->isSSP()) {
      LineAnnotation *pConnectionLineAnnotation = dynamic_cast<LineAnnotation*>(pShapeAnnotation);
      if (pConnectionLineAnnotation && pConnectionLineAnnotation->isConnection()) {
        pConnectionLineAnnotation->showOMSConnection();
      }
    }
  }
  if (!handleDoubleClickOnComponent(event)) {
    return;
  }
  QGraphicsView::mouseDoubleClickEvent(event);
}

/*!
 * \brief GraphicsView::focusOutEvent
 * \param event
 */
void GraphicsView::focusOutEvent(QFocusEvent *event)
{
  // makesure we reset the Qt::CrossCursor
  if (QApplication::overrideCursor() && QApplication::overrideCursor()->shape() == Qt::CrossCursor) {
    QApplication::restoreOverrideCursor();
  }
  /*If we get a focus out event while drawing. Stop drawing.*/
  if (isCreatingShape()) {
    finishDrawingGenericShape();
  }
  QGraphicsView::focusOutEvent(event);
}

void GraphicsView::keyPressEvent(QKeyEvent *event)
{
  // save annotations of all connections
  foreach (LineAnnotation *pConnectionLineAnnotation, mConnectionsList) {
    pConnectionLineAnnotation->setOldAnnotation(pConnectionLineAnnotation->getOMCShapeAnnotation());
  }
  // save annotations of all transitions
  foreach (LineAnnotation *pTransitionLineAnnotation, mTransitionsList) {
    pTransitionLineAnnotation->setOldAnnotation(pTransitionLineAnnotation->getOMCShapeAnnotation());
  }
  // save annotations of all initial states
  foreach (LineAnnotation *pInitialStateLineAnnotation, mInitialStatesList) {
    pInitialStateLineAnnotation->setOldAnnotation(pInitialStateLineAnnotation->getOMCShapeAnnotation());
  }
  bool shiftModifier = event->modifiers().testFlag(Qt::ShiftModifier);
  bool controlModifier = event->modifiers().testFlag(Qt::ControlModifier);
  if (event->key() == Qt::Key_Delete && isAnyItemSelectedAndEditable(event->key())) {
    deleteItems();
  } else if (!shiftModifier && !controlModifier && event->key() == Qt::Key_Up && isAnyItemSelectedAndEditable(event->key())) {
    mpModelWidget->beginMacro("Move up by key press");
    emit keyPressUp();
    mpModelWidget->endMacro();
  } else if (shiftModifier && !controlModifier && event->key() == Qt::Key_Up && isAnyItemSelectedAndEditable(event->key())) {
    mpModelWidget->beginMacro("Move shift up by key press");
    emit keyPressShiftUp();
    mpModelWidget->endMacro();
  } else if (!shiftModifier && controlModifier && event->key() == Qt::Key_Up && isAnyItemSelectedAndEditable(event->key())) {
    mpModelWidget->beginMacro("Move control up by key press");
    emit keyPressCtrlUp();
    mpModelWidget->endMacro();
  } else if (!shiftModifier && !controlModifier && event->key() == Qt::Key_Down && isAnyItemSelectedAndEditable(event->key())) {
    mpModelWidget->beginMacro("Move down by key press");
    emit keyPressDown();
    mpModelWidget->endMacro();
  } else if (shiftModifier && !controlModifier && event->key() == Qt::Key_Down && isAnyItemSelectedAndEditable(event->key())) {
    mpModelWidget->beginMacro("Move shift down by key press");
    emit keyPressShiftDown();
    mpModelWidget->endMacro();
  } else if (!shiftModifier && controlModifier && event->key() == Qt::Key_Down && isAnyItemSelectedAndEditable(event->key())) {
    mpModelWidget->beginMacro("Move control down by key press");
    emit keyPressCtrlDown();
    mpModelWidget->endMacro();
  } else if (!shiftModifier && !controlModifier && event->key() == Qt::Key_Left && isAnyItemSelectedAndEditable(event->key())) {
    mpModelWidget->beginMacro("Move left by key press");
    emit keyPressLeft();
    mpModelWidget->endMacro();
  } else if (shiftModifier && !controlModifier && event->key() == Qt::Key_Left && isAnyItemSelectedAndEditable(event->key())) {
    mpModelWidget->beginMacro("Move shift left by key press");
    emit keyPressShiftLeft();
    mpModelWidget->endMacro();
  } else if (!shiftModifier && controlModifier && event->key() == Qt::Key_Left && isAnyItemSelectedAndEditable(event->key())) {
    mpModelWidget->beginMacro("Move control left by key press");
    emit keyPressCtrlLeft();
    mpModelWidget->endMacro();
  } else if (!shiftModifier && !controlModifier && event->key() == Qt::Key_Right && isAnyItemSelectedAndEditable(event->key())) {
    mpModelWidget->beginMacro("Move right by key press");
    emit keyPressRight();
    mpModelWidget->endMacro();
  } else if (shiftModifier && !controlModifier && event->key() == Qt::Key_Right && isAnyItemSelectedAndEditable(event->key())) {
    mpModelWidget->beginMacro("Move shift right by key press");
    emit keyPressShiftRight();
    mpModelWidget->endMacro();
  } else if (!shiftModifier && controlModifier && event->key() == Qt::Key_Right && isAnyItemSelectedAndEditable(event->key())) {
    mpModelWidget->beginMacro("Move control right by key press");
    emit keyPressCtrlRight();
    mpModelWidget->endMacro();
  } else if (!shiftModifier && controlModifier && event->key() == Qt::Key_A) {
    selectAll();
  } else if (!shiftModifier && controlModifier && event->key() == Qt::Key_X && isAnyItemSelectedAndEditable(event->key()) && mpModelWidget->getLibraryTreeItem()->isModelica()) {
    cutItems();
  } else if (!shiftModifier && controlModifier && event->key() == Qt::Key_C && mpModelWidget->getLibraryTreeItem()->isModelica()) {
    copyItems();
  } else if (!shiftModifier && controlModifier && event->key() == Qt::Key_V && mpModelWidget->getLibraryTreeItem()->isModelica()) {
    bool isSystemLibrary = mpModelWidget->getLibraryTreeItem()->isSystemLibrary() || mpModelWidget->isElementMode() || isVisualizationView();
    if (!isSystemLibrary) {
      pasteItems();
    }
  } else if (controlModifier && event->key() == Qt::Key_D && isAnyItemSelectedAndEditable(event->key())) {
    duplicateItems("Duplicate by key press");
  } else if (!shiftModifier && controlModifier && event->key() == Qt::Key_R && isAnyItemSelectedAndEditable(event->key())) {
    mpModelWidget->beginMacro("Rotate clockwise by key press");
    emit keyPressRotateClockwise();
    mpModelWidget->endMacro();
  } else if (shiftModifier && controlModifier && event->key() == Qt::Key_R && isAnyItemSelectedAndEditable(event->key())) {
    mpModelWidget->beginMacro("Rotate anti clockwise by key press");
    emit keyPressRotateAntiClockwise();
    mpModelWidget->endMacro();
  } else if (!shiftModifier && !controlModifier && event->key() == Qt::Key_H && isAnyItemSelectedAndEditable(event->key())) {
    mpModelWidget->beginMacro("Flip horizontal by key press");
    emit keyPressFlipHorizontal();
    mpModelWidget->endMacro();
  } else if (!shiftModifier && !controlModifier && event->key() == Qt::Key_V && isAnyItemSelectedAndEditable(event->key())) {
    mpModelWidget->beginMacro("Flip vertical by key press");
    emit keyPressFlipVertical();
    mpModelWidget->endMacro();
  } else if (shiftModifier && !controlModifier && (event->key() == Qt::Key_Enter || event->key() == Qt::Key_Return)) {
    /* ticket:4401 Open component class with shift + Enter */
    QList<QGraphicsItem*> selectedItems = scene()->selectedItems();
    if (selectedItems.size() == 1) {
      Element *pComponent = dynamic_cast<Element*>(selectedItems.at(0));
      if (pComponent) {
        Element *pRootComponent = pComponent->getRootParentElement();
        if (pRootComponent) {
          pRootComponent->openClass();
        }
      }
    }
  } else if (event->key() == Qt::Key_Escape && isCreatingConnection()) {
    removeCurrentConnection();
  } else if (event->key() == Qt::Key_Escape && isCreatingTransition()) {
    removeCurrentTransition();
  } else if (event->key() == Qt::Key_Escape && isCreatingShape()) {
    finishDrawingGenericShape();
  } else {
    QGraphicsView::keyPressEvent(event);
  }
}

void GraphicsView::uncheckAllShapeDrawingActions()
{
  MainWindow *pMainWindow = MainWindow::instance();
  pMainWindow->toggleShapesButton();
}

//! Defines what shall happen when a key is released.
//! @param event contains information about the keypress operation.
void GraphicsView::keyReleaseEvent(QKeyEvent *event)
{
  /* if user has pressed and hold the key. */
  if (event->isAutoRepeat()) {
    return QGraphicsView::keyReleaseEvent(event);
  }
  bool shiftModifier = event->modifiers().testFlag(Qt::ShiftModifier);
  bool controlModifier = event->modifiers().testFlag(Qt::ControlModifier);
  /* handle keys */
  if (!shiftModifier && !controlModifier && event->key() == Qt::Key_Up && isAnyItemSelectedAndEditable(event->key())) {
    mpModelWidget->updateClassAnnotationIfNeeded();
    mpModelWidget->updateModelText();
  } else if (shiftModifier && !controlModifier && event->key() == Qt::Key_Up && isAnyItemSelectedAndEditable(event->key())) {
    mpModelWidget->updateClassAnnotationIfNeeded();
    mpModelWidget->updateModelText();
  } else if (!shiftModifier && controlModifier && event->key() == Qt::Key_Up && isAnyItemSelectedAndEditable(event->key())) {
    mpModelWidget->updateClassAnnotationIfNeeded();
    mpModelWidget->updateModelText();
  } else if (!shiftModifier && !controlModifier && event->key() == Qt::Key_Down && isAnyItemSelectedAndEditable(event->key())) {
    mpModelWidget->updateClassAnnotationIfNeeded();
    mpModelWidget->updateModelText();
  } else if (shiftModifier && !controlModifier && event->key() == Qt::Key_Down && isAnyItemSelectedAndEditable(event->key())) {
    mpModelWidget->updateClassAnnotationIfNeeded();
    mpModelWidget->updateModelText();
  } else if (!shiftModifier && controlModifier && event->key() == Qt::Key_Down && isAnyItemSelectedAndEditable(event->key())) {
    mpModelWidget->updateClassAnnotationIfNeeded();
    mpModelWidget->updateModelText();
  } else if (!shiftModifier && !controlModifier && event->key() == Qt::Key_Left && isAnyItemSelectedAndEditable(event->key())) {
    mpModelWidget->updateClassAnnotationIfNeeded();
    mpModelWidget->updateModelText();
  } else if (shiftModifier && !controlModifier && event->key() == Qt::Key_Left && isAnyItemSelectedAndEditable(event->key())) {
    mpModelWidget->updateClassAnnotationIfNeeded();
    mpModelWidget->updateModelText();
  } else if (!shiftModifier && controlModifier && event->key() == Qt::Key_Left && isAnyItemSelectedAndEditable(event->key())) {
    mpModelWidget->updateClassAnnotationIfNeeded();
    mpModelWidget->updateModelText();
  } else if (!shiftModifier && !controlModifier && event->key() == Qt::Key_Right && isAnyItemSelectedAndEditable(event->key())) {
    mpModelWidget->updateClassAnnotationIfNeeded();
    mpModelWidget->updateModelText();
  } else if (shiftModifier && !controlModifier && event->key() == Qt::Key_Right && isAnyItemSelectedAndEditable(event->key())) {
    mpModelWidget->updateClassAnnotationIfNeeded();
    mpModelWidget->updateModelText();
  } else if (!shiftModifier && controlModifier && event->key() == Qt::Key_Right && isAnyItemSelectedAndEditable(event->key())) {
    mpModelWidget->updateClassAnnotationIfNeeded();
    mpModelWidget->updateModelText();
  } else if (controlModifier && event->key() == Qt::Key_D && isAnyItemSelectedAndEditable(event->key())) {
    mpModelWidget->updateClassAnnotationIfNeeded();
    mpModelWidget->updateModelText();
  } else if (!shiftModifier && controlModifier && event->key() == Qt::Key_R && isAnyItemSelectedAndEditable(event->key())) {
    mpModelWidget->updateClassAnnotationIfNeeded();
    mpModelWidget->updateModelText();
  } else if (shiftModifier && controlModifier && event->key() == Qt::Key_R && isAnyItemSelectedAndEditable(event->key())) {
    mpModelWidget->updateClassAnnotationIfNeeded();
    mpModelWidget->updateModelText();
  } else if (!shiftModifier && !controlModifier && event->key() == Qt::Key_H && isAnyItemSelectedAndEditable(event->key())) {
    mpModelWidget->updateClassAnnotationIfNeeded();
    mpModelWidget->updateModelText();
  } else if (!shiftModifier && !controlModifier && event->key() == Qt::Key_V && isAnyItemSelectedAndEditable(event->key())) {
    mpModelWidget->updateClassAnnotationIfNeeded();
    mpModelWidget->updateModelText();
  } else {
    QGraphicsView::keyReleaseEvent(event);
  }
}

/*!
 * \brief GraphicsView::contextMenuEvent
 * Shows the context menu.
 * \param event
 */
void GraphicsView::contextMenuEvent(QContextMenuEvent *event)
{
  /* If we are creating the connection OR creating any shape OR is visualization view then don't show context menu
   * Issue #12049. Stop context menu event when the getModelInstance API fails.
   */
  if (isCreatingShape() || isVisualizationView() || (mpModelWidget->getLibraryTreeItem()->isModelica() && mpModelWidget->getModelInstance()->isModelJsonEmpty())) {
    return;
  }
  // if creating a connection
  if (isCreatingConnection()) {
    if (mpModelWidget->getLibraryTreeItem()->isModelica()) {
      QMenu menu(MainWindow::instance());
      menu.addAction(mpCreateConnectorAction);
      menu.addSeparator();
      menu.addAction(mpCancelConnectionAction);
      menu.exec(event->globalPos());
    }
    return;
  }
  // if creating a transition
  if (isCreatingTransition()) {
    QMenu menu(MainWindow::instance());
    menu.addAction(mpSetInitialStateAction);
    menu.addSeparator();
    menu.addAction(mpCancelTransitionAction);
    menu.exec(event->globalPos());
    return;
  }
  // if some item is right clicked then don't show graphics view context menu
  if (!itemAt(event->pos())) {
    QMenu menu;
    mContextMenuStartPosition = mapToScene(mapFromGlobal(QCursor::pos()));
    mContextMenuStartPositionValid = true;
    if (mpModelWidget->getLibraryTreeItem()->isModelica()) {
      modelicaGraphicsViewContextMenu(&menu);
    } else if (mpModelWidget->getLibraryTreeItem()->isSSP()) {
      omsGraphicsViewContextMenu(&menu);
    }
    menu.exec(event->globalPos());
    mContextMenuStartPosition = QPointF(0, 0);
    mContextMenuStartPositionValid = false;
    return; // return from it because at a time we only want one context menu.
  } else {  // if we click on some item.
    bool oneShapeSelected = false;
    bool oneComponentSelected = false;
    // if a shape is right clicked
    ShapeAnnotation *pShapeAnnotation = dynamic_cast<ShapeAnnotation*>(itemAt(event->pos()));
    Element *pComponent = 0;
    if (pShapeAnnotation && pShapeAnnotation->getGraphicsView()) {
      if (!pShapeAnnotation->isSelected()) {
        clearSelection(pShapeAnnotation);
      }
      oneShapeSelected = scene()->selectedItems().size() == 1;
    } else {
      // if a component is right clicked
      pComponent = elementAtPosition(event->pos());
      if (pComponent) {
        if (!pComponent->isSelected()) {
          clearSelection(pComponent);
        }
        oneComponentSelected = scene()->selectedItems().size() == 1;
      }
    }
    // construct context menu now
    QMenu menu;
    if (oneShapeSelected) {
      if (mpModelWidget->getLibraryTreeItem()->isModelica()) {
        modelicaOneShapeContextMenu(pShapeAnnotation, &menu);
      } else if (mpModelWidget->getLibraryTreeItem()->isSSP()) {
        omsOneShapeContextMenu(pShapeAnnotation, &menu);
      }
    } else if (oneComponentSelected) {
      if (mpModelWidget->getLibraryTreeItem()->isModelica()) {
        modelicaOneComponentContextMenu(pComponent, &menu);
      } else if (mpModelWidget->getLibraryTreeItem()->isSSP()) {
        // No context menu for component of type OMS connector i.e., input/output signal or OMS bus connector.
        if (pComponent->getLibraryTreeItem() && pComponent->getLibraryTreeItem()->isSSP()
            && (pComponent->getLibraryTreeItem()->getOMSConnector()
                || pComponent->getLibraryTreeItem()->getOMSBusConnector()
                || pComponent->getLibraryTreeItem()->getOMSTLMBusConnector())) {
          return;
        }
        omsOneComponentContextMenu(pComponent, &menu);
      }
    } else {
      if (mpModelWidget->getLibraryTreeItem()->isModelica()) {
        modelicaMultipleItemsContextMenu(&menu);
      } else if (mpModelWidget->getLibraryTreeItem()->isSSP()) {
        omsMultipleItemsContextMenu(&menu);
      }
    }
    // enable/disable common actions based on if any inherited item is selected
    bool noInheritedItemSelected = true;
    QList<QGraphicsItem*> graphicsItems = scene()->selectedItems();
    foreach (QGraphicsItem *pGraphicsItem, graphicsItems) {
      Element *pComponent = getElementFromQGraphicsItem(pGraphicsItem);
      if (pComponent) {
        Element *pRootComponent = pComponent->getRootParentElement();
        if (pRootComponent && pRootComponent->isInheritedElement() && pRootComponent->isSelected()) {
          noInheritedItemSelected = false;
        }
      } else if (ShapeAnnotation *pShapeAnnotation = dynamic_cast<ShapeAnnotation*>(pGraphicsItem)) {
        if (pShapeAnnotation->isInheritedShape() && pShapeAnnotation->isSelected()) {
          noInheritedItemSelected = false;
        }
      }
    }
    bool isSystemLibrary = mpModelWidget->getLibraryTreeItem()->isSystemLibrary();
    bool isElementMode = mpModelWidget->isElementMode();
    mpManhattanizeAction->setEnabled(noInheritedItemSelected && !isSystemLibrary && !isElementMode);
    mpDeleteAction->setEnabled(noInheritedItemSelected && !isSystemLibrary && !isElementMode);
    mpCutAction->setEnabled(noInheritedItemSelected && !isSystemLibrary && !isElementMode);
    mpDuplicateAction->setEnabled(noInheritedItemSelected && !isSystemLibrary && !isElementMode);
    mpRotateClockwiseAction->setEnabled(noInheritedItemSelected && !isSystemLibrary && !isElementMode);
    mpRotateAntiClockwiseAction->setEnabled(noInheritedItemSelected && !isSystemLibrary && !isElementMode);
    mpFlipHorizontalAction->setEnabled(noInheritedItemSelected && !isSystemLibrary && !isElementMode);
    mpFlipVerticalAction->setEnabled(noInheritedItemSelected && !isSystemLibrary && !isElementMode);
    menu.exec(event->globalPos());
    return; // return from it because at a time we only want one context menu.
  }
  QGraphicsView::contextMenuEvent(event);
}

void GraphicsView::resizeEvent(QResizeEvent *event)
{
  fitInViewInternal();
  QGraphicsView::resizeEvent(event);
}

/*!
 * \brief GraphicsView::wheelEvent
 * Reimplementation of QGraphicsView::wheelEvent.
 * Allows zooming with mouse.
 * \param event
 */
void GraphicsView::wheelEvent(QWheelEvent *event)
{
#if QT_VERSION >= QT_VERSION_CHECK(5, 6, 0)
  static QPoint angleDelta = QPoint(0, 0);
  angleDelta += event->angleDelta();
  QPoint numDegrees = angleDelta / 8;
  QPoint numSteps = numDegrees / 15; // see QWheelEvent documentation
  if (numSteps.x() != 0 || numSteps.y() != 0) {
    angleDelta = QPoint(0, 0);
    const bool horizontal = qAbs(event->angleDelta().x()) > qAbs(event->angleDelta().y());
    bool controlModifier = event->modifiers().testFlag(Qt::ControlModifier);
    bool shiftModifier = event->modifiers().testFlag(Qt::ShiftModifier);
    // If Ctrl key is pressed and user has scrolled vertically then Zoom In/Out based on the scroll distance.
    if (!horizontal && numSteps.y() != 0 && controlModifier) {
      if (numSteps.y() > 0) {
        zoomIn();
      } else {
        zoomOut();
      }
    } else if (horizontal) { // If user has scrolled horizontally then scroll the horizontal scrollbars.
      horizontalScrollBar()->setValue(horizontalScrollBar()->value() - event->angleDelta().x());
    } else if (!horizontal && shiftModifier) { // If Shift key is pressed and user has scrolled vertically then scroll the horizontal scrollbars.
      horizontalScrollBar()->setValue(horizontalScrollBar()->value() - event->angleDelta().y());
    } else if (!horizontal) { // If user has scrolled vertically then scroll the vertical scrollbars.
      verticalScrollBar()->setValue(verticalScrollBar()->value() - event->angleDelta().y());
    } else {
      QGraphicsView::wheelEvent(event);
    }
  }
#else // QT_VERSION_CHECK
  int numDegrees = event->delta() / 8;
  int numSteps = numDegrees * 3;
  bool controlModifier = event->modifiers().testFlag(Qt::ControlModifier);
  bool shiftModifier = event->modifiers().testFlag(Qt::ShiftModifier);
  // If Ctrl key is pressed and user has scrolled vertically then Zoom In/Out based on the scroll distance.
  if (event->orientation() == Qt::Vertical && controlModifier) {
    if (event->delta() > 0) {
      zoomIn();
    } else {
      zoomOut();
    }
  } else if ((event->orientation() == Qt::Horizontal) || (event->orientation() == Qt::Vertical && shiftModifier)) {
    // If Shift key is pressed and user has scrolled vertically then scroll the horizontal scrollbars.
    // If user has scrolled horizontally then scroll the horizontal scrollbars.
    horizontalScrollBar()->setValue(horizontalScrollBar()->value() - numSteps);
  } else if (event->orientation() == Qt::Vertical) {
    // If user has scrolled vertically then scroll the vertical scrollbars.
    verticalScrollBar()->setValue(verticalScrollBar()->value() - numSteps);
  } else {
    QGraphicsView::wheelEvent(event);
  }
#endif // QT_VERSION_CHECK
}

/*!
 * \brief GraphicsView::leaveEvent
 * Reimplementation of QGraphicsView::leaveEvent.
 * Clears the position label in the status bar.
 * \param event
 */
void GraphicsView::leaveEvent(QEvent *event)
{
  // clear the position label
  MainWindow::instance()->getPositionLabel()->clear();
  QGraphicsView::leaveEvent(event);
}

WelcomePageWidget::WelcomePageWidget(QWidget *pParent)
  : QWidget(pParent)
{
  // main frame
  mpMainFrame = new QFrame;
  mpMainFrame->setContentsMargins(0, 0, 0, 0);
  mpMainFrame->setStyleSheet("QFrame{color:gray;}");
  // top frame
  mpTopFrame = new QFrame;
  mpTopFrame->setStyleSheet("QFrame{background-color: qlineargradient(x1: 0, y1: 0, x2: 0, y2: 1, stop: 0 #828282, stop: 1 #5e5e5e);}");
  // top frame pixmap
  mpPixmapLabel = new Label;
  QPixmap pixmap(":/Resources/icons/omedit.png");
  mpPixmapLabel->setPixmap(pixmap.scaled(75, 72, Qt::KeepAspectRatio, Qt::SmoothTransformation));
  mpPixmapLabel->setStyleSheet("background-color : transparent;");
  // top frame heading
  mpHeadingLabel = Utilities::getHeadingLabel(QString(Helper::applicationName).append(" - ").append(Helper::applicationIntroText));
  mpHeadingLabel->setStyleSheet("background-color : transparent; color : white;");
#ifndef Q_OS_MAC
  mpHeadingLabel->setGraphicsEffect(new QGraphicsDropShadowEffect);
#endif
  mpHeadingLabel->setElideMode(Qt::ElideMiddle);
  // top frame layout
  QHBoxLayout *topFrameLayout = new QHBoxLayout;
  topFrameLayout->setAlignment(Qt::AlignLeft);
  topFrameLayout->addWidget(mpPixmapLabel);
  topFrameLayout->addWidget(mpHeadingLabel, 1);
  mpTopFrame->setLayout(topFrameLayout);
  // RecentFiles Frame
  mpRecentFilesFrame = new QFrame;
  mpRecentFilesFrame->setFrameShape(QFrame::StyledPanel);
  mpRecentFilesFrame->setStyleSheet("QFrame{background-color: white;}");
  // recent items list
  mpRecentFilesLabel = Utilities::getHeadingLabel(tr("Recent Files"));
  mpNoRecentFileLabel = new Label(tr("No recent files found."));
  mpRecentItemsList = new QListWidget;
  mpRecentItemsList->setObjectName("RecentItemsList");
  mpRecentItemsList->setContentsMargins(0, 0, 0, 0);
  mpRecentItemsList->setSpacing(5);
  mpRecentItemsList->setFrameStyle(QFrame::NoFrame);
  mpRecentItemsList->setViewMode(QListView::ListMode);
  mpRecentItemsList->setMovement(QListView::Static);
  mpRecentItemsList->setIconSize(Helper::iconSize);
  mpRecentItemsList->setCurrentRow(0, QItemSelectionModel::Select);
  connect(mpRecentItemsList, SIGNAL(itemClicked(QListWidgetItem*)), SLOT(openRecentFileItem(QListWidgetItem*)));
  mpClearRecentFilesListButton = new QPushButton(tr("Clear Recent Files"));
  mpClearRecentFilesListButton->setStyleSheet("QPushButton{padding: 5px 15px 5px 15px;}");
  connect(mpClearRecentFilesListButton, SIGNAL(clicked()), MainWindow::instance(), SLOT(clearRecentFilesList()));
  // RecentFiles Frame layout
  QVBoxLayout *recentFilesFrameVBLayout = new QVBoxLayout;
  recentFilesFrameVBLayout->addWidget(mpRecentFilesLabel);
  recentFilesFrameVBLayout->addWidget(mpNoRecentFileLabel);
  recentFilesFrameVBLayout->addWidget(mpRecentItemsList);
  QHBoxLayout *recentFilesHBLayout = new QHBoxLayout;
  recentFilesHBLayout->addWidget(mpClearRecentFilesListButton, 0, Qt::AlignLeft);
  recentFilesFrameVBLayout->addLayout(recentFilesHBLayout);
  mpRecentFilesFrame->setLayout(recentFilesFrameVBLayout);
  // LatestNews Frame
  mpLatestNewsFrame = new QFrame;
  mpLatestNewsFrame->setFrameShape(QFrame::StyledPanel);
  mpLatestNewsFrame->setStyleSheet("QFrame{background-color: white;}");
  /* Read the show latest news settings */
  if (!OptionsDialog::instance()->getGeneralSettingsPage()->getShowLatestNewsCheckBox()->isChecked()) {
    mpLatestNewsFrame->setVisible(false);
  }
  // latest news
  mpLatestNewsLabel = Utilities::getHeadingLabel(tr("Latest News & Events"));
  mpNoLatestNewsLabel = new Label;
  mpLatestNewsListWidget = new QListWidget;
  mpLatestNewsListWidget->setObjectName("LatestNewsList");
  mpLatestNewsListWidget->setContentsMargins(0, 0, 0, 0);
  mpLatestNewsListWidget->setSpacing(5);
  mpLatestNewsListWidget->setFrameStyle(QFrame::NoFrame);
  mpLatestNewsListWidget->setViewMode(QListView::ListMode);
  mpLatestNewsListWidget->setMovement(QListView::Static);
  mpLatestNewsListWidget->setIconSize(Helper::iconSize);
  mpLatestNewsListWidget->setCurrentRow(0, QItemSelectionModel::Select);
  mpReloadLatestNewsButton = new QPushButton(Helper::reload);
  mpReloadLatestNewsButton->setStyleSheet("QPushButton{padding: 5px 15px 5px 15px;}");
  connect(mpReloadLatestNewsButton, SIGNAL(clicked()), SLOT(addLatestNewsListItems()));
  mpVisitWebsiteLabel = new Label(tr("For more details visit our website <u><a href=\"http://www.openmodelica.org\">www.openmodelica.org</a></u>"));
  mpVisitWebsiteLabel->setTextFormat(Qt::RichText);
  mpVisitWebsiteLabel->setTextInteractionFlags(mpVisitWebsiteLabel->textInteractionFlags() | Qt::LinksAccessibleByMouse | Qt::LinksAccessibleByKeyboard);
  mpVisitWebsiteLabel->setOpenExternalLinks(true);
  connect(mpLatestNewsListWidget, SIGNAL(itemClicked(QListWidgetItem*)), SLOT(openLatestNewsItem(QListWidgetItem*)));
  // Latest News Frame layout
  QVBoxLayout *latestNewsFrameVBLayout = new QVBoxLayout;
  latestNewsFrameVBLayout->addWidget(mpLatestNewsLabel);
  latestNewsFrameVBLayout->addWidget(mpNoLatestNewsLabel);
  latestNewsFrameVBLayout->addWidget(mpLatestNewsListWidget);
  QHBoxLayout *latestNewsFrameHBLayout = new QHBoxLayout;
  latestNewsFrameHBLayout->addWidget(mpReloadLatestNewsButton, 0, Qt::AlignLeft);
  latestNewsFrameHBLayout->addWidget(mpVisitWebsiteLabel, 0, Qt::AlignRight);
  latestNewsFrameVBLayout->addLayout(latestNewsFrameHBLayout);
  mpLatestNewsFrame->setLayout(latestNewsFrameVBLayout);
  // create http object for request
  mpLatestNewsNetworkAccessManager = new NetworkAccessManager;
  connect(mpLatestNewsNetworkAccessManager, SIGNAL(finished(QNetworkReply*)), SLOT(readLatestNewsXML(QNetworkReply*)));
  addLatestNewsListItems();
  // splitter
  mpSplitter = new QSplitter;
  /* Read the welcome page view settings */
  switch (OptionsDialog::instance()->getGeneralSettingsPage()->getWelcomePageView()){
    case 2:
      mpSplitter->setOrientation(Qt::Vertical);
      break;
    case 1:
    default:
      mpSplitter->setOrientation(Qt::Horizontal);
      break;
  }
  mpSplitter->setChildrenCollapsible(false);
  mpSplitter->setHandleWidth(4);
  mpSplitter->setContentsMargins(0, 0, 0, 0);
  mpSplitter->addWidget(mpRecentFilesFrame);
  mpSplitter->addWidget(mpLatestNewsFrame);
  // Read the welcome page splitter state
  QSettings *pSettings = Utilities::getApplicationSettings();
  mpSplitter->restoreState(pSettings->value("welcomePage/splitterState").toByteArray());
  // bottom frame
  mpBottomFrame = new QFrame;
  mpBottomFrame->setStyleSheet("QFrame{background-color: qlineargradient(x1: 0, y1: 0, x2: 0, y2: 1, stop: 0 #828282, stop: 1 #5e5e5e);}");
  // bottom frame create and open buttons buttons
  const QString buttonStyleSheet = "QPushButton{padding: 5px 15px 5px 15px;}";
  mpCreateModelButton = new QPushButton(Helper::createNewModelicaClass);
  mpCreateModelButton->setStyleSheet(buttonStyleSheet);
  connect(mpCreateModelButton, SIGNAL(clicked()), MainWindow::instance(), SLOT(createNewModelicaClass()));
  mpOpenModelButton = new QPushButton(Helper::openModelicaFiles);
  mpOpenModelButton->setStyleSheet(buttonStyleSheet);
  connect(mpOpenModelButton, SIGNAL(clicked()), MainWindow::instance(), SLOT(openModelicaFile()));
  mpSystemLibrariesButton = new QPushButton(tr("System Libraries"));
  mpSystemLibrariesButton->setStyleSheet(buttonStyleSheet);
  mpSystemLibrariesButton->setMenu(MainWindow::instance()->getLibrariesMenu());
  mpInstallLibraryButton = new QPushButton(Helper::installLibrary);
  mpInstallLibraryButton->setStyleSheet(buttonStyleSheet);
  connect(mpInstallLibraryButton, SIGNAL(clicked()), MainWindow::instance(), SLOT(openInstallLibraryDialog()));
  // bottom frame layout
  QHBoxLayout *pBottomFrameLayout = new QHBoxLayout;
  pBottomFrameLayout->setAlignment(Qt::AlignLeft);
  pBottomFrameLayout->addWidget(mpCreateModelButton);
  pBottomFrameLayout->addWidget(mpOpenModelButton);
  pBottomFrameLayout->addWidget(mpSystemLibrariesButton);
  pBottomFrameLayout->addWidget(mpInstallLibraryButton);
  mpBottomFrame->setLayout(pBottomFrameLayout);
  // vertical layout for frames
  QVBoxLayout *verticalLayout = new QVBoxLayout;
  verticalLayout->setSpacing(4);
  verticalLayout->setContentsMargins(0, 0, 0, 0);
  verticalLayout->addWidget(mpTopFrame, 0, Qt::AlignTop);
  verticalLayout->addWidget(mpSplitter, 1);
  // Issue #10235. Use QScrollArea so we can resize.
  QScrollArea *pBottomScrollArea = new QScrollArea;
  pBottomScrollArea->setFrameShape(QFrame::NoFrame);
  pBottomScrollArea->setBackgroundRole(QPalette::Base);
  pBottomScrollArea->setWidgetResizable(true);
  pBottomScrollArea->setWidget(mpBottomFrame);
  verticalLayout->addWidget(pBottomScrollArea, 0, Qt::AlignBottom);
  // main frame layout
  mpMainFrame->setLayout(verticalLayout);
  QHBoxLayout *layout = new QHBoxLayout;
  layout->setContentsMargins(0, 0, 0, 0);
  layout->addWidget(mpMainFrame);
  setLayout(layout);
}

/*!
 * \brief WelcomePageWidget::addRecentFilesListItems
 * Adds the recent file list items to list view.
 */
void WelcomePageWidget::addRecentFilesListItems()
{
  // remove list items first
  mpRecentItemsList->clear();
  QSettings *pSettings = Utilities::getApplicationSettings();
  QList<QVariant> files = pSettings->value("recentFilesList/files").toList();
  int recentFilesSize = OptionsDialog::instance()->getGeneralSettingsPage()->getRecentFilesAndLatestNewsSizeSpinBox()->value();
  int numRecentFiles = qMin(files.size(), recentFilesSize);
  for (int i = 0; i < numRecentFiles; ++i) {
    RecentFile recentFile = qvariant_cast<RecentFile>(files[i]);
    QListWidgetItem *listItem = new QListWidgetItem(mpRecentItemsList);
    listItem->setIcon(ResourceCache::getIcon(":/Resources/icons/next.svg"));
    listItem->setText(recentFile.fileName);
    listItem->setData(Qt::UserRole, recentFile.encoding);
  }
  if (numRecentFiles > 0) {
    mpNoRecentFileLabel->setVisible(false);
  } else {
    mpNoRecentFileLabel->setVisible(true);
  }
}

QFrame* WelcomePageWidget::getLatestNewsFrame()
{
  return mpLatestNewsFrame;
}

QSplitter* WelcomePageWidget::getSplitter()
{
  return mpSplitter;
}

void WelcomePageWidget::addLatestNewsListItems()
{
  mpLatestNewsListWidget->clear();
  /* if show latest news settings is not set then don't fetch the latest news items. */
  if (OptionsDialog::instance()->getGeneralSettingsPage()->getShowLatestNewsCheckBox()->isChecked()) {
    QUrl newsUrl("https://openmodelica.org/tags/news/index.xml");
    mpLatestNewsNetworkAccessManager->get(QNetworkRequest(newsUrl));
  }
}

void WelcomePageWidget::readLatestNewsXML(QNetworkReply *pNetworkReply)
{
  int maxNewsSize = OptionsDialog::instance()->getGeneralSettingsPage()->getRecentFilesAndLatestNewsSizeSpinBox()->value();
  if (pNetworkReply->error() == QNetworkReply::HostNotFoundError) {
    mpNoLatestNewsLabel->setVisible(true);
    mpNoLatestNewsLabel->setText(tr("Sorry, no internet no news items."));
  } else if (pNetworkReply->error() == QNetworkReply::NoError) {
    QByteArray response(pNetworkReply->readAll());
    QXmlStreamReader xml(response);
    int count = 0;
    QString title, link;
    QDateTime pubDateTime, endDateTime;
    while (!xml.atEnd()) {
      mpNoLatestNewsLabel->setVisible(false);
      xml.readNext();
      if (xml.tokenType() == QXmlStreamReader::StartElement) {
        if (xml.name() == QString("item")) {
          title = "";
          link = "";
          pubDateTime = QDateTime();
          endDateTime = QDateTime();
          // read everything inside item
          xml.readNext();
          if (xml.name() == QString("title")) {
            title = xml.readElementText();
          }
          xml.readNext();
          if (xml.name() == QString("link")) {
            link = xml.readElementText();
          }
          xml.readNext();
          if (xml.name() == QString("pubDate")) {
            pubDateTime = QDateTime::fromString(xml.readElementText(), Qt::RFC2822Date);
          }
          xml.readNext();
          if (xml.name() == QString("endDate")) {
            endDateTime = QDateTime::fromString(xml.readElementText(), Qt::RFC2822Date);
          }
        }
      } else if (xml.tokenType() == QXmlStreamReader::EndElement) {
        if (xml.name() == QString("item")) {
          // add the item to the list view
          QListWidgetItem *listItem = new QListWidgetItem(mpLatestNewsListWidget);
          listItem->setIcon(ResourceCache::getIcon(":/Resources/icons/next.svg"));
          QString itemTitle;
          if (pubDateTime.isValid() && endDateTime.isValid()) {
            itemTitle = QLocale::c().toString(pubDateTime, "yyyy-MM-dd") % " - " % QLocale::c().toString(endDateTime, "yyyy-MM-dd") % " " % title;
          } else if (pubDateTime.isValid()) {
            itemTitle = QLocale::c().toString(pubDateTime, "yyyy-MM-dd") % " " % title;
          } else {
            itemTitle = title;
          }
          listItem->setText(itemTitle);
          listItem->setData(Qt::UserRole, link);
          count++;
          // if reached max news size
          if (count >= maxNewsSize) {
            break;
          }
        }
      }
    }
  } else {
    mpNoLatestNewsLabel->setVisible(true);
    mpNoLatestNewsLabel->setText(QString(Helper::error).append(" - ").append(pNetworkReply->errorString()));
  }
  pNetworkReply->deleteLater();
}

void WelcomePageWidget::openRecentFileItem(QListWidgetItem *pItem)
{
  MainWindow::instance()->getLibraryWidget()->openFile(pItem->text(), pItem->data(Qt::UserRole).toString(), true, true);
}

void WelcomePageWidget::openLatestNewsItem(QListWidgetItem *pItem)
{
  QUrl url(pItem->data(Qt::UserRole).toString());
  QDesktopServices::openUrl(url);
}

/*!
 * \class UndoStack
 * \brief Subclass QUndoStack.\n
 * We need to handle which commands to push to the stack.
 */
/*!
 * \brief UndoStack::UndoStack
 * \param parent
 */
UndoStack::UndoStack(QObject *parent)
  : QUndoStack(parent)
{
  mEnabled = true;
}

/*!
 * \brief UndoStack::push
 * \param cmd
 */
void UndoStack::push(UndoCommand *cmd)
{
  /* We only push the commands to the stack when its enabled.
   * When the stack is not enabled we don't push the command but we do execute the command.
   * Most of such cases are when loading and opening a class. The operations performed at that time are not needed on the stack.
   * This is needed since we don't want to call clear on the stack.
   */
  if (isEnabled()) {
    /* If the stack is enabled then call the command redo function to check if the command fails or not.
     * If the command fails then delete it and don't push to the stack.
     * If the command doesn't fail then disable it and push to the stack. We need to disable it since QUndoStack::push() calls the
     * command redo function and we already called redo once so we don't want to call it here.
     * Enable the command after the push is done.
     */
    cmd->redoInternal();
    if (cmd->isFailed()) {
      delete cmd;
    } else {
      cmd->setEnabled(false);
      QUndoStack::push(cmd);
      cmd->setEnabled(true);
    }
  } else {
    cmd->redo();
  }
}

ModelWidget::ModelWidget(LibraryTreeItem* pLibraryTreeItem, ModelWidgetContainer *pModelWidgetContainer)
  : QWidget(pModelWidgetContainer), mpModelWidgetContainer(pModelWidgetContainer), mpModelInstance(0), mpLibraryTreeItem(pLibraryTreeItem),
    mpUndoStack(0), mpUndoView(0), mpEditor(0), mDiagramViewLoaded(false), mCreateModelWidgetComponents(false)
{
  // create widgets based on library type
  if (mpLibraryTreeItem->isModelica()) {
    // icon graphics framework
    mpIconGraphicsScene = new GraphicsScene(StringHandler::Icon, this);
    mpIconGraphicsView = new GraphicsView(StringHandler::Icon, this);
    mpIconGraphicsView->setScene(mpIconGraphicsScene);
    mpIconGraphicsView->hide();
    // diagram graphics framework
    mpDiagramGraphicsScene = new GraphicsScene(StringHandler::Diagram, this);
    mpDiagramGraphicsView = new GraphicsView(StringHandler::Diagram, this);
    mpDiagramGraphicsView->setScene(mpDiagramGraphicsScene);
    mpDiagramGraphicsView->hide();
    createUndoStack();
    loadModelInstance(true, ModelInfo());
    /* Ticket:5620
     * Hack to make the operations like moving objects with keys faster.
     * We don't update the model directly instead we start a timer.
     * Update the model on the timer timeout function. The timer is singleshot and ensures atleast one time run of updateModel().
     * Bundles the several operations together by calling timer start function before the timer is timed out.
     */
    mUpdateModelTimer.setSingleShot(true);
    mUpdateModelTimer.setInterval(500);
    connect(&mUpdateModelTimer, SIGNAL(timeout()), SLOT(updateModel()));
  } else if (mpLibraryTreeItem->isSSP()) {
    // icon graphics framework
    if (mpLibraryTreeItem->isSystemElement() || mpLibraryTreeItem->isComponentElement()) {
      mpIconGraphicsScene = new GraphicsScene(StringHandler::Icon, this);
      mpIconGraphicsView = new GraphicsView(StringHandler::Icon, this);
      mpIconGraphicsView->setScene(mpIconGraphicsScene);
      mpIconGraphicsView->hide();
    } else {
      mpIconGraphicsScene = 0;
      mpIconGraphicsView = 0;
    }
    // diagram graphics framework
    mpDiagramGraphicsScene = new GraphicsScene(StringHandler::Diagram, this);
    mpDiagramGraphicsView = new GraphicsView(StringHandler::Diagram, this);
    mpDiagramGraphicsView->setScene(mpDiagramGraphicsScene);
    mpDiagramGraphicsView->hide();
    mpLibraryTreeItem->getClassText(MainWindow::instance()->getLibraryWidget()->getLibraryTreeModel());
    createUndoStack();
    drawOMSModelIconElements();
  } else {
    // icon graphics framework
    mpIconGraphicsScene = 0;
    mpIconGraphicsView = 0;
    // diagram graphics framework
    mpDiagramGraphicsScene = 0;
    mpDiagramGraphicsView = 0;
  }
  // Read the file for LibraryTreeItem::Text
  if (mpLibraryTreeItem->isText() && !mpLibraryTreeItem->isFilePathValid()) {
    QString contents = "";
    QFile file(mpLibraryTreeItem->getFileName());
    if (!file.open(QIODevice::ReadOnly)) {
      //      QMessageBox::critical(mpLibraryWidget->MainWindow::instance(), QString(Helper::applicationName).append(" - ").append(Helper::error),
      //                            GUIMessages::getMessage(GUIMessages::ERROR_OPENING_FILE).arg(pLibraryTreeItem->getFileName())
      //                            .arg(file.errorString()), QMessageBox::Ok);
    } else {
      contents = QString(file.readAll());
      file.close();
    }
    mpLibraryTreeItem->setClassText(contents);
  }
}

ModelWidget::~ModelWidget()
{
  if (mpModelInstance) {
    delete mpModelInstance;
  }
}

void ModelWidget::addDependsOnModel(const QString &dependsOnModel)
{
  if (!mDependsOnModelsList.contains(dependsOnModel)) {
    mDependsOnModelsList.append(dependsOnModel);
    connect(MainWindow::instance()->getLibraryWidget()->getLibraryTreeModel(), SIGNAL(modelStateChanged(QString)), SLOT(updateModelIfDependsOn(QString)), Qt::UniqueConnection);
  }
}

/*!
 * \brief ModelWidget::drawModelIconDiagramShapes
 * Draws the model shapes.
 * \param shapes
 * \param pGraphicsView
 */
void ModelWidget::drawModelIconDiagramShapes(QStringList shapes, GraphicsView *pGraphicsView, bool select)
{
  foreach (QString shape, shapes) {
    ShapeAnnotation *pShapeAnnotation = 0;
    if (shape.startsWith("Line")) {
      shape = shape.mid(QString("Line").length());
      shape = StringHandler::removeFirstLastParentheses(shape);
      pShapeAnnotation = new LineAnnotation(shape, pGraphicsView);
    } else if (shape.startsWith("Polygon")) {
      shape = shape.mid(QString("Polygon").length());
      shape = StringHandler::removeFirstLastParentheses(shape);
      pShapeAnnotation = new PolygonAnnotation(shape, pGraphicsView);
    } else if (shape.startsWith("Rectangle")) {
      shape = shape.mid(QString("Rectangle").length());
      shape = StringHandler::removeFirstLastParentheses(shape);
      pShapeAnnotation = new RectangleAnnotation(shape, pGraphicsView);
    } else if (shape.startsWith("Ellipse")) {
      shape = shape.mid(QString("Ellipse").length());
      shape = StringHandler::removeFirstLastParentheses(shape);
      pShapeAnnotation = new EllipseAnnotation(shape, pGraphicsView);
    } else if (shape.startsWith("Text")) {
      shape = shape.mid(QString("Text").length());
      shape = StringHandler::removeFirstLastParentheses(shape);
      pShapeAnnotation = new TextAnnotation(shape, pGraphicsView);
    } else if (shape.startsWith("Bitmap")) {
      /* create the bitmap shape */
      shape = shape.mid(QString("Bitmap").length());
      shape = StringHandler::removeFirstLastParentheses(shape);
      pShapeAnnotation = new BitmapAnnotation(mpLibraryTreeItem->mClassInformation.fileName, shape, pGraphicsView);
    }
    if (pShapeAnnotation) {
      pShapeAnnotation->drawCornerItems();
      pShapeAnnotation->setCornerItemsActiveOrPassive();
      pShapeAnnotation->applyTransformation();
      mpUndoStack->push(new AddShapeCommand(pShapeAnnotation));
      if (select) {
        pShapeAnnotation->setSelected(true);
      }
    }
  }
}

void ModelWidget::drawModel(const ModelInfo &modelInfo)
{
  mpIconGraphicsView->drawCoordinateSystem();
  mpDiagramGraphicsView->drawCoordinateSystem();
  clearDependsOnModels();
  disconnect(MainWindow::instance()->getLibraryWidget()->getLibraryTreeModel(), SIGNAL(modelStateChanged(QString)), this, SLOT(updateModelIfDependsOn(QString)));
  // if we are drawing the model inside the element mode and the parent element is extends so draw the element as inherited.
  ModelInstance::Element *pElement = mpModelInstance->getRootParentElement();
  if (pElement && pElement->isExtend()) {
    drawModelIconDiagram(mpModelInstance, true, modelInfo);
  } else {
    drawModelIconDiagram(mpModelInstance, false, modelInfo);
  }
  mpDiagramGraphicsView->handleCollidingConnections();
  /* Issue #12049
   * Show the error message when the getModelInstance returns empty JSON.
   */
  mpIconGraphicsView->removeErrorTextShape();
  mpDiagramGraphicsView->removeErrorTextShape();
  if (mpModelInstance->isModelJsonEmpty()) {
    mpIconGraphicsView->addErrorTextShape();
    mpDiagramGraphicsView->addErrorTextShape();
  }
}

void ModelWidget::drawModelIconDiagram(ModelInstance::Model *pModelInstance, bool inherited, const ModelInfo &modelInfo)
{
  QList<ModelInstance::Element*> elements = pModelInstance->getElements();
  foreach (auto pElement, elements) {
    if (pElement->isExtend() && pElement->getModel()) {
      auto pExtend = dynamic_cast<ModelInstance::Extend*>(pElement);
      addDependsOnModel(pExtend->getModel()->getName());
      drawModelIconDiagram(pExtend->getModel(), true, modelInfo);
    }
  }

  mpIconGraphicsView->drawShapes(pModelInstance, inherited, modelInfo.mName.isEmpty());
  mpDiagramGraphicsView->drawShapes(pModelInstance, inherited, modelInfo.mName.isEmpty());
  mpDiagramGraphicsView->drawElements(pModelInstance, inherited, modelInfo);
  mpDiagramGraphicsView->drawConnections(pModelInstance, inherited, modelInfo);
  mpDiagramGraphicsView->drawTransitions(pModelInstance, inherited, modelInfo);
  mpDiagramGraphicsView->drawInitialStates(pModelInstance, inherited, modelInfo);
}

/*!
 * \brief ModelWidget::loadModelInstance
 * Calls getModelInstance and draws the model.
 * \param icon
 * \param modelInfo
 */
void ModelWidget::loadModelInstance(bool icon, const ModelInfo &modelInfo)
{
  // save the current ModelInstance pointer so we can delete it later.
  ModelInstance::Model *pOldModelInstance = mpModelInstance;
  QElapsedTimer timer;
  timer.start();
  // call getModelInstance
  const QJsonObject jsonObject = MainWindow::instance()->getOMCProxy()->getModelInstance(mpLibraryTreeItem->getNameStructure(), "", false, icon);
  // set the new ModelInstance
  mpModelInstance = new ModelInstance::Model(jsonObject);
  if (MainWindow::instance()->isNewApiProfiling()) {
    double elapsed = (double)timer.elapsed() / 1000.0;
    MainWindow::instance()->writeNewApiProfiling(QString("Time for parsing JSON %1 secs").arg(QString::number(elapsed, 'f', 6)));
  }
  timer.restart();
  // drawing
  drawModel(modelInfo);
  if (MainWindow::instance()->isNewApiProfiling()) {
    double elapsed = (double)timer.elapsed() / 1000.0;
    MainWindow::instance()->writeNewApiProfiling(QString("Time for drawing graphical objects %1 secs").arg(QString::number(elapsed, 'f', 6)));
    MainWindow::instance()->writeNewApiProfiling("\n");
  }

  // delete the old ModelInstance
  if (pOldModelInstance) {
    delete pOldModelInstance;
  }
}

/*!
 * \brief ModelWidget::loadDiagramViewNAPI
 * Loads the diagram view if its not loaded before.
 */
void ModelWidget::loadDiagramViewNAPI()
{
  if (!mDiagramViewLoaded) {
    mDiagramViewLoaded = true;
    // clear graphical views
    clearGraphicsViews();
    // reset the CoordinateSystem
    if (mpIconGraphicsView) {
      mpIconGraphicsView->resetCoordinateSystem();
    }
    if (mpDiagramGraphicsView) {
      mpDiagramGraphicsView->resetCoordinateSystem();
    }
    loadModelInstance(false, ModelInfo());
    mpLibraryTreeItem->handleIconUpdated();
  }
}

/*!
 * \brief ModelWidget::detectMultipleDeclarations
 * detect multiple declarations of a element instance
 */
void ModelWidget::detectMultipleDeclarations()
{
  QList<ModelInstance::Element*> elements = mpModelInstance->getElements();
  for (int i = 0 ; i < elements.size() ; i++) {
    for (int j = 0 ; j < elements.size() ; j++) {
      if (i == j) {
        j++;
        continue;
      }
      if (elements[i]->isComponent() && elements[j]->isComponent()) {
        auto pComponent1 = dynamic_cast<ModelInstance::Component*>(elements[i]);
        auto pComponent2 = dynamic_cast<ModelInstance::Component*>(elements[j]);
        if (pComponent1->getName().compare(pComponent2->getName()) == 0) {
          MessagesWidget::instance()->addGUIMessage(MessageItem(MessageItem::Modelica,
                                                                GUIMessages::getMessage(GUIMessages::MULTIPLE_DECLARATIONS_COMPONENT).arg(pComponent1->getName()),
                                                                Helper::scriptingKind, Helper::errorLevel));
          return;
        }
      }
    }
  }
}

/*!
 * \brief ModelWidget::loadWidgetComponents
 * Creates the widgets for the ModelWidget.
 */
void ModelWidget::createModelWidgetComponents()
{
  if (!mCreateModelWidgetComponents) {
    // icon view tool button
    mpIconViewToolButton = new QToolButton;
    mpIconViewToolButton->setText(Helper::iconView);
    mpIconViewToolButton->setIcon(ResourceCache::getIcon(":/Resources/icons/model.svg"));
    mpIconViewToolButton->setToolTip(Helper::iconView);
    mpIconViewToolButton->setAutoRaise(true);
    mpIconViewToolButton->setCheckable(true);
    // diagram view tool button
    mpDiagramViewToolButton = new QToolButton;
    mpDiagramViewToolButton->setText(Helper::diagramView);
    mpDiagramViewToolButton->setIcon(ResourceCache::getIcon(":/Resources/icons/modeling.png"));
    mpDiagramViewToolButton->setToolTip(Helper::diagramView);
    mpDiagramViewToolButton->setAutoRaise(true);
    mpDiagramViewToolButton->setCheckable(true);
    // modelica text view tool button
    mpTextViewToolButton = new QToolButton;
    mpTextViewToolButton->setText(Helper::textView);
    mpTextViewToolButton->setIcon(ResourceCache::getIcon(":/Resources/icons/modeltext.svg"));
    mpTextViewToolButton->setToolTip(Helper::textView);
    mpTextViewToolButton->setAutoRaise(true);
    mpTextViewToolButton->setCheckable(true);
    // documentation view tool button
    mpDocumentationViewToolButton = new QToolButton;
    mpDocumentationViewToolButton->setText(Helper::documentationView);
    mpDocumentationViewToolButton->setIcon(ResourceCache::getIcon(":/Resources/icons/info-icon.svg"));
    mpDocumentationViewToolButton->setToolTip(Helper::documentationView);
    mpDocumentationViewToolButton->setAutoRaise(true);
    // view buttons box
    mpViewsButtonGroup = new QButtonGroup(this);
    mpViewsButtonGroup->setExclusive(true);
    mpViewsButtonGroup->addButton(mpDiagramViewToolButton);
    mpViewsButtonGroup->addButton(mpIconViewToolButton);
    mpViewsButtonGroup->addButton(mpTextViewToolButton);
    mpViewsButtonGroup->addButton(mpDocumentationViewToolButton);
    // frame to contain view buttons
    QFrame *pViewButtonsFrame = new QFrame;
    QHBoxLayout *pViewButtonsHorizontalLayout = new QHBoxLayout;
    pViewButtonsHorizontalLayout->setContentsMargins(0, 0, 0, 0);
    pViewButtonsHorizontalLayout->setSpacing(0);
    pViewButtonsFrame->setLayout(pViewButtonsHorizontalLayout);
    // back tool button
    mpBackToolButton = new QToolButton;
    mpBackToolButton->setText(tr("Back"));
    mpBackToolButton->setIcon(ResourceCache::getIcon(":/Resources/icons/previous.svg"));
    mpBackToolButton->setToolTip(tr("Back"));
    mpBackToolButton->setAutoRaise(true);
    mpBackToolButton->setEnabled(false);
    connect(mpBackToolButton, SIGNAL(clicked()), SLOT(backElement()));
    // forward tool button
    mpForwardToolButton = new QToolButton;
    mpForwardToolButton->setText(tr("Forward"));
    mpForwardToolButton->setIcon(ResourceCache::getIcon(":/Resources/icons/next.svg"));
    mpForwardToolButton->setToolTip(tr("Forward"));
    mpForwardToolButton->setAutoRaise(true);
    mpForwardToolButton->setEnabled(false);
    connect(mpForwardToolButton, SIGNAL(clicked()), SLOT(forwardElement()));
    // exit tool button
    mpExitToolButton = new QToolButton;
    mpExitToolButton->setText(tr("Exit"));
    mpExitToolButton->setIcon(ResourceCache::getIcon(":/Resources/icons/delete.svg"));
    mpExitToolButton->setToolTip(tr("Exit Element"));
    mpExitToolButton->setAutoRaise(true);
    mpExitToolButton->setEnabled(false);
    connect(mpExitToolButton, SIGNAL(clicked()), SLOT(exitElement()));
    // description label for element mode
    mpElementModeLabel = new Label;
    // frame to contain element mode buttons
    QHBoxLayout *pElementModeButtonsHorizontalLayout = new QHBoxLayout;
    pElementModeButtonsHorizontalLayout->setContentsMargins(0, 0, 0, 0);
    pElementModeButtonsHorizontalLayout->setSpacing(0);
    pElementModeButtonsHorizontalLayout->addWidget(mpBackToolButton);
    pElementModeButtonsHorizontalLayout->addWidget(mpForwardToolButton);
    pElementModeButtonsHorizontalLayout->addWidget(mpExitToolButton);
    pElementModeButtonsHorizontalLayout->addWidget(mpElementModeLabel);
    QFrame *pElementModeButtonsFrame = new QFrame;
    pElementModeButtonsFrame->setLayout(pElementModeButtonsHorizontalLayout);
    // set Project Status Bar lables
    mpReadOnlyLabel = mpLibraryTreeItem->isReadOnly() ? new Label(Helper::readOnly) : new Label(tr("Writable"));
    mpModelicaTypeLabel = new Label;
    mpViewTypeLabel = new Label;
    mpModelClassPathLabel = new Label(mpLibraryTreeItem->getNameStructure());
    mpModelFilePathLabel = new Label(mpLibraryTreeItem->getFileName());
    mpModelFilePathLabel->setElideMode(Qt::ElideMiddle);
    // documentation view tool button
    mpFileLockToolButton = new QToolButton;
    mpFileLockToolButton->setIcon(ResourceCache::getIcon(mpLibraryTreeItem->isReadOnly() ? ":/Resources/icons/lock.svg" : ":/Resources/icons/unlock.svg"));
    mpFileLockToolButton->setText(mpLibraryTreeItem->isReadOnly() ? tr("Make writable") : tr("File is writable"));
    mpFileLockToolButton->setToolTip(mpFileLockToolButton->text());
    mpFileLockToolButton->setEnabled(mpLibraryTreeItem->isReadOnly() && !mpLibraryTreeItem->isSystemLibrary());
    mpFileLockToolButton->setAutoRaise(true);
    connect(mpFileLockToolButton, SIGNAL(clicked()), SLOT(makeFileWritAble()));
    // create project status bar
    mpModelStatusBar = new QStatusBar;
    mpModelStatusBar->setObjectName("ModelStatusBar");
    mpModelStatusBar->setSizeGripEnabled(false);
    mpModelStatusBar->addPermanentWidget(pViewButtonsFrame, 0);
    // create the main layout
    mpMainLayout = new QVBoxLayout;
    mpMainLayout->setContentsMargins(0, 0, 0, 0);
    mpMainLayout->setSpacing(4);
    mpMainLayout->addWidget(mpModelStatusBar);
    setLayout(mpMainLayout);
    MainWindow *pMainWindow = MainWindow::instance();
    // show hide widgets based on library type
    if (mpLibraryTreeItem->isModelica()) {
      connect(mpIconViewToolButton, SIGNAL(toggled(bool)), SLOT(showIconView(bool)));
      connect(mpDiagramViewToolButton, SIGNAL(toggled(bool)), SLOT(showDiagramView(bool)));
      connect(mpTextViewToolButton, SIGNAL(toggled(bool)), SLOT(showTextView(bool)));
      connect(mpDocumentationViewToolButton, SIGNAL(clicked()), SLOT(showDocumentationView()));
      pViewButtonsHorizontalLayout->addWidget(mpIconViewToolButton);
      pViewButtonsHorizontalLayout->addWidget(mpDiagramViewToolButton);
      pViewButtonsHorizontalLayout->addWidget(mpTextViewToolButton);
      pViewButtonsHorizontalLayout->addWidget(mpDocumentationViewToolButton);
      mpModelStatusBar->addPermanentWidget(pElementModeButtonsFrame);
      mpModelicaTypeLabel->setText(StringHandler::getModelicaClassType(mpLibraryTreeItem->getRestriction()));
      mpViewTypeLabel->setText(StringHandler::getViewType(StringHandler::Diagram));
      // modelica text editor
      mpEditor = new ModelicaEditor(this);
      ModelicaHighlighter *pModelicaTextHighlighter = new ModelicaHighlighter(OptionsDialog::instance()->getModelicaEditorPage(), mpEditor->getPlainTextEdit());
      ModelicaEditor *pModelicaEditor = dynamic_cast<ModelicaEditor*>(mpEditor);
      pModelicaEditor->setPlainText(mpLibraryTreeItem->getClassText(pMainWindow->getLibraryWidget()->getLibraryTreeModel()), false);
      mpEditor->hide(); // set it hidden so that Find/Replace action can get correct value.
      connect(OptionsDialog::instance(), SIGNAL(modelicaEditorSettingsChanged()), pModelicaTextHighlighter, SLOT(settingsChanged()));
      mpModelStatusBar->addPermanentWidget(mpReadOnlyLabel, 0);
      mpModelStatusBar->addPermanentWidget(mpModelicaTypeLabel, 0);
      mpModelStatusBar->addPermanentWidget(mpViewTypeLabel, 0);
      mpModelStatusBar->addPermanentWidget(mpModelClassPathLabel, 0);
      mpModelStatusBar->addPermanentWidget(mpModelFilePathLabel, 1);
      mpModelStatusBar->addPermanentWidget(mpFileLockToolButton, 0);
      // set layout
      if (MainWindow::instance()->isDebug()) {
        mpMainLayout->addWidget(mpUndoView);
      }
      mpMainLayout->addWidget(mpDiagramGraphicsView, 1);
      mpMainLayout->addWidget(mpIconGraphicsView, 1);
      mpUndoStack->clear();
    } else if (mpLibraryTreeItem->isText()) {
      pViewButtonsHorizontalLayout->addWidget(mpTextViewToolButton);
      QFileInfo fileInfo(mpLibraryTreeItem->getFileName());
      if (Utilities::isCFile(fileInfo.suffix())) {
        mpEditor = new CEditor(this);
        CHighlighter *pCHighlighter = new CHighlighter(OptionsDialog::instance()->getCEditorPage(), mpEditor->getPlainTextEdit());
        CEditor *pCEditor = dynamic_cast<CEditor*>(mpEditor);
        pCEditor->setPlainText(mpLibraryTreeItem->getClassText(pMainWindow->getLibraryWidget()->getLibraryTreeModel()));
        mpEditor->hide();
        connect(OptionsDialog::instance(), SIGNAL(cEditorSettingsChanged()), pCHighlighter, SLOT(settingsChanged()));
      } else if (mpLibraryTreeItem->isCRMLFile()) {
        mpEditor = new CRMLEditor(this);
        CRMLHighlighter *pCRMLHighlighter;
        pCRMLHighlighter = new CRMLHighlighter(OptionsDialog::instance()->getCRMLEditorPage(), mpEditor->getPlainTextEdit());
        CRMLEditor *pCRMLEditor = dynamic_cast<CRMLEditor*>(mpEditor);
        pCRMLEditor->setPlainText(mpLibraryTreeItem->getClassText(pMainWindow->getLibraryWidget()->getLibraryTreeModel()));
        mpEditor->hide();
        connect(OptionsDialog::instance(), SIGNAL(crmlEditorSettingsChanged()), pCRMLHighlighter, SLOT(settingsChanged()));
      } else if (mpLibraryTreeItem->isMOSFile()) {
        mpEditor = new MOSEditor(this);
        MOSHighlighter *pMOSHighlighter;
        pMOSHighlighter = new MOSHighlighter(OptionsDialog::instance()->getMOSEditorPage(), mpEditor->getPlainTextEdit());
        MOSEditor *pMOSEditor = dynamic_cast<MOSEditor*>(mpEditor);
        pMOSEditor->setPlainText(mpLibraryTreeItem->getClassText(pMainWindow->getLibraryWidget()->getLibraryTreeModel()));
        mpEditor->hide();
        connect(OptionsDialog::instance(), SIGNAL(mosEditorSettingsChanged()), pMOSHighlighter, SLOT(settingsChanged()));
      } else if (Utilities::isModelicaFile(fileInfo.suffix())) {
        mpEditor = new MetaModelicaEditor(this);
        MetaModelicaHighlighter *pMetaModelicaHighlighter;
        pMetaModelicaHighlighter = new MetaModelicaHighlighter(OptionsDialog::instance()->getMetaModelicaEditorPage(), mpEditor->getPlainTextEdit());
        MetaModelicaEditor *pMetaModelicaEditor = dynamic_cast<MetaModelicaEditor*>(mpEditor);
        pMetaModelicaEditor->setPlainText(mpLibraryTreeItem->getClassText(pMainWindow->getLibraryWidget()->getLibraryTreeModel()));
        mpEditor->hide();
        connect(OptionsDialog::instance(), SIGNAL(metaModelicaEditorSettingsChanged()), pMetaModelicaHighlighter, SLOT(settingsChanged()));
      } else {
        mpEditor = new TextEditor(this);
        TextEditor *pTextEditor = dynamic_cast<TextEditor*>(mpEditor);
        pTextEditor->setPlainText(mpLibraryTreeItem->getClassText(pMainWindow->getLibraryWidget()->getLibraryTreeModel()));
        mpEditor->hide();
      }
      mpModelStatusBar->addPermanentWidget(mpReadOnlyLabel, 0);
      mpModelStatusBar->addPermanentWidget(mpModelFilePathLabel, 1);
      mpModelStatusBar->addPermanentWidget(mpFileLockToolButton, 0);
      // set layout
      mpMainLayout->addWidget(mpModelStatusBar);
    } else if (mpLibraryTreeItem->isSSP()) {
      if (mpLibraryTreeItem->isSystemElement() || mpLibraryTreeItem->isComponentElement()) {
        connect(mpIconViewToolButton, SIGNAL(toggled(bool)), SLOT(showIconView(bool)));
        pViewButtonsHorizontalLayout->addWidget(mpIconViewToolButton);
      }
      connect(mpDiagramViewToolButton, SIGNAL(toggled(bool)), SLOT(showDiagramView(bool)));
      pViewButtonsHorizontalLayout->addWidget(mpDiagramViewToolButton);
      // Only the top level OMSimualtor models or systems or components will have the editor.
      if (mpLibraryTreeItem->isTopLevel() || mpLibraryTreeItem->isSystemElement() || mpLibraryTreeItem->isComponentElement()) {
        connect(mpTextViewToolButton, SIGNAL(toggled(bool)), SLOT(showTextView(bool)));
        pViewButtonsHorizontalLayout->addWidget(mpTextViewToolButton);
        // create an editor
        mpEditor = new OMSimulatorEditor(this);
        OMSimulatorEditor *pOMSimulatorEditor = dynamic_cast<OMSimulatorEditor*>(mpEditor);
        pOMSimulatorEditor->setPlainText(mpLibraryTreeItem->getClassText(pMainWindow->getLibraryWidget()->getLibraryTreeModel()), false);
        OMSimulatorHighlighter *pOMSimulatorHighlighter = new OMSimulatorHighlighter(OptionsDialog::instance()->getOMSimulatorEditorPage(), mpEditor->getPlainTextEdit());
        mpEditor->hide(); // set it hidden so that Find/Replace action can get correct value.
        connect(OptionsDialog::instance(), SIGNAL(omsimulatorEditorSettingsChanged()), pOMSimulatorHighlighter, SLOT(settingsChanged()));
      }
      drawOMSModelDiagramElements();
      drawOMSModelConnections();
      mpDiagramGraphicsScene->clearSelection();
      mpModelStatusBar->addPermanentWidget(mpReadOnlyLabel, 0);
      mpModelStatusBar->addPermanentWidget(mpViewTypeLabel, 0);
      mpModelStatusBar->addPermanentWidget(mpModelFilePathLabel, 1);
      mpModelStatusBar->addPermanentWidget(mpFileLockToolButton, 0);
      // set layout
      mpMainLayout->addWidget(mpModelStatusBar);
      if (MainWindow::instance()->isDebug() && mpUndoView) {
        mpMainLayout->addWidget(mpUndoView);
      }
      mpMainLayout->addWidget(mpDiagramGraphicsView, 1);
      if (mpLibraryTreeItem->isSystemElement() || mpLibraryTreeItem->isComponentElement()) {
        mpMainLayout->addWidget(mpIconGraphicsView, 1);
      }
    }
    if (mpEditor) {
      connect(mpEditor->getPlainTextEdit()->document(), SIGNAL(undoAvailable(bool)), SLOT(handleCanUndoChanged(bool)));
      connect(mpEditor->getPlainTextEdit()->document(), SIGNAL(redoAvailable(bool)), SLOT(handleCanRedoChanged(bool)));
      mpMainLayout->addWidget(mpEditor, 1);
    }
    mCreateModelWidgetComponents = true;
  }
}

/*!
 * \brief ModelWidget::drawOMSModelElement
 * Draws the OMS model element i.e, system, FMU or table.
 */
ShapeAnnotation* ModelWidget::drawOMSModelElement()
{
  if (mpLibraryTreeItem->getOMSElement()->geometry && mpLibraryTreeItem->getOMSElement()->geometry->iconSource) {
    // Draw bitmap with icon source
    QUrl url(mpLibraryTreeItem->getOMSElement()->geometry->iconSource);
    QFileInfo fileInfo(url.toLocalFile());
    BitmapAnnotation *pBitmapAnnotation = new BitmapAnnotation(fileInfo.absoluteFilePath(), mpIconGraphicsView);
    pBitmapAnnotation->drawCornerItems();
    pBitmapAnnotation->setCornerItemsActiveOrPassive();
    pBitmapAnnotation->applyTransformation();
    mpIconGraphicsView->addShapeToList(pBitmapAnnotation);
    mpIconGraphicsView->addItem(pBitmapAnnotation);
    return pBitmapAnnotation;
  } else {
    // Rectangle shape as base
    RectangleAnnotation *pRectangleAnnotation = new RectangleAnnotation(mpIconGraphicsView);
    if (mpLibraryTreeItem->isSystemElement()) {
      pRectangleAnnotation->setLineColor(QColor(128, 128, 0));
      pRectangleAnnotation->setFillColor(Qt::white);
    } else if (mpLibraryTreeItem->isFMUComponent()) {
      pRectangleAnnotation->setFillColor(Qt::white);
    } else if (mpLibraryTreeItem->isTableComponent()) {
      pRectangleAnnotation->setLinePattern(StringHandler::LineNone);
      if (mpLibraryTreeItem->getSubModelPath().endsWith(".csv")) {
        pRectangleAnnotation->setFillColor(QColor(0, 148, 21));
      } else {
        pRectangleAnnotation->setFillColor(QColor(3, 75, 220));
      }
    }
    pRectangleAnnotation->drawCornerItems();
    pRectangleAnnotation->setCornerItemsActiveOrPassive();
    pRectangleAnnotation->applyTransformation();
    mpIconGraphicsView->addShapeToList(pRectangleAnnotation);
    mpIconGraphicsView->addItem(pRectangleAnnotation);
    // Text for name
    TextAnnotation *pTextAnnotation = new TextAnnotation(mpIconGraphicsView);
    if (mpLibraryTreeItem->isSystemElement() || mpLibraryTreeItem->isFMUComponent()) {
      QVector<QPointF> extents;
      extents << QPointF(-100, 80) << QPointF(100, 40);
      pTextAnnotation->setExtents(extents);
      if (mpLibraryTreeItem->isSystemElement()) {
        pTextAnnotation->setLineColor(QColor(128, 128, 0));
      }
    } else if (mpLibraryTreeItem->isTableComponent()) {
      pTextAnnotation->setLineColor(Qt::white);
    }
    pTextAnnotation->drawCornerItems();
    pTextAnnotation->setCornerItemsActiveOrPassive();
    pTextAnnotation->applyTransformation();
    mpIconGraphicsView->addShapeToList(pTextAnnotation);
    mpIconGraphicsView->addItem(pTextAnnotation);
    // Text for further information
    if (mpLibraryTreeItem->isSystemElement() || mpLibraryTreeItem->isFMUComponent()) {
      TextAnnotation *pInfoTextAnnotation = new TextAnnotation(mpIconGraphicsView);
      QVector<QPointF> extents;
      extents << QPointF(-100, -40) << QPointF(100, -80);
      pInfoTextAnnotation->setExtents(extents);
      if (mpLibraryTreeItem->isSystemElement()) {
        pInfoTextAnnotation->setLineColor(QColor(128, 128, 0));
        pInfoTextAnnotation->setTextString(OMSProxy::getSystemTypeShortString(mpLibraryTreeItem->getSystemType()));
      } else {
        pInfoTextAnnotation->setTextString(QString("%1 %2").arg(OMSProxy::getFMUKindString(mpLibraryTreeItem->getFMUInfo()->fmiKind))
                                           .arg(QString(mpLibraryTreeItem->getFMUInfo()->fmiVersion)));
      }
      pInfoTextAnnotation->drawCornerItems();
      pInfoTextAnnotation->setCornerItemsActiveOrPassive();
      pInfoTextAnnotation->applyTransformation();
      mpIconGraphicsView->addShapeToList(pInfoTextAnnotation);
      mpIconGraphicsView->addItem(pInfoTextAnnotation);
    }
    return pRectangleAnnotation;
  }
}

/*!
 * \brief ModelWidget::addUpdateDeleteOMSSystemIcon
 * Adds, update or delete the OMSimulator element icon.
 * \param iconPath
 */
void ModelWidget::addUpdateDeleteOMSElementIcon(const QString &iconPath)
{
  // update element ssd_element_geometry_t
  if (mpLibraryTreeItem && mpLibraryTreeItem->getOMSElement() && mpLibraryTreeItem->getOMSElement()->geometry) {
    ssd_element_geometry_t elementGeometry = mpLibraryTreeItem->getOMSElementGeometry();
    QString fileURI = "file:///" + iconPath;
    QString commandText = "Add";
    if (elementGeometry.iconSource) {
      commandText = "Update";
      delete[] elementGeometry.iconSource;
    }
    if (iconPath.isEmpty()) {
      commandText = "Delete";
      elementGeometry.iconSource = NULL;
    } else {
      size_t size = fileURI.toStdString().size() + 1;
      elementGeometry.iconSource = new char[size];
      memcpy(elementGeometry.iconSource, fileURI.toStdString().c_str(), size*sizeof(char));
    }
    if (OMSProxy::instance()->setElementGeometry(mpLibraryTreeItem->getNameStructure(), &elementGeometry)) {
      createOMSimulatorUndoCommand(QString("%1 Icon %2").arg(commandText, iconPath));
      updateModelText();
    }
  }
}

/*!
 * \brief ModelWidget::getConnectorElement
 * Finds the Port Element within the Element.
 * \param pConnectorElement
 * \param connectorName
 * \return
 */
Element* ModelWidget::getConnectorElement(Element *pConnectorElement, QString connectorName)
{
  Element *pConnectorElementFound = 0;
  foreach (Element *pElement, pConnectorElement->getElementsList()) {
    if (pElement->getName().compare(connectorName) == 0) {
      pConnectorElementFound = pElement;
      return pConnectorElementFound;
    }
    foreach (Element *pInheritedElement, pElement->getInheritedElementsList()) {
      pConnectorElementFound = getConnectorElement(pInheritedElement, connectorName);
      if (pConnectorElementFound) {
        return pConnectorElementFound;
      }
    }
  }
  /* if port is not found in elements list then look into the inherited elements list. */
  foreach (Element *pInheritedElement, pConnectorElement->getInheritedElementsList()) {
    pConnectorElementFound = getConnectorElement(pInheritedElement, connectorName);
    if (pConnectorElementFound) {
      return pConnectorElementFound;
    }
  }
  return pConnectorElementFound;
}

/*!
 * \brief ModelWidget::clearGraphicsViews
 * Removes everything from GraphicsViews.
 */
void ModelWidget::clearGraphicsViews()
{
  /* remove everything from the icon view */
  if (mpIconGraphicsView) {
    mpIconGraphicsView->clearGraphicsView();
  }
  /* remove everything from the diagram view */
  if (mpDiagramGraphicsView) {
    mpDiagramGraphicsView->clearGraphicsView();
  }
}

/*!
 * \brief ModelWidget::clearGraphicsViewsExceptOutOfSceneItems
 * Removes everything from GrphicsViews except for out of scene items.
 */
void ModelWidget::clearGraphicsViewsExceptOutOfSceneItems()
{
  /* remove everything from the icon view */
  if (mpIconGraphicsView) {
    mpIconGraphicsView->clearGraphicsViewsExceptOutOfSceneItems();
  }
  /* remove everything from the diagram view */
  if (mpDiagramGraphicsView) {
    mpDiagramGraphicsView->clearGraphicsViewsExceptOutOfSceneItems();
  }
}

/*!
 * \brief ModelWidget::reDrawModelWidget
 * Redraws the ModelWidget.
 */
void ModelWidget::reDrawModelWidget()
{
  QApplication::setOverrideCursor(Qt::WaitCursor);
  clearGraphicsViews();
  /* get model components, connection and shapes. */
  if (getLibraryTreeItem()->isSSP()) {
    MainWindow::instance()->getLibraryWidget()->getLibraryTreeModel()->updateLibraryTreeItem(mpLibraryTreeItem);
    // get the submodels and connections
    drawOMSModelIconElements();
    drawOMSModelDiagramElements();
    drawOMSModelConnections();
  } else {
    // reset the CoordinateSystem
    if (mpIconGraphicsView) {
      mpIconGraphicsView->resetCoordinateSystem();
    }
    if (mpDiagramGraphicsView) {
      mpDiagramGraphicsView->resetCoordinateSystem();
    }
    if (mDiagramViewLoaded) {
      loadModelInstance(false, ModelInfo());
    } else {
      loadModelInstance(true, ModelInfo());
    }
    // invalidate the simulation options
    mpLibraryTreeItem->mSimulationOptions.setIsValid(false);
    mpLibraryTreeItem->mSimulationOptions.setDataReconciliationInitialized(false);
    // update the icon
    mpLibraryTreeItem->handleIconUpdated();
    // if documentation view is visible and this model is the current active model then update it
    ModelWidget *pModelWidget = mpModelWidgetContainer->getCurrentModelWidget();
    if (pModelWidget && pModelWidget == this && MainWindow::instance()->getDocumentationDockWidget()->isVisible()) {
      MainWindow::instance()->getDocumentationWidget()->showDocumentation(getLibraryTreeItem());
    }
    // Update Element Browser
    if (pModelWidget && pModelWidget->getLibraryTreeItem()) {
      MainWindow::instance()->getElementWidget()->getElementTreeModel()->addElements(pModelWidget->getModelInstance());
      MainWindow::instance()->getElementWidget()->selectDeselectElementItem("", false);
    }
    // clear the undo stack
    mpUndoStack->clear();
//    if (mpEditor) {
//      mpEditor->getPlainTextEdit()->document()->clearUndoRedoStacks();
//    }
    updateViewButtonsBasedOnAccess();
  }
  QApplication::restoreOverrideCursor();
}

void ModelWidget::reDrawModelWidget(const ModelInfo &modelInfo)
{
  QApplication::setOverrideCursor(Qt::WaitCursor);
  // Remove all elements from the scene
  mpIconGraphicsView->removeElementsFromScene();
  mpDiagramGraphicsView->removeElementsFromScene();
  mpDiagramGraphicsView->removeConnectionsFromScene();
  mpDiagramGraphicsView->removeTransitionsFromScene();
  mpDiagramGraphicsView->removeInitialStatesFromScene();
  // We only remove the inherited stuff and redraw it. The class shapes, connections and elements are updated.
  mpIconGraphicsView->removeInheritedClassShapes();
  mpIconGraphicsView->removeInheritedClassConnections();
  mpIconGraphicsView->removeInheritedClassTransitions();
  mpIconGraphicsView->removeInheritedClassInitialStates();
  mpIconGraphicsView->removeInheritedClassElements();
  mpDiagramGraphicsView->removeInheritedClassShapes();
  mpDiagramGraphicsView->removeInheritedClassConnections();
  mpDiagramGraphicsView->removeInheritedClassTransitions();
  mpDiagramGraphicsView->removeInheritedClassInitialStates();
  mpDiagramGraphicsView->removeInheritedClassElements();
  /* get model components, connection and shapes. */
  // Draw icon view
  // reset the CoordinateSystem
  if (mpIconGraphicsView) {
    mpIconGraphicsView->resetCoordinateSystem();
  }
  if (mpDiagramGraphicsView) {
    mpDiagramGraphicsView->resetCoordinateSystem();
  }
  loadModelInstance(false, modelInfo);
  // update the icon
  mpLibraryTreeItem->handleIconUpdated();
  updateViewButtonsBasedOnAccess();
  QApplication::restoreOverrideCursor();
}

/*!
 * \brief ModelWidget::validateText
 * Validates the text of the editor.
 * \param pLibraryTreeItem
 * \return Returns true if validation is successful otherwise return false.
 */
bool ModelWidget::validateText(LibraryTreeItem **pLibraryTreeItem)
{
  if (ModelicaEditor *pModelicaEditor = dynamic_cast<ModelicaEditor*>(mpEditor)) {
    return pModelicaEditor->validateText(pLibraryTreeItem);
  } else if (OMSimulatorEditor *pOMSimulatorEditor = dynamic_cast<OMSimulatorEditor*>(mpEditor)) {
    return pOMSimulatorEditor->validateText();
  } else {
    return true;
  }
}

/*!
 * \brief ModelWidget::modelicaEditorTextChanged
 * Called when Modelica text has been changed by user manually.\n
 * Updates the LibraryTreeItem and ModelWidget with new changes.
 * \param pLibraryTreeItem
 * \return
 * \sa ModelicaEditor::getClassNames()
 */
bool ModelWidget::modelicaEditorTextChanged(LibraryTreeItem **pLibraryTreeItem)
{
  QString errorString;
  ModelicaEditor *pModelicaEditor = dynamic_cast<ModelicaEditor*>(mpEditor);
  QStringList classNames = pModelicaEditor->getClassNames(&errorString);
  LibraryTreeModel *pLibraryTreeModel = MainWindow::instance()->getLibraryWidget()->getLibraryTreeModel();
  OMCProxy *pOMCProxy = MainWindow::instance()->getOMCProxy();
  QString modelicaText = pModelicaEditor->getPlainText();
  QString stringToLoad;
  LibraryTreeItem *pParentLibraryTreeItem = pLibraryTreeModel->getContainingFileParentLibraryTreeItem(mpLibraryTreeItem);
  if (pParentLibraryTreeItem != mpLibraryTreeItem) {
    stringToLoad = mpLibraryTreeItem->getClassTextBefore() + StringHandler::trimmedEnd(modelicaText) + "\n" + mpLibraryTreeItem->getClassTextAfter();
  } else {
    stringToLoad = modelicaText;
  }
  if (classNames.size() == 0) {
    /* if the error is occured in P.M and package is saved in one file.
     * then update the package contents with new invalid code because we open P when user clicks on the error message.
     */
    if (mpLibraryTreeItem->isInPackageOneFile()) {
      if (!pParentLibraryTreeItem->getModelWidget()) {
        pLibraryTreeModel->showModelWidget(pParentLibraryTreeItem, false);
      }
      pParentLibraryTreeItem->getModelWidget()->createModelWidgetComponents();
      pParentLibraryTreeItem->setClassText(stringToLoad);
    }
    if (!errorString.isEmpty()) {
      MessagesWidget::instance()->addGUIMessage(MessageItem(MessageItem::Modelica, errorString, Helper::syntaxKind,
                                                            Helper::errorLevel));
    }
    return false;
  }
  /* if no errors are found with the Modelica Text then load it in OMC */
  QString className = classNames.at(0);
  if (pParentLibraryTreeItem != mpLibraryTreeItem) {
    // only use OMCProxy::loadString merge when LibraryTreeItem::SaveFolderStructure i.e., package.mo
    if (!pOMCProxy->loadString(stringToLoad, pParentLibraryTreeItem->getFileName(), Helper::utf8, pParentLibraryTreeItem->isSaveFolderStructure())) {
      return false;
    }
  } else {
    // only use OMCProxy::loadString merge when LibraryTreeItem::SaveFolderStructure i.e., package.mo
    if (!pOMCProxy->loadString(stringToLoad, mpLibraryTreeItem->getFileName(), Helper::utf8, mpLibraryTreeItem->isSaveFolderStructure())) {
      return false;
    }
  }
  /* if user has changed the class contents then refresh it. */
  if (className.compare(mpLibraryTreeItem->getNameStructure()) == 0) {
    mpLibraryTreeItem->updateClassInformation();
    reDrawModelWidget();
    mpLibraryTreeItem->setClassText(modelicaText);
    if (mpLibraryTreeItem->isInPackageOneFile()) {
      pParentLibraryTreeItem->setClassText(stringToLoad);
      updateModelText();
    } else {
      MainWindow::instance()->getLibraryWidget()->getLibraryTreeModel()->emitModelStateChanged(mpLibraryTreeItem->getNameStructure());
    }
    // update child classes
    updateChildClasses(mpLibraryTreeItem);
  } else {
    /* if user has changed the class name then delete this class.
     * Update the LibraryTreeItem with new class name and then refresh it.
     */
    int row = mpLibraryTreeItem->row();
    /* if a class inside a package one file is renamed then it is already deleted by calling loadString using the whole package contents
     * so we tell unloadLibraryTreeItem to don't try deleteClass since it will only produce error
     */
    pLibraryTreeModel->unloadLibraryTreeItem(mpLibraryTreeItem, !mpLibraryTreeItem->isInPackageOneFile());
    MainWindow::instance()->getLibraryWidget()->getLibraryTreeModel()->emitModelStateChanged(mpLibraryTreeItem->getNameStructure());
    disconnect(MainWindow::instance()->getLibraryWidget()->getLibraryTreeModel(), SIGNAL(modelStateChanged(QString)), this, SLOT(updateModelIfDependsOn(QString)));
    mpLibraryTreeItem->setModelWidget(0);
    QString name = StringHandler::getLastWordAfterDot(className);
    LibraryTreeItem *pNewLibraryTreeItem = pLibraryTreeModel->createLibraryTreeItem(name, mpLibraryTreeItem->parent(), false, false, true, row);
    setWindowTitle(pNewLibraryTreeItem->getName() + (pNewLibraryTreeItem->isSaved() ? "" : "*"));
    setModelClassPathLabel(pNewLibraryTreeItem->getNameStructure());
    pNewLibraryTreeItem->setSaveContentsType(mpLibraryTreeItem->getSaveContentsType());
    // make the new created LibraryTreeItem selected
    QModelIndex modelIndex = pLibraryTreeModel->libraryTreeItemIndex(pNewLibraryTreeItem);
    LibraryTreeProxyModel *pLibraryTreeProxyModel = MainWindow::instance()->getLibraryWidget()->getLibraryTreeProxyModel();
    QModelIndex proxyIndex = pLibraryTreeProxyModel->mapFromSource(modelIndex);
    LibraryTreeView *pLibraryTreeView = MainWindow::instance()->getLibraryWidget()->getLibraryTreeView();
    pLibraryTreeView->selectionModel()->clearSelection();
    pLibraryTreeView->selectionModel()->select(proxyIndex, QItemSelectionModel::Select);
    // update class text
    pNewLibraryTreeItem->setModelWidget(this);
    pNewLibraryTreeItem->setClassText(modelicaText);
    mpLibraryTreeItem->deleteLater();
    setLibraryTreeItem(pNewLibraryTreeItem);
    setModelFilePathLabel(pNewLibraryTreeItem->getFileName());
    reDrawModelWidget();
    if (pNewLibraryTreeItem->isInPackageOneFile()) {
      pNewLibraryTreeItem->setClassText(stringToLoad);
      updateModelText();
    }
    *pLibraryTreeItem = pNewLibraryTreeItem;
  }
  return true;
}

void ModelWidget::updateChildClasses(LibraryTreeItem *pLibraryTreeItem)
{
  MainWindow *pMainWindow = MainWindow::instance();
  LibraryTreeModel *pLibraryTreeModel = pMainWindow->getLibraryWidget()->getLibraryTreeModel();
  QStringList classNames = pMainWindow->getOMCProxy()->getClassNames(pLibraryTreeItem->getNameStructure());
  // first remove the classes that are removed by the user
  int i = 0;
  while(i != pLibraryTreeItem->childrenSize()) {
    LibraryTreeItem *pChildLibraryTreeItem = pLibraryTreeItem->child(i);
    if (!classNames.contains(pChildLibraryTreeItem->getName())) {
      pLibraryTreeModel->removeLibraryTreeItem(pChildLibraryTreeItem);
      i = 0;  //Restart iteration if list has changed
    } else {
      i++;
    }
  }
  // update and create any new classes
  int index = 0;
  foreach (QString className, classNames) {
    QString classNameStructure = QString("%1.%2").arg(pLibraryTreeItem->getNameStructure()).arg(className);
    LibraryTreeItem *pChildLibraryTreeItem = pLibraryTreeModel->findLibraryTreeItem(classNameStructure);
    // if the class already exists then we update it if needed.
    if (pChildLibraryTreeItem) {
      if (pChildLibraryTreeItem->isInPackageOneFile()) {
        // update the class information
        pChildLibraryTreeItem->updateClassInformation();
        if (pLibraryTreeItem->isExpanded()) {
          if (pChildLibraryTreeItem->getModelWidget()) {
            pChildLibraryTreeItem->getModelWidget()->reDrawModelWidget();
            pLibraryTreeModel->readLibraryTreeItemClassText(pChildLibraryTreeItem);
          }
          updateChildClasses(pChildLibraryTreeItem);
        }
      }
    } else if (!pChildLibraryTreeItem) {  // if the class doesn't exists then create one.
      pLibraryTreeModel->createLibraryTreeItem(className, pLibraryTreeItem, false, false, true, index);
    }
    index++;
  }
}

/*!
 * \brief ModelWidget::omsimulatorEditorTextChanged
 * Called when OMSimulatorEditor text has been changed by user manually.\n
 * Updates the LibraryTreeItem and ModelWidget with new changes.
 * \return
 */
bool ModelWidget::omsimulatorEditorTextChanged()
{
  QString newCref;
  if (mpLibraryTreeItem->isTopLevel()) {
    if (OMSProxy::instance()->importSnapshot(mpLibraryTreeItem->getNameStructure(), mpEditor->getPlainTextEdit()->toPlainText(), &newCref)) {
      createOMSimulatorUndoCommand("Text edited", true, false, mpLibraryTreeItem->getNameStructure(), newCref);
      return true;
    }
  } else {
    LibraryTreeModel *pLibraryTreeModel = MainWindow::instance()->getLibraryWidget()->getLibraryTreeModel();
    LibraryTreeItem *pModelLibraryTreeItem = pLibraryTreeModel->getTopLevelLibraryTreeItem(mpLibraryTreeItem);
    if (pModelLibraryTreeItem && OMSProxy::instance()->importSnapshot(pModelLibraryTreeItem->getNameStructure(), mpEditor->getPlainTextEdit()->toPlainText(), &newCref)) {
      QString newEditedCref = QString("%1.%2").arg(mpLibraryTreeItem->parent()->getNameStructure(), newCref);
      createOMSimulatorUndoCommand("Text edited", true, false, mpLibraryTreeItem->getNameStructure(), newEditedCref);
      return true;
    }
  }
  return false;
}

/*!
 * \brief ModelWidget::clearSelection
 * Clears the selection Icon and Diagram layers.
 */
void ModelWidget::clearSelection()
{
  if (mpIconGraphicsView) {
    mpIconGraphicsView->clearSelection();
  }
  if (mpDiagramGraphicsView) {
    mpDiagramGraphicsView->clearSelection();
  }
}

/*!
 * \brief ModelWidget::updateClassAnnotationIfNeeded
 * Updates the class annotation for both icon and diagram views if needed.
 */
void ModelWidget::updateClassAnnotationIfNeeded()
{
  if (mpLibraryTreeItem->isModelica()) {
    if (mpIconGraphicsView && mpIconGraphicsView->isAddClassAnnotationNeeded()) {
      mpIconGraphicsView->addClassAnnotation();
      mpIconGraphicsView->setAddClassAnnotationNeeded(false);
    }
    if (mpDiagramGraphicsView && mpDiagramGraphicsView->isAddClassAnnotationNeeded()) {
      mpDiagramGraphicsView->addClassAnnotation();
      mpDiagramGraphicsView->setAddClassAnnotationNeeded(false);
    }
  }
}

/*!
 * \brief ModelWidget::updateModelText
 * Updates the Text of the class.
 */
void ModelWidget::updateModelText()
{
  LibraryTreeModel *pLibraryTreeModel = MainWindow::instance()->getLibraryWidget()->getLibraryTreeModel();
  // Don't allow updating the child LibraryTreeItems of OMS model
  if (mpLibraryTreeItem->isSSP()) {
    LibraryTreeItem *pModelLibraryTreeItem = pLibraryTreeModel->getTopLevelLibraryTreeItem(mpLibraryTreeItem);
    if (pModelLibraryTreeItem->getModelWidget()) {
      pModelLibraryTreeItem->getModelWidget()->setWindowTitle(QString("%1*").arg(pModelLibraryTreeItem->getName()));
      if (pModelLibraryTreeItem->getModelWidget()->isLoadedWidgetComponents()) {
        pModelLibraryTreeItem->getModelWidget()->setModelFilePathLabel(pModelLibraryTreeItem->getFileName());
      }
    }
    if (pModelLibraryTreeItem != mpLibraryTreeItem) {
      setWindowTitle(QString("%1*").arg(mpLibraryTreeItem->getName()));
      setModelFilePathLabel(mpLibraryTreeItem->getFileName());
    }
  } else {
    setWindowTitle(QString("%1*").arg(mpLibraryTreeItem->getName()));
    mUpdateModelTimer.start();
    callHandleCollidingConnectionsIfNeeded();
    // announce the change.
    MainWindow::instance()->getLibraryWidget()->getLibraryTreeModel()->emitModelStateChanged(mpLibraryTreeItem->getNameStructure());
    // Update Element Browser
    MainWindow::instance()->getElementWidget()->getElementTreeModel()->addElements(mpModelInstance);
    MainWindow::instance()->getElementWidget()->selectDeselectElementItem("", false);
  }
}

/*!
 * \brief ModelWidget::callHandleCollidingConnectionsIfNeeded
 * Calls GraphicsView::handleCollidingConnections if needed.
 */
void ModelWidget::callHandleCollidingConnectionsIfNeeded()
{
  if (mpLibraryTreeItem->isModelica() && mpDiagramGraphicsView && isHandleCollidingConnectionsNeeded()) {
    mpDiagramGraphicsView->handleCollidingConnections();
    setHandleCollidingConnectionsNeeded(false);
  }
}

/*!
 * \brief ModelWidget::updateUndoRedoActions
 * Enables/disables the Undo/Redo actions based on the stack situation.
 */
void ModelWidget::updateUndoRedoActions()
{
  if (mpIconGraphicsView && mpIconGraphicsView->isVisible()) {
    MainWindow::instance()->getUndoAction()->setEnabled(mpUndoStack->canUndo());
    MainWindow::instance()->getRedoAction()->setEnabled(mpUndoStack->canRedo());
  } else if (mpDiagramGraphicsView && mpDiagramGraphicsView->isVisible()) {
    MainWindow::instance()->getUndoAction()->setEnabled(mpUndoStack->canUndo());
    MainWindow::instance()->getRedoAction()->setEnabled(mpUndoStack->canRedo());
  } else if (mpEditor && mpEditor->isVisible()) {
    MainWindow::instance()->getUndoAction()->setEnabled(mpEditor->getPlainTextEdit()->document()->isUndoAvailable());
    MainWindow::instance()->getRedoAction()->setEnabled(mpEditor->getPlainTextEdit()->document()->isRedoAvailable());
  } else {
    MainWindow::instance()->getUndoAction()->setEnabled(false);
    MainWindow::instance()->getRedoAction()->setEnabled(false);
  }
}

/*!
 * \brief ModelWidget::beginMacro
 * Tells the undo stack to consider all coming commands as one.\n
 * Also tells the text editor to mark all changes as one.
 * \param text
 */
void ModelWidget::beginMacro(const QString &text)
{
  mpUndoStack->beginMacro(text);
  if (mpEditor) {
    QTextCursor textCursor = mpEditor->getPlainTextEdit()->textCursor();
    textCursor.beginEditBlock();
  }
}

/*!
 * \brief ModelWidget::endMacro
 * Tells the undo stack and text editor that the batch editing is finished.
 */
void ModelWidget::endMacro()
{
  if (mpLibraryTreeItem->isSSP()) {
    createOMSimulatorUndoCommand("");
  }
  mpUndoStack->endMacro();
  if (mpEditor) {
    mpEditor->setForceSetPlainText(true);
    QTextCursor textCursor = mpEditor->getPlainTextEdit()->textCursor();
    textCursor.endEditBlock();
    mpEditor->setForceSetPlainText(false);
  }
}

/*!
 * \brief ModelWidget::updateViewButtonsBasedOnAccess
 * Update the view buttons i.e., icon, diagram and text based on the Access annotation.
 */
void ModelWidget::updateViewButtonsBasedOnAccess()
{
  if (mCreateModelWidgetComponents) {
    LibraryTreeItem::Access access = mpLibraryTreeItem->getAccess();
    switch (access) {
      case LibraryTreeItem::icon:
        mpIconViewToolButton->setChecked(true);
        mpDiagramViewToolButton->setEnabled(false);
        mpTextViewToolButton->setEnabled(false);
        mpDocumentationViewToolButton->setEnabled(false);
        break;
      case LibraryTreeItem::documentation:
        mpIconViewToolButton->setChecked(true);
        mpDiagramViewToolButton->setEnabled(false);
        mpTextViewToolButton->setEnabled(false);
        mpDocumentationViewToolButton->setEnabled(true);
        break;
      case LibraryTreeItem::diagram:
        if (mpTextViewToolButton->isChecked()) {
          mpDiagramViewToolButton->setChecked(true);
        }
        mpTextViewToolButton->setEnabled(false);
        mpDocumentationViewToolButton->setEnabled(true);
        break;
      case LibraryTreeItem::nonPackageText:
      case LibraryTreeItem::nonPackageDuplicate:
        if (mpLibraryTreeItem->getRestriction() == StringHandler::Package) {
          if (mpTextViewToolButton->isChecked()) {
            mpDiagramViewToolButton->setChecked(true);
          }
          mpTextViewToolButton->setEnabled(false);
        } else {
          mpDiagramViewToolButton->setEnabled(true);
          mpTextViewToolButton->setEnabled(true);
        }
        mpDocumentationViewToolButton->setEnabled(true);
        break;
      default:
        mpDiagramViewToolButton->setEnabled(true);
        mpTextViewToolButton->setEnabled(true);
        mpDocumentationViewToolButton->setEnabled(true);
        break;
    }
  }
}

/*!
 * \brief ModelWidget::associateBusWithConnectors
 * Associates the bus component with each of its connector component.
 * \param busName
 */
void ModelWidget::associateBusWithConnectors(QString busName)
{
  // get the bus component
  Element *pIconBusComponent = mpIconGraphicsView->getElementObject(busName);
  associateBusWithConnectors(pIconBusComponent, mpIconGraphicsView);
  Element *pDiagramBusComponent = mpDiagramGraphicsView->getElementObject(busName);
  associateBusWithConnectors(pDiagramBusComponent, mpDiagramGraphicsView);
}

const QString modelicaBlocksInterfacesRealInput = "Modelica.Blocks.Interfaces.RealInput";
const QString modelicaBlocksInterfacesRealOutput = "Modelica.Blocks.Interfaces.RealOutput";

void walkMe(ModelInstance::Model *model, QStringList &inputVariables, QStringList &outputVariables, QStringList &parameters, QStringList &auxVariables)
{
  if (model == NULL) return;

  for (ModelInstance::Element *element : model->getElements())
    if (element->isComponent()) {
      QString causality = element->getDirectionPrefix();
      QString variability = element->getVariability();
      const bool classNameIsReal = element->getType().compare(QStringLiteral("Real")) == 0;
      QString ty = element->getType();
      QString qn = element->getQualifiedName();
      // printf("C: %s %s %s %s\n", causality.toUtf8().constData(), variability.toUtf8().constData(), ty.toUtf8().constData(), qn.toUtf8().constData());
      if (causality.compare(QStringLiteral("input")) == 0) {
        if (classNameIsReal || ty.compare(modelicaBlocksInterfacesRealInput) == 0) {
          inputVariables.append(qn);
        }
      } else if (causality.compare(QStringLiteral("output")) == 0) {
        if (classNameIsReal || ty.compare(modelicaBlocksInterfacesRealOutput) == 0) {
          outputVariables.append(qn);
        }
      } else if(classNameIsReal && variability.compare(QStringLiteral("parameter")) == 0) {
        parameters.append(element->getQualifiedName());
      } else if (classNameIsReal) { /* Otherwise we are dealing with an auxiliarly variable */
        auxVariables.append(qn);
      }
      walkMe(element->getModel(), inputVariables, outputVariables, parameters, auxVariables);
    } else if (element->isExtend()) {
      walkMe(element->getModel(), inputVariables, outputVariables, parameters, auxVariables);
    }
}

/*!
 * \brief ModelWidget::toOMSensData
 * Creates a list of QVariant containing the model information needed by OMSens.
 * Currently only works for REAL types (OMSens currently have similar limitations)
 * \return
 */
QList<QVariant> ModelWidget::toOMSensData()
{
  QList<QVariant> omSensData;
  if (!mpDiagramGraphicsView) {
    return omSensData;
  }

  QStringList inputVariables;
  QStringList outputVariables;
  QStringList parameters;
  QStringList auxVariables;

  walkMe(getModelInstance(), inputVariables, outputVariables, parameters, auxVariables);
  omSensData << inputVariables << outputVariables << auxVariables << parameters << mpLibraryTreeItem->getFileName() << mpLibraryTreeItem->getNameStructure();
  return omSensData;
}

/*!
 * \brief ModelWidget::createOMSimulatorUndoCommand
 * Creates OMSimulatorUndoCommand and pushes it to the undo stack.
 * \param commandText
 * \param doSnapShot
 * \param switchToEdited
 */
void ModelWidget::createOMSimulatorUndoCommand(const QString &commandText, const bool doSnapShot, const bool switchToEdited, const QString oldEditedCref, const QString newEditedCref)
{
  LibraryTreeModel *pLibraryTreeModel = MainWindow::instance()->getLibraryWidget()->getLibraryTreeModel();
  LibraryTreeItem *pModelLibraryTreeItem = pLibraryTreeModel->getTopLevelLibraryTreeItem(mpLibraryTreeItem);
  if (!pModelLibraryTreeItem->getModelWidget()) {
    pLibraryTreeModel->showModelWidget(pModelLibraryTreeItem, false);
  }
  QString oldSnapshot = pModelLibraryTreeItem->getClassText(pLibraryTreeModel);
  QString newSnapshot;
  OMSProxy::instance()->exportSnapshot(pModelLibraryTreeItem->getNameStructure(), &newSnapshot);
  mpUndoStack->push(new OMSimulatorUndoCommand(pModelLibraryTreeItem->getNameStructure(), oldSnapshot, newSnapshot, mpLibraryTreeItem->getNameStructure(),
                                               doSnapShot, switchToEdited, oldEditedCref, newEditedCref, "OMSimulator " + commandText));
}

/*!
 * \brief ModelWidget::createOMSimulatorRenameModelUndoCommand
 * Creates OMSimulatorUndoCommand and pushes it to the undo stack.
 * Used only for renaming of models.
 * \param commandText
 * \param cref
 * \param newCref
 */
void ModelWidget::createOMSimulatorRenameModelUndoCommand(const QString &commandText, const QString &cref, const QString &newCref)
{
  LibraryTreeModel *pLibraryTreeModel = MainWindow::instance()->getLibraryWidget()->getLibraryTreeModel();
  LibraryTreeItem *pModelLibraryTreeItem = pLibraryTreeModel->getTopLevelLibraryTreeItem(mpLibraryTreeItem);
  if (!pModelLibraryTreeItem->getModelWidget()) {
    pLibraryTreeModel->showModelWidget(pModelLibraryTreeItem, false);
  }
  QString oldSnapshot = pModelLibraryTreeItem->getClassText(pLibraryTreeModel);
  if (OMSProxy::instance()->rename(cref, newCref)) {
    pModelLibraryTreeItem->setName(newCref);
    pModelLibraryTreeItem->setNameStructure(newCref);
    QString newSnapshot;
    OMSProxy::instance()->exportSnapshot(newCref, &newSnapshot);
    mpUndoStack->push(new OMSimulatorUndoCommand(newCref, oldSnapshot, newSnapshot, mpLibraryTreeItem->getNameStructure(), true, true, "", "", "OMSimulator " + commandText));
  }
}

/*!
 * \brief ModelWidget::processPendingModelUpdate
 * Updates the model immediately if the update model timer is running.
 * Useful in cases like save and when switching to text view.
 */
void ModelWidget::processPendingModelUpdate()
{
  if (mUpdateModelTimer.isActive()) {
    mUpdateModelTimer.stop();
    updateModel();
  }
}

/*!
 * \brief ModelWidget::updateModelIfDependsOn
 * Updates the model if it depends on modelName.\n
 * Slot activated when modelStateChanged SIGNAL of LibraryTreeModel is raised.
 * \param modelName
 */
void ModelWidget::updateModelIfDependsOn(const QString &modelName)
{
  if (mDiagramViewLoaded && dependsOnModel(modelName)) {
    // if this is the current ModelWidget then update it directly otherwise mark it for update
    if (this == mpModelWidgetContainer->getCurrentModelWidget()) {
      setRequiresUpdate(false);
      reDrawModelWidget(createModelInfo());
    } else {
      setRequiresUpdate(true);
    }
  }
}

/*!
 * \brief ModelWidget::createModelInfo
 * Creates the ModelInfo object.
 * \return
 */
ModelInfo ModelWidget::createModelInfo() const
{
  ModelInfo modelInfo;
  modelInfo.mName = mpLibraryTreeItem->getNameStructure();
  if (mpIconGraphicsView) {
    modelInfo.mIconElementsList = mpIconGraphicsView->getElementsList();
  }
  if (mpDiagramGraphicsView) {
    modelInfo.mDiagramElementsList = mpDiagramGraphicsView->getElementsList();
    modelInfo.mConnectionsList = mpDiagramGraphicsView->getConnectionsList();
    modelInfo.mTransitionsList = mpDiagramGraphicsView->getTransitionsList();
    modelInfo.mInitialStatesList = mpDiagramGraphicsView->getInitialStatesList();
  }

  return modelInfo;
}

/*!
 * \brief ModelWidget::showElement
 * Opens the element represented by passed ModelInstance in editing mode.
 * \param pModelInstance
 * \param addToList
 */
void ModelWidget::showElement(ModelInstance::Model *pModelInstance, bool addToList)
{
  QApplication::setOverrideCursor(Qt::WaitCursor);
  if (mModelInstancesPos < 0) {
    mpRootModelInstance = mpModelInstance;
    mPreservedIconShapesList = mpIconGraphicsView->getShapesList();
    mPreservedDiagramShapesList = mpDiagramGraphicsView->getShapesList();
    mModelInfo = createModelInfo();
  }

  // Remove all elements from the scene
  mpIconGraphicsView->removeShapesFromScene();
  mpIconGraphicsView->removeElementsFromScene();
  mpDiagramGraphicsView->removeShapesFromScene();
  mpDiagramGraphicsView->removeElementsFromScene();
  mpDiagramGraphicsView->removeConnectionsFromScene();
  mpDiagramGraphicsView->removeTransitionsFromScene();
  mpDiagramGraphicsView->removeInitialStatesFromScene();
  // We only remove the inherited stuff and redraw it. The class shapes, connections and elements are updated.
  mpIconGraphicsView->removeInheritedClassShapes();
  mpIconGraphicsView->removeInheritedClassElements();
  mpIconGraphicsView->removeInheritedClassConnections();
  mpIconGraphicsView->removeInheritedClassTransitions();
  mpIconGraphicsView->removeInheritedClassInitialStates();
  mpDiagramGraphicsView->removeInheritedClassShapes();
  mpDiagramGraphicsView->removeInheritedClassConnections();
  mpDiagramGraphicsView->removeInheritedClassTransitions();
  mpDiagramGraphicsView->removeInheritedClassInitialStates();
  mpDiagramGraphicsView->removeInheritedClassElements();
  // reset the CoordinateSystem
  mpIconGraphicsView->resetCoordinateSystem();
  mpDiagramGraphicsView->resetCoordinateSystem();

  if (addToList) {
    while (mModelInstanceList.count() > (mModelInstancesPos+1)) {
      mModelInstanceList.removeLast();
    }
    mModelInstanceList.append(pModelInstance);
    mModelInstancesPos++;
  }
  mpModelInstance = pModelInstance;
  mpElementModeLabel->setText(tr("Showing element <b>%1</b> in <b>%2</b>").arg(mpModelInstance->getParentElement()->getQualifiedName(), mpRootModelInstance->getName()));
  drawModel(ModelInfo());
  updateElementModeButtons();
  // update the coordinate system according to new values
  mpIconGraphicsView->resetZoom();
  mpDiagramGraphicsView->resetZoom();
  QApplication::restoreOverrideCursor();
}

/*!
 * \brief ModelWidget::selectDeselectElement
 * Select/Deselect the element in the GraphicsView.
 * \param name
 * \param selected
 */
void ModelWidget::selectDeselectElement(const QString &name, bool selected)
{
  if (mpDiagramGraphicsView) {
    Element *pDiagramElement = mpDiagramGraphicsView->getElementObjectFromQualifiedName(name);
    if (pDiagramElement) {
      pDiagramElement->setIgnoreSelection(true);
      pDiagramElement->setSelected(selected);
      pDiagramElement->setIgnoreSelection(false);
      if (mpIconGraphicsView && pDiagramElement->getModel() && pDiagramElement->getModel()->isConnector()) {
        Element *pIconElement = mpIconGraphicsView->getElementObjectFromQualifiedName(name);
        pIconElement->setIgnoreSelection(true);
        pIconElement->setSelected(selected);
        pIconElement->setIgnoreSelection(false);
      }
    }
  }
}

/*!
 * \brief ModelWidget::navigateToClass
 * Lookup the class and open it.
 * \param className
 */
void ModelWidget::navigateToClass(const QString &className)
{
  LibraryWidget *pLibraryWidget = MainWindow::instance()->getLibraryWidget();
  LibraryTreeItem *pLibraryTreeItem = nullptr;
  // first see if we find any relative class
  const QString parentClassName = StringHandler::removeLastWordAfterDot(mpLibraryTreeItem->getNameStructure());
  pLibraryTreeItem = pLibraryWidget->getLibraryTreeModel()->findLibraryTreeItem(parentClassName % "." % className);
  if (pLibraryTreeItem) {
    pLibraryWidget->getLibraryTreeModel()->showModelWidget(pLibraryTreeItem);
  } else {
    // relative class not found.
    bool classFound = false;
    if (mpModelInstance) {
      auto imports = mpModelInstance->getImports();
      foreach (auto import, imports) {
        if (className.compare(import.getShortName()) == 0) {
          pLibraryTreeItem = pLibraryWidget->getLibraryTreeModel()->findLibraryTreeItem(import.getPath());
        } else {
          const QString importPath = StringHandler::removeLastWordAfterDot(import.getPath());
          pLibraryTreeItem = pLibraryWidget->getLibraryTreeModel()->findLibraryTreeItem(importPath % "." % className);
        }
        // check if we found the class in imports
        if (pLibraryTreeItem) {
          classFound = true;
          break;
        }
      }
    }
    // if class is not found in imports then see if the class is fully qualified path.
    if (!classFound) {
      pLibraryTreeItem = pLibraryWidget->getLibraryTreeModel()->findLibraryTreeItem(className);
    }
    // if class is found then open it.
    if (pLibraryTreeItem) {
      pLibraryWidget->getLibraryTreeModel()->showModelWidget(pLibraryTreeItem);
    }
  }
}

/*!
 * \brief ModelWidget::createUndoStack
 * Creates the undo stack.
 */
void ModelWidget::createUndoStack()
{
  /* Undo stack for model
   * For OMSimulator models only the top level model has the undo stack.
   * Nested systems and components use the same undo stack.
   */
  if (mpLibraryTreeItem && !mpLibraryTreeItem->isTopLevel() && mpLibraryTreeItem->isSSP()) {
    LibraryTreeModel *pLibraryTreeModel = MainWindow::instance()->getLibraryWidget()->getLibraryTreeModel();
    LibraryTreeItem *pModelLibraryTreeItem = pLibraryTreeModel->getTopLevelLibraryTreeItem(mpLibraryTreeItem);
    if (pModelLibraryTreeItem) {
      if (pModelLibraryTreeItem->getModelWidget()) {
        mpUndoStack = pModelLibraryTreeItem->getModelWidget()->getUndoStack();
      } else {
        pLibraryTreeModel->showModelWidget(pModelLibraryTreeItem, false);
        mpUndoStack = pModelLibraryTreeItem->getModelWidget()->getUndoStack();
      }
    } else {
      assert(mpUndoStack);
    }
  } else {
    mpUndoStack = new UndoStack(this);
    connect(mpUndoStack, SIGNAL(canUndoChanged(bool)), SLOT(handleCanUndoChanged(bool)));
    connect(mpUndoStack, SIGNAL(canRedoChanged(bool)), SLOT(handleCanRedoChanged(bool)));
  }
  if (MainWindow::instance()->isDebug()) {
    mpUndoView = new QUndoView(mpUndoStack);
  }
}

/*!
 * \brief ModelWidget::handleCanUndoRedoChanged
 * Enables/disables the Edit menu Undo/Redo action depending on the stack situation.
 */
void ModelWidget::handleCanUndoRedoChanged()
{
  if (mpLibraryTreeItem->isSSP()) {
    ModelWidget *pModelWidget = mpModelWidgetContainer->getCurrentModelWidget();
    if (pModelWidget) {
      pModelWidget->updateUndoRedoActions();
    }
  } else {
    updateUndoRedoActions();
  }
}

/*!
 * \brief ModelWidget::drawOMSModelIconElements
 * Draws the OMSimulator elements for icon view.
 */
void ModelWidget::drawOMSModelIconElements()
{
  if (mpLibraryTreeItem->isTopLevel()) {
    return;
  } else if (mpLibraryTreeItem->isSystemElement() || mpLibraryTreeItem->isComponentElement()) {
    drawOMSModelElement();
    // draw connectors
    for (int i = 0 ; i < mpLibraryTreeItem->childrenSize() ; i++) {
      LibraryTreeItem *pChildLibraryTreeItem = mpLibraryTreeItem->childAt(i);
      if ((pChildLibraryTreeItem->getOMSConnector()
          && (pChildLibraryTreeItem->getOMSConnector()->causality == oms_causality_input
              || pChildLibraryTreeItem->getOMSConnector()->causality == oms_causality_output))
          || (pChildLibraryTreeItem->getOMSBusConnector())
          || (pChildLibraryTreeItem->getOMSTLMBusConnector())) {
        double x = 0.5;
        double y = 0.5;
        if (pChildLibraryTreeItem->getOMSConnector() && pChildLibraryTreeItem->getOMSConnector()->geometry) {
          x = pChildLibraryTreeItem->getOMSConnector()->geometry->x;
          y = pChildLibraryTreeItem->getOMSConnector()->geometry->y;
        } else if (pChildLibraryTreeItem->getOMSBusConnector() && pChildLibraryTreeItem->getOMSBusConnector()->geometry) {
          x = pChildLibraryTreeItem->getOMSBusConnector()->geometry->x;
          y = pChildLibraryTreeItem->getOMSBusConnector()->geometry->y;
        } else if (pChildLibraryTreeItem->getOMSTLMBusConnector() && pChildLibraryTreeItem->getOMSTLMBusConnector()->geometry) {
          x = pChildLibraryTreeItem->getOMSTLMBusConnector()->geometry->x;
          y = pChildLibraryTreeItem->getOMSTLMBusConnector()->geometry->y;
        }
        QString annotation = QString("Placement(true,%1,%2,-10.0,-10.0,10.0,10.0,0,%1,%2,-10.0,-10.0,10.0,10.0,)")
                             .arg(Utilities::mapToCoordinateSystem(x, 0, 1, -100, 100))
                             .arg(Utilities::mapToCoordinateSystem(y, 0, 1, -100, 100));
        drawOMSElement(pChildLibraryTreeItem, annotation);
        // assoicated the bus component with each of its connector component
        if ((pChildLibraryTreeItem->getOMSBusConnector()) || (pChildLibraryTreeItem->getOMSTLMBusConnector())) {
          associateBusWithConnectors(pChildLibraryTreeItem->getName());
        }
      }
    }
  }
}

/*!
 * \brief ModelWidget::drawOMSModelDiagramElements
 * Draws the OMSimulator elements for diagram view.
 */
void ModelWidget::drawOMSModelDiagramElements()
{
  if (mpLibraryTreeItem->isTopLevel() || mpLibraryTreeItem->isSystemElement()) {
    for (int i = 0 ; i < mpLibraryTreeItem->childrenSize() ; i++) {
      LibraryTreeItem *pChildLibraryTreeItem = mpLibraryTreeItem->childAt(i);
      /* We only draw the elements here
       * Connectors are already drawn as part of ModelWidget::drawOMSModelIconElements();
       */
      if (pChildLibraryTreeItem->getOMSElement() && pChildLibraryTreeItem->getOMSElement()->geometry) {
        // check if we have zero width and height
        double x1, y1, x2, y2;
        x1 = pChildLibraryTreeItem->getOMSElement()->geometry->x1;
        y1 = pChildLibraryTreeItem->getOMSElement()->geometry->y1;
        x2 = pChildLibraryTreeItem->getOMSElement()->geometry->x2;
        y2 = pChildLibraryTreeItem->getOMSElement()->geometry->y2;
        double width = x2 - x1;
        double height = y2 - y1;
        // check zero width
        if (qFuzzyCompare(width, 0.0)) {
          x1 = -10.0;
          x2 = 10.0;
        }
        // check zero height
        if (qFuzzyCompare(height, 0.0)) {
          y1 = -10.0;
          y2 = 10.0;
        }
        // origin
        double origX = (x1 + x2) / 2;
        double origY = (y1 + y2) / 2;
        // horizontal position
        x1 = x1 - origX;
        x2 = x2 - origX;
        // vertical position
        y1 = y1 - origY;
        y2 = y2 - origY;
        // Load the ModelWidget if not loaded already
        if (!pChildLibraryTreeItem->getModelWidget()) {
          MainWindow::instance()->getLibraryWidget()->getLibraryTreeModel()->showModelWidget(pChildLibraryTreeItem, false);
        }

        QString annotation = QString("Placement(true,%1,%2,%3,%4,%5,%6,%7,-,-,-,-,-,-,)")
                             .arg(origX).arg(origY)
                             .arg(x1).arg(y1)
                             .arg(x2).arg(y2)
                             .arg(pChildLibraryTreeItem->getOMSElement()->geometry->rotation);

        if (pChildLibraryTreeItem->isSystemElement() || pChildLibraryTreeItem->isComponentElement()) {
          drawOMSElement(pChildLibraryTreeItem, annotation);
        }
      }
    }
  }
}

/*!
 * \brief ModelWidget::drawOMSElement
 * Draws the OMSimulator element.
 * \param pLibraryTreeItem
 * \param annotation
 */
void ModelWidget::drawOMSElement(LibraryTreeItem *pLibraryTreeItem, const QString &annotation)
{
  // add the connector element to icon view
  if ((pLibraryTreeItem->getOMSConnector()
      && (pLibraryTreeItem->getOMSConnector()->causality == oms_causality_input
          || pLibraryTreeItem->getOMSConnector()->causality == oms_causality_output))
      || (pLibraryTreeItem->getOMSBusConnector())
      || (pLibraryTreeItem->getOMSTLMBusConnector())) {
    Element *pIconComponent = new Element(pLibraryTreeItem->getName(), pLibraryTreeItem, annotation, QPointF(0, 0), mpIconGraphicsView);
    mpIconGraphicsView->addElementItem(pIconComponent);
    mpIconGraphicsView->addElementToList(pIconComponent);
  }
  // add the element to diagram view
  Element *pDiagramComponent = new Element(pLibraryTreeItem->getName(), pLibraryTreeItem, annotation, QPointF(0, 0), mpDiagramGraphicsView);
  mpDiagramGraphicsView->addElementItem(pDiagramComponent);
  mpDiagramGraphicsView->addElementToList(pDiagramComponent);
}

/*!
 * \brief ModelWidget::drawOMSModelConnections
 * Gets the OMSimulator model connections and draws them.
 */
void ModelWidget::drawOMSModelConnections()
{
  if (mpLibraryTreeItem->isSystemElement()) {
    MessagesWidget *pMessagesWidget = MessagesWidget::instance();
    oms_connection_t** pConnections = NULL;
    if (OMSProxy::instance()->getConnections(mpLibraryTreeItem->getNameStructure(), &pConnections)) {
      for (int i = 0 ; pConnections[i] ; i++) {
        // get start component
        QStringList startConnectionList = StringHandler::makeVariableParts(QString(pConnections[i]->conA));
        if (startConnectionList.size() < 1) {
          continue;
        }
        Element *pStartComponent = mpDiagramGraphicsView->getElementObject(startConnectionList.at(0));
        if (!pStartComponent) {
          pMessagesWidget->addGUIMessage(MessageItem(MessageItem::Modelica, GUIMessages::getMessage(GUIMessages::UNABLE_FIND_COMPONENT_IN_CONNECTION)
                                                     .arg(startConnectionList.at(0), pConnections[i]->conA), Helper::scriptingKind, Helper::errorLevel));
          continue;
        }
        Element *pStartConnectorComponent = 0;
        if (startConnectionList.size() > 1) {
          // get start connector component
          QString startConnectorName = StringHandler::removeFirstWordAfterDot(QString(pConnections[i]->conA));
          pStartConnectorComponent = getConnectorElement(pStartComponent, startConnectorName);
          if (!pStartConnectorComponent) {
            pMessagesWidget->addGUIMessage(MessageItem(MessageItem::Modelica, GUIMessages::getMessage(GUIMessages::UNABLE_FIND_COMPONENT_IN_CONNECTION)
                                                       .arg(startConnectorName, pConnections[i]->conA), Helper::scriptingKind, Helper::errorLevel));
            continue;
          }
        } else {
          pStartConnectorComponent = pStartComponent;
        }

        // get end component
        QStringList endConnectionList = StringHandler::makeVariableParts(QString(pConnections[i]->conB));
        if (endConnectionList.size() < 1) {
          continue;
        }
        Element *pEndComponent = mpDiagramGraphicsView->getElementObject(endConnectionList.at(0));
        if (!pEndComponent) {
          pMessagesWidget->addGUIMessage(MessageItem(MessageItem::Modelica, GUIMessages::getMessage(GUIMessages::UNABLE_FIND_COMPONENT_IN_CONNECTION)
                                                     .arg(endConnectionList.at(0), pConnections[i]->conB), Helper::scriptingKind, Helper::errorLevel));
          continue;
        }
        Element *pEndConnectorComponent = 0;
        if (endConnectionList.size() > 1) {
          // get end connector component
          QString endConnectorName = StringHandler::removeFirstWordAfterDot(QString(pConnections[i]->conB));
          pEndConnectorComponent = getConnectorElement(pEndComponent, endConnectorName);
          if (!pEndConnectorComponent) {
            pMessagesWidget->addGUIMessage(MessageItem(MessageItem::Modelica, GUIMessages::getMessage(GUIMessages::UNABLE_FIND_COMPONENT_IN_CONNECTION)
                                                       .arg(endConnectorName, pConnections[i]->conB), Helper::scriptingKind, Helper::errorLevel));
            continue;
          }
        } else {
          pEndConnectorComponent = pEndComponent;
        }

        // default connection annotation
        QString annotation = QString("{Line(true,{0.0,0.0},0,%1,{0,0,0},LinePattern.Solid,0.25,{Arrow.None,Arrow.None},3,Smooth.None)}");
        QStringList shapesList;
        QString point = QString("{%1,%2}");
        QStringList points;
        if (pConnections[i]->geometry && pConnections[i]->geometry->n > 0) {
          for (unsigned int j = 0 ; j < pConnections[i]->geometry->n ; j++) {
            points.append(point.arg(pConnections[i]->geometry->pointsX[j]).arg(pConnections[i]->geometry->pointsY[j]));
          }
        }
        QPointF startPoint = mpDiagramGraphicsView->roundPoint(pStartConnectorComponent->mapToScene(pStartConnectorComponent->boundingRect().center()));
        points.prepend(point.arg(startPoint.x()).arg(startPoint.y()));
        QPointF endPoint = mpDiagramGraphicsView->roundPoint(pEndConnectorComponent->mapToScene(pEndConnectorComponent->boundingRect().center()));
        points.append(point.arg(endPoint.x()).arg(endPoint.y()));
        QString pointsString = QString("{%1}").arg(points.join(","));
        shapesList = StringHandler::getStrings(StringHandler::removeFirstLastCurlBrackets(QString(annotation).arg(pointsString)));
        // Now parse the shapes available in list
        QString lineShape = "";
        foreach (QString shape, shapesList) {
          if (shape.startsWith("Line")) {
            lineShape = shape.mid(QString("Line").length());
            lineShape = StringHandler::removeFirstLastParentheses(lineShape);
            break;  // break the loop once we have got the line annotation.
          }
        }

        LineAnnotation *pConnectionLineAnnotation = new LineAnnotation(lineShape, pStartConnectorComponent, pEndConnectorComponent, mpDiagramGraphicsView);
        pConnectionLineAnnotation->setStartElementName(pStartConnectorComponent->getLibraryTreeItem() ? pStartConnectorComponent->getLibraryTreeItem()->getNameStructure() : "");
        pConnectionLineAnnotation->setEndElementName(pEndConnectorComponent->getLibraryTreeItem() ? pEndConnectorComponent->getLibraryTreeItem()->getNameStructure() : "");
        pConnectionLineAnnotation->setOMSConnectionType(pConnections[i]->type);
        pConnectionLineAnnotation->drawCornerItems();
        pConnectionLineAnnotation->setCornerItemsActiveOrPassive();
        mpDiagramGraphicsView->addConnectionToView(pConnectionLineAnnotation, false);
        // Check if the connectors of the connection belongs to a bus
        if (pStartConnectorComponent->isInBus() && pEndConnectorComponent->isInBus()) {
          pConnectionLineAnnotation->setVisible(false);
        }
        // Check if bus connection
        if (pConnections[i]->type == oms_connection_bus || pConnections[i]->type == oms_connection_tlm) {
          pConnectionLineAnnotation->setLineThickness(0.5);
          if (pConnections[i]->type == oms_connection_tlm) {
            pConnectionLineAnnotation->setDelay(QString::number(pConnections[i]->tlmparameters->delay));
            pConnectionLineAnnotation->setAlpha(QString::number(pConnections[i]->tlmparameters->alpha));
            pConnectionLineAnnotation->setZf(QString::number(pConnections[i]->tlmparameters->linearimpedance));
            pConnectionLineAnnotation->setZfr(QString::number(pConnections[i]->tlmparameters->angularimpedance));
          }
        }
      }
    }
    mpDiagramGraphicsView->handleCollidingConnections();
  }
}

/*!
 * \brief ModelWidget::associateBusWithConnectors
 * Helper function for ModelWidget::associateBusWithConnectors(busName)
 * \param pBusComponent
 * \param pGraphicsView
 */
void ModelWidget::associateBusWithConnectors(Element *pBusComponent, GraphicsView *pGraphicsView)
{
  if (pBusComponent && pBusComponent->getLibraryTreeItem() && pBusComponent->getLibraryTreeItem()->getOMSBusConnector()) {
    oms_busconnector_t *pBusConnector = pBusComponent->getLibraryTreeItem()->getOMSBusConnector();
    if (pBusConnector->connectors) {
      for (int i = 0 ; pBusConnector->connectors[i] ; i++) {
        Element *pConnectorComponent = pGraphicsView->getElementObject(QString(pBusConnector->connectors[i]));
        if (pConnectorComponent) {
          pConnectorComponent->setBusComponent(pBusComponent);
        }
      }
    }
  } else if (pBusComponent && pBusComponent->getLibraryTreeItem() && pBusComponent->getLibraryTreeItem()->getOMSTLMBusConnector()) {
    oms_tlmbusconnector_t *pTLMBusConnector = pBusComponent->getLibraryTreeItem()->getOMSTLMBusConnector();
    if (pTLMBusConnector->connectornames) {
      for (int i = 0 ; pTLMBusConnector->connectornames[i] ; i++) {
        Element *pConnectorComponent = pGraphicsView->getElementObject(QString(pTLMBusConnector->connectornames[i]));
        if (pConnectorComponent) {
          pConnectorComponent->setBusComponent(pBusComponent);
        }
      }
    }
  }
}

/*!
 * \brief ModelWidget::dependsOnModel
 * Checks if modelName exists in dependsOnModel list
 * \param modelName
 * \return
 */
bool ModelWidget::dependsOnModel(const QString &modelName)
{
  foreach (QString model, mDependsOnModelsList) {
    if ((model.compare(modelName) == 0)) {
      return true;
    }
  }
  return false;
}

/*!
 * \brief ModelWidget::updateElementModeButtons
 * Enables/disables the back, forward and exit buttons.
 */
void ModelWidget::updateElementModeButtons()
{
  // back button
  if (mModelInstancesPos > 0) {
    mpBackToolButton->setDisabled(false);
  } else {
    mpBackToolButton->setDisabled(true);
  }
  // forward button
  if (mModelInstanceList.count() == (mModelInstancesPos + 1)) {
    mpForwardToolButton->setDisabled(true);
  } else {
    mpForwardToolButton->setDisabled(false);
  }
  // exit button
  if (mModelInstancesPos > -1) {
    mpExitToolButton->setDisabled(false);
  } else {
    mpExitToolButton->setDisabled(true);
  }
}

/*!
 * \brief ModelWidget::showIconView
 * \param checked
 * Slot activated when mpIconViewToolButton toggled SIGNAL is raised. Shows the icon view.
 */
void ModelWidget::showIconView(bool checked)
{
  // validate the modelica text before switching to icon view
  if (checked) {
    if (!validateText(&mpLibraryTreeItem)) {
      mpTextViewToolButton->setChecked(true);
      return;
    }
  }
  QMdiSubWindow *pSubWindow = mpModelWidgetContainer->getCurrentMdiSubWindow();
  if (pSubWindow) {
    pSubWindow->setWindowIcon(ResourceCache::getIcon(":/Resources/icons/model.svg"));
  }
  mpModelWidgetContainer->currentModelWidgetChanged(mpModelWidgetContainer->getCurrentMdiSubWindow());
  mpIconGraphicsView->setFocus(Qt::ActiveWindowFocusReason);
  if (!checked || (checked && mpIconGraphicsView->isVisible())) {
    return;
  }
  mpViewTypeLabel->setText(StringHandler::getViewType(StringHandler::Icon));
  mpDiagramGraphicsView->hide();
  if (mpEditor) {
    mpEditor->hide();
  }
  mpIconGraphicsView->show();
  mpIconGraphicsView->setFocus();
  mpModelWidgetContainer->setPreviousViewType(StringHandler::Icon);
  updateUndoRedoActions();
  MainWindow::instance()->getPositionLabel()->clear();
}

/*!
 * \brief ModelWidget::showDiagramView
 * \param checked
 * Slot activated when mpDiagramViewToolButton toggled SIGNAL is raised. Shows the diagram view.
 */
void ModelWidget::showDiagramView(bool checked)
{
  // validate the modelica text before switching to diagram view
  if (checked) {
    if (!validateText(&mpLibraryTreeItem)) {
      mpTextViewToolButton->setChecked(true);
      return;
    }
  }
  QMdiSubWindow *pSubWindow = mpModelWidgetContainer->getCurrentMdiSubWindow();
  if (pSubWindow) {
    pSubWindow->setWindowIcon(ResourceCache::getIcon(":/Resources/icons/modeling.png"));
  }
  mpModelWidgetContainer->currentModelWidgetChanged(mpModelWidgetContainer->getCurrentMdiSubWindow());
  mpDiagramGraphicsView->setFocus(Qt::ActiveWindowFocusReason);
  if (!checked || (checked && mpDiagramGraphicsView->isVisible())) {
    return;
  }
  mpViewTypeLabel->setText(StringHandler::getViewType(StringHandler::Diagram));
  if (mpIconGraphicsView) {
    mpIconGraphicsView->hide();
  }
  if (mpEditor) {
    mpEditor->hide();
  }
  mpDiagramGraphicsView->show();
  mpDiagramGraphicsView->setFocus();
  mpModelWidgetContainer->setPreviousViewType(StringHandler::Diagram);
  updateUndoRedoActions();
  MainWindow::instance()->getPositionLabel()->clear();
}

/*!
 * \brief ModelWidget::showTextView
 * \param checked
 * Slot activated when mpTextViewToolButton toggled SIGNAL is raised. Shows the text view.
 */
void ModelWidget::showTextView(bool checked)
{
  if (!checked || (checked && mpEditor->isVisible())) {
    return;
  }
  processPendingModelUpdate();
  if (QMdiSubWindow *pSubWindow = mpModelWidgetContainer->getCurrentMdiSubWindow()) {
    pSubWindow->setWindowIcon(ResourceCache::getIcon(":/Resources/icons/modeltext.svg"));
  }
  mpModelWidgetContainer->currentModelWidgetChanged(mpModelWidgetContainer->getCurrentMdiSubWindow());
  mpViewTypeLabel->setText(StringHandler::getViewType(StringHandler::ModelicaText));
  if (mpIconGraphicsView) {
    mpIconGraphicsView->hide();
  }
  mpDiagramGraphicsView->hide();
  if (mpEditor) {
    mpEditor->show();
    mpEditor->getPlainTextEdit()->setFocus(Qt::ActiveWindowFocusReason);
    mpEditor->getPlainTextEdit()->updateCursorPosition();
  }
  mpModelWidgetContainer->setPreviousViewType(StringHandler::ModelicaText);
  updateUndoRedoActions();
}

/*!
 * \brief ModelWidget::backElement
 * Slot activated when mpBackToolButton clicked SIGNAL is raised.
 * Moves back in element mode.
 */
void ModelWidget::backElement()
{
  if (mModelInstancesPos > 0) {
    mModelInstancesPos--;
    showElement(mModelInstanceList.at(mModelInstancesPos), false);
  }
  updateElementModeButtons();
}

/*!
 * \brief ModelWidget::forwardElement
 * Slot activated when mpForwardToolButton clicked SIGNAL is raised.
 * Moves forward in element mode.
 */
void ModelWidget::forwardElement()
{
  if ((mModelInstancesPos + 1) < mModelInstanceList.count()) {
    mModelInstancesPos++;
    showElement(mModelInstanceList.at(mModelInstancesPos), false);
  }
  updateElementModeButtons();
}

/*!
 * \brief ModelWidget::exitElement
 * Slot activated when mpExitToolButton clicked SIGNAL is raised.
 * Exits the element mode.
 */
void ModelWidget::exitElement()
{
  /* Clear GraphicsViews except out of scene items
   * The out of scene items are the original model elements that will be restored.
   */
  clearGraphicsViewsExceptOutOfSceneItems();
  // call clearGraphicsViewsExceptOutOfSceneItems before resetting the model instances list so the icon update signal can be ignored.
  mModelInstanceList.clear();
  mModelInstancesPos = -1;
  mpElementModeLabel->setText("");
  // reset the CoordinateSystem
  mpIconGraphicsView->resetCoordinateSystem();
  mpDiagramGraphicsView->resetCoordinateSystem();
  mpModelInstance = mpRootModelInstance;
  mpIconGraphicsView->setShapesList(mPreservedIconShapesList);
  mPreservedIconShapesList.clear();
  mpDiagramGraphicsView->setShapesList(mPreservedDiagramShapesList);
  mPreservedDiagramShapesList.clear();
  if (isComponentModified()) {
    /* We use the same model info as it doesn't matter in case of element mode.
     * The element mode only allows changing the parameters.
     */
    mpUndoStack->push(new OMCUndoCommand(mpLibraryTreeItem, mModelInfo, mModelInfo, QString("Model modified in element mode")));
    updateModelText();
  } else {
    setRestoringModel(true);
    drawModel(mModelInfo);
    setRestoringModel(false);
  }
  setComponentModified(false);
  updateElementModeButtons();
  // update the coordinate system according to new values
  mpIconGraphicsView->resetZoom();
  mpDiagramGraphicsView->resetZoom();
}

/*!
 * \brief ModelWidget::updateModel
 * Slot activated when mUpdateModelTimer timeout SIGNAL is raised.
 */
void ModelWidget::updateModel()
{
  LibraryTreeModel *pLibraryTreeModel = MainWindow::instance()->getLibraryWidget()->getLibraryTreeModel();
  pLibraryTreeModel->updateLibraryTreeItemClassText(mpLibraryTreeItem);
}

void ModelWidget::makeFileWritAble()
{
  const QString &fileName = mpLibraryTreeItem->getFileName();
  const bool permsOk = QFile::setPermissions(fileName, QFile::permissions(fileName) | QFile::WriteUser);
  if (!permsOk)
    QMessageBox::warning(this, tr("Cannot Set Permissions"),  tr("Cannot set permissions to writable."));
  else
  {
    mpLibraryTreeItem->setReadOnly(false);
    mpFileLockToolButton->setText(tr("File is writable"));
    mpFileLockToolButton->setIcon(ResourceCache::getIcon(":/Resources/icons/unlock.svg"));
    mpFileLockToolButton->setEnabled(false);
    mpFileLockToolButton->setToolTip(mpFileLockToolButton->text());
  }
}

void ModelWidget::showDocumentationView()
{
  // validate the modelica text before switching to documentation view
  if (!validateText(&mpLibraryTreeItem)) {
    mpTextViewToolButton->setChecked(true);
    return;
  }
  MainWindow::instance()->getDocumentationWidget()->showDocumentation(getLibraryTreeItem());
  bool state = MainWindow::instance()->getDocumentationDockWidget()->blockSignals(true);
  MainWindow::instance()->getDocumentationDockWidget()->show();
  MainWindow::instance()->getDocumentationDockWidget()->blockSignals(state);
}

/*!
 * \brief ModelWidget::handleCanUndoChanged
 * Enables/disables the Edit menu Undo action depending on the stack situation.
 * \param canUndo
 */
void ModelWidget::handleCanUndoChanged(bool canUndo)
{
  Q_UNUSED(canUndo);
  handleCanUndoRedoChanged();
}

/*!
 * \brief ModelWidget::handleCanRedoChanged
 * Enables/disables the Edit menu Redo action depending on the stack situation.
 * \param canRedo
 */
void ModelWidget::handleCanRedoChanged(bool canRedo)
{
  Q_UNUSED(canRedo);
  handleCanUndoRedoChanged();
}

void ModelWidget::closeEvent(QCloseEvent *event)
{
  Q_UNUSED(event);
  QMdiSubWindow *pMdiSubWindow = mpModelWidgetContainer->getMdiSubWindow(this);
  if (pMdiSubWindow) {
    mpModelWidgetContainer->removeSubWindow(this);
  }
}

/*!
 * \brief addCloseActionsToSubWindowSystemMenu
 * Adds the "Close All Windows" and "Close All Windows But This" actions to QMdiSubWindow system menu.
 */
void addCloseActionsToSubWindowSystemMenu(QMdiSubWindow *pMdiSubWindow)
{
  /* ticket:3295 Add the "Close All Windows" and "Close All Windows But This" to system menu. */
  QMenu *pMenu = pMdiSubWindow->systemMenu();
  pMenu->addAction(MainWindow::instance()->getCloseAllWindowsAction());
  pMenu->addAction(MainWindow::instance()->getCloseAllWindowsButThisAction());
}

ModelWidgetContainer::ModelWidgetContainer(QWidget *pParent)
  : QMdiArea(pParent), mPreviousViewType(StringHandler::NoView), mShowGridLines(true)
{
  setHorizontalScrollBarPolicy(Qt::ScrollBarAsNeeded);
  setVerticalScrollBarPolicy(Qt::ScrollBarAsNeeded);
  setActivationOrder(QMdiArea::ActivationHistoryOrder);
  setDocumentMode(true);
  setTabsClosable(true);
  setTabsMovable(true);
  if (OptionsDialog::instance()->getGraphicalViewsPage()->getModelingViewMode().compare(Helper::subWindow) == 0) {
    setViewMode(QMdiArea::SubWindowView);
  } else {
    setViewMode(QMdiArea::TabbedView);
  }
  // create a Model Swicther Dialog
  mpModelSwitcherDialog = new QDialog(this, Qt::Popup);
  mpRecentModelsList = new QListWidget(this);
  mpRecentModelsList->setItemDelegate(new ItemDelegate(mpRecentModelsList));
  mpRecentModelsList->setTextElideMode(Qt::ElideMiddle);
  mpRecentModelsList->setViewMode(QListView::ListMode);
  mpRecentModelsList->setMovement(QListView::Static);
  connect(mpRecentModelsList, SIGNAL(itemClicked(QListWidgetItem*)), SLOT(openRecentModelWidget(QListWidgetItem*)));
  QGridLayout *pModelSwitcherLayout = new QGridLayout;
  pModelSwitcherLayout->setContentsMargins(0, 0, 0, 0);
  pModelSwitcherLayout->addWidget(mpRecentModelsList, 0, 0);
  mpModelSwitcherDialog->setLayout(pModelSwitcherLayout);
  mpLastActiveSubWindow = 0;
  // install QApplication event filter to handle the ctrl+tab and ctrl+shift+tab
  QApplication::instance()->installEventFilter(this);
  connect(this, SIGNAL(subWindowActivated(QMdiSubWindow*)), SLOT(currentModelWidgetChanged(QMdiSubWindow*)));
  connect(this, SIGNAL(subWindowActivated(QMdiSubWindow*)), MainWindow::instance(), SLOT(updateModelSwitcherMenu(QMdiSubWindow*)));
  // add actions
  connect(MainWindow::instance()->getSaveAction(), SIGNAL(triggered()), SLOT(saveModelWidget()));
  connect(MainWindow::instance()->getSaveAsAction(), SIGNAL(triggered()), SLOT(saveAsModelWidget()));
  connect(MainWindow::instance()->getSaveTotalAction(), SIGNAL(triggered()), SLOT(saveTotalModelWidget()));
  connect(MainWindow::instance()->getPrintModelAction(), SIGNAL(triggered()), SLOT(printModel()));
  connect(MainWindow::instance()->getFitToDiagramAction(), SIGNAL(triggered()), SLOT(fitToDiagram()));
  connect(MainWindow::instance()->getAddSystemAction(), SIGNAL(triggered()), SLOT(addSystem()));
  connect(MainWindow::instance()->getAddOrEditIconAction(), SIGNAL(triggered()), SLOT(addOrEditIcon()));
  connect(MainWindow::instance()->getDeleteIconAction(), SIGNAL(triggered()), SLOT(deleteIcon()));
  connect(MainWindow::instance()->getAddConnectorAction(), SIGNAL(triggered()), SLOT(addConnector()));
  connect(MainWindow::instance()->getAddBusAction(), SIGNAL(triggered()), SLOT(addBus()));
  connect(MainWindow::instance()->getAddTLMBusAction(), SIGNAL(triggered()), SLOT(addTLMBus()));
  connect(MainWindow::instance()->getAddSubModelAction(), SIGNAL(triggered()), SLOT(addSubModel()));
}

void ModelWidgetContainer::addModelWidget(ModelWidget *pModelWidget, bool checkPreferedView)
{
  bool hasModelWidget = false;
  QList<QMdiSubWindow*> subWindowsList = subWindowList(QMdiArea::ActivationHistoryOrder);
  for (int i = subWindowsList.size() - 1 ; i >= 0 ; i--) {
    ModelWidget *pSubModelWidget = qobject_cast<ModelWidget*>(subWindowsList.at(i)->widget());
    if (pSubModelWidget == pModelWidget) {
      if (pModelWidget->getLibraryTreeItem()->isModelica()) {
        pModelWidget->loadDiagramViewNAPI();
      }
      pModelWidget->createModelWidgetComponents();
      pModelWidget->show();
      setActiveSubWindow(subWindowsList.at(i));
      hasModelWidget = true;
      break;
    }
  }
  if (!hasModelWidget) {
    int subWindowsSize = subWindowList(QMdiArea::ActivationHistoryOrder).size();
    QMdiSubWindow *pSubWindow = addSubWindow(pModelWidget);
    addCloseActionsToSubWindowSystemMenu(pSubWindow);
    pSubWindow->setWindowIcon(ResourceCache::getIcon(":/Resources/icons/modeling.png"));
    if (pModelWidget->getLibraryTreeItem()->isModelica()) {
      pModelWidget->loadDiagramViewNAPI();
    }
    pModelWidget->createModelWidgetComponents();
    pModelWidget->show();
    if (subWindowsSize == 0 || MainWindow::instance()->isPlottingPerspectiveActive()) {
      pModelWidget->setWindowState(Qt::WindowMaximized);
    }
    setActiveSubWindow(pSubWindow);
    if (pModelWidget->getLibraryTreeItem()->isSSP()) {
      pModelWidget->getDiagramViewToolButton()->setChecked(true);
    }
  }
  if (pModelWidget->getLibraryTreeItem()->isText()) {
    pModelWidget->getTextViewToolButton()->setChecked(true);
    if (!pModelWidget->getEditor()->isVisible()) {
      pModelWidget->getEditor()->show();
    }
    pModelWidget->getEditor()->getPlainTextEdit()->setFocus(Qt::ActiveWindowFocusReason);
  }
  pModelWidget->updateViewButtonsBasedOnAccess();
  if (!checkPreferedView || !pModelWidget->getLibraryTreeItem()->isModelica()) {
    return;
  }
  // get the preferred view to display
  QString preferredView = pModelWidget->getLibraryTreeItem()->mClassInformation.preferredView;
  if (!preferredView.isEmpty()) {
    if (preferredView.compare("text") == 0) {
      pModelWidget->getTextViewToolButton()->setChecked(true);
    } else {
      pModelWidget->getDiagramViewToolButton()->setChecked(true);
    }
  } else if (pModelWidget->getModelWidgetContainer()->getPreviousViewType() != StringHandler::NoView) {
    loadPreviousViewType(pModelWidget);
  } else {
    QString defaultView = OptionsDialog::instance()->getGraphicalViewsPage()->getDefaultView();
    if (defaultView.compare(Helper::iconViewForSettings) == 0) {
      pModelWidget->getIconViewToolButton()->setChecked(true);
    } else if (defaultView.compare(Helper::textViewForSettings) == 0) {
      pModelWidget->getTextViewToolButton()->setChecked(true);
    } else {
      pModelWidget->getDiagramViewToolButton()->setChecked(true);
    }
  }
  pModelWidget->updateViewButtonsBasedOnAccess();
}

/*!
 * \brief ModelWidgetContainer::getCurrentModelWidget
 * Returns the current ModelWidget.
 * \return
 */
ModelWidget* ModelWidgetContainer::getCurrentModelWidget()
{
  if (subWindowList(QMdiArea::ActivationHistoryOrder).size() == 0) {
    return 0;
  } else {
    return qobject_cast<ModelWidget*>(subWindowList(QMdiArea::ActivationHistoryOrder).last()->widget());
  }
}

/*!
 * \brief ModelWidgetContainer::getModelWidget
 * Returns the ModelWidget for className or NULL if not found.
 */
ModelWidget* ModelWidgetContainer::getModelWidget(const QString& className)
{
  foreach (QMdiSubWindow *pSubWindow, subWindowList()) {
    ModelWidget *pModelWidget = qobject_cast<ModelWidget*>(pSubWindow->widget());
    if (className == pModelWidget->getLibraryTreeItem()->getNameStructure()) {
      return pModelWidget;
    }
  }
  return NULL;
}

/*!
 * \brief ModelWidgetContainer::getCurrentMdiSubWindow
 * Returns the current QMdiSubWindow.
 * \return
 */
QMdiSubWindow* ModelWidgetContainer::getCurrentMdiSubWindow()
{
  if (subWindowList(QMdiArea::ActivationHistoryOrder).size() == 0) {
    return 0;
  } else {
    return subWindowList(QMdiArea::ActivationHistoryOrder).last();
  }
}

/*!
 * \brief ModelWidgetContainer::getMdiSubWindow
 * Returns the QMdiSubWindow for a specific ModelWidget.
 * \param pModelWidget
 * \return
 */
QMdiSubWindow* ModelWidgetContainer::getMdiSubWindow(ModelWidget *pModelWidget)
{
  if (subWindowList(QMdiArea::ActivationHistoryOrder).size() == 0) {
    return 0;
  }
  QList<QMdiSubWindow*> mdiSubWindowsList = subWindowList(QMdiArea::ActivationHistoryOrder);
  foreach (QMdiSubWindow *pMdiSubWindow, mdiSubWindowsList) {
    if (pMdiSubWindow->widget() == pModelWidget) {
      return pMdiSubWindow;
    }
  }
  return 0;
}

bool ModelWidgetContainer::eventFilter(QObject *object, QEvent *event)
{
  /* Ticket:4164
   * Open the file passed as an argument to OSX.
   * QFileOpenEvent is only available in OSX.
   */
  if (event->type() == QEvent::FileOpen && qobject_cast<QApplication*>(object)) {
    QFileOpenEvent *pFileOpenEvent = static_cast<QFileOpenEvent*>(event);
    if (!pFileOpenEvent->file().isEmpty()) {
      // if path is relative make it absolute
      QFileInfo fileInfo (pFileOpenEvent->file());
      QString fileName = pFileOpenEvent->file();
      if (fileInfo.isRelative()) {
        fileName = QString("%1/%2").arg(QDir::currentPath()).arg(fileName);
      }
      fileName = fileName.replace("\\", "/");
      if (QFile::exists(fileName)) {
        MainWindow::instance()->getLibraryWidget()->openFile(fileName);
      }
    }
  }
  if (!object || isHidden() || qApp->activeWindow() != MainWindow::instance()) {
    return QMdiArea::eventFilter(object, event);
  }
  /* See ticket #6162 and #6248
   * We can have syntactically incorrect code in the current model so following actions should validate the text,
   * If MainWindow shortcut for menu actions are used then we should try to validate text since we can create a new model from there.
   * If context menu is used on LibraryTreeView to save a model other than the current model.
   * If QMenuBar is used with mouse or keyboard/shortcut
   * If QToolBar QToolButton is used with mouse. See issue #7389.
   * If users switches between model using the tab bar.
   * If focus in called for DocumentationViewer
   */
  /* Don't check LibraryTreeView focus since now OMEdit supports drag and drop of classnames on text view See ticket:5128
   * The user is expected to click on LibraryTreeView and drag items on the working text view which might be invalid.
   * So we don't want to validate text in that case. For OMSimualtor models we allow LibraryTreeView focus in.
   */
  bool shouldValidateText = false;
  if (event->type() == QEvent::Shortcut && qobject_cast<QAction*>(object) && object->parent() && qobject_cast<MainWindow*>(object->parent())) {
    QAction *pAction = qobject_cast<QAction*>(object);
    if (pAction->shortcut() != QKeySequence("Ctrl+q")) {
      shouldValidateText = true;
    }
  } else if (event->type() == QEvent::ContextMenu && object->parent() && qobject_cast<LibraryTreeView*>(object->parent())) {
    shouldValidateText = true;
  } else if ((event->type() == QEvent::MouseButtonPress && qobject_cast<QMenuBar*>(object)) ||
             (event->type() == QEvent::MouseButtonPress && qobject_cast<QToolButton*>(object)) ||
             (event->type() == QEvent::Shortcut && qobject_cast<QMenuBar*>(object)) ||
             (event->type() == QEvent::MouseButtonPress && qobject_cast<QTabBar*>(object)) ||
             (event->type() == QEvent::FocusIn && qobject_cast<DocumentationViewer*>(object))
             ) {
    shouldValidateText = true;
  } else if (event->type() == QEvent::FocusIn && qobject_cast<LibraryTreeView*>(object)) {
    ModelWidget *pCurrentModelWidget = getCurrentModelWidget();
    if (pCurrentModelWidget && pCurrentModelWidget->getLibraryTreeItem() && pCurrentModelWidget->getLibraryTreeItem()->isSSP()) {
      shouldValidateText = true;
    }
  }

  if (shouldValidateText) {
    /* if Model text is changed manually by user then validate it. */
    if (!validateText()) {
      return true;
    }
  }
  // Global key events with Ctrl modifier.
  if (event->type() == QEvent::KeyPress || event->type() == QEvent::KeyRelease) {
    if (subWindowList(QMdiArea::ActivationHistoryOrder).size() > 0) {
      QKeyEvent *keyEvent = static_cast<QKeyEvent*>(event);
      // Ingore key events without a Ctrl modifier (except for press/release on the modifier itself).
#ifdef Q_OS_MAC
      if (!(keyEvent->modifiers() & Qt::AltModifier) && keyEvent->key() != Qt::Key_Alt) {
#else
      if (!(keyEvent->modifiers() & Qt::ControlModifier) && keyEvent->key() != Qt::Key_Control) {
#endif
        return QMdiArea::eventFilter(object, event);
      }
      // check key press
      const bool keyPress = (event->type() == QEvent::KeyPress) ? true : false;
      ModelWidget *pCurrentModelWidget = getCurrentModelWidget();
      switch (keyEvent->key()) {
#ifdef Q_OS_MAC
        case Qt::Key_Alt:
#else
        case Qt::Key_Control:
#endif
          if (keyPress) {
            // add items to mpRecentModelsList to show in mpModelSwitcherDialog
            mpRecentModelsList->clear();
            QList<QMdiSubWindow*> subWindowsList = subWindowList(QMdiArea::ActivationHistoryOrder);
            for (int i = subWindowsList.size() - 1 ; i >= 0 ; i--) {
              ModelWidget *pModelWidget = qobject_cast<ModelWidget*>(subWindowsList.at(i)->widget());
              if (pModelWidget && pModelWidget->getLibraryTreeItem()) {
                QListWidgetItem *listItem = new QListWidgetItem(mpRecentModelsList);
                if (pModelWidget->getLibraryTreeItem()->isModelica()) {
                  listItem->setText(pModelWidget->getLibraryTreeItem()->getNameStructure());
                } else {
                  listItem->setText(pModelWidget->getLibraryTreeItem()->getName());
                }
                listItem->setData(Qt::UserRole, pModelWidget->getLibraryTreeItem()->getNameStructure());
              }
            }
          } else {
            if (!mpRecentModelsList->selectedItems().isEmpty()) {
              if (!openRecentModelWidget(mpRecentModelsList->selectedItems().at(0))) {
                return true;
              }
            }
            mpModelSwitcherDialog->hide();
          }
          break;
        case Qt::Key_1: // Ctrl+1 switches to icon view
          if (pCurrentModelWidget && pCurrentModelWidget->getIconGraphicsView()) {
            pCurrentModelWidget->getIconViewToolButton()->setChecked(true);
          }
          return true;
        case Qt::Key_2: // Ctrl+2 switches to diagram view
          if (pCurrentModelWidget && pCurrentModelWidget->getDiagramGraphicsView()) {
            pCurrentModelWidget->getDiagramViewToolButton()->setChecked(true);
          }
          return true;
        case Qt::Key_3: // Ctrl+3 switches to text view
          if (pCurrentModelWidget && pCurrentModelWidget->getEditor()) {
            pCurrentModelWidget->getTextViewToolButton()->setChecked(true);
          }
          return true;
        case Qt::Key_4: // Ctrl+4 shows the documentation view
          if (pCurrentModelWidget && pCurrentModelWidget->getLibraryTreeItem()->isModelica()) {
            pCurrentModelWidget->showDocumentationView();
          }
          return true;
        case Qt::Key_Tab:
        case Qt::Key_Backtab:
          if (keyPress) {
            if (keyEvent->key() == Qt::Key_Tab) {
              changeRecentModelsListSelection(true);
            } else {
              changeRecentModelsListSelection(false);
            }
          }
          return true;
#ifndef QT_NO_RUBBERBAND
        case Qt::Key_Escape:
          mpModelSwitcherDialog->hide();
          break;
#endif
        default:
          break;
      }
      return QMdiArea::eventFilter(object, event);
    }
  }
  return QMdiArea::eventFilter(object, event);
}

void ModelWidgetContainer::changeRecentModelsListSelection(bool moveDown)
{
  mpModelSwitcherDialog->show();
  mpRecentModelsList->setFocus();
  int count = mpRecentModelsList->count();
  if (count < 1) {
    return;
  }
  int currentRow = mpRecentModelsList->currentRow();
  if (moveDown) {
    if (currentRow < count - 1) {
      mpRecentModelsList->setCurrentRow(currentRow + 1);
    } else {
      mpRecentModelsList->setCurrentRow(0);
    }
  } else if (!moveDown) {
    if (currentRow == 0) {
      mpRecentModelsList->setCurrentRow(count - 1);
    } else {
      mpRecentModelsList->setCurrentRow(currentRow - 1);
    }
  }
}

/*!
 * \brief ModelWidgetContainer::validateText
 * Validates the text of the current ModelWidget editor.
 * \return Returns true if validation is successful otherwise return false.
 */
bool ModelWidgetContainer::validateText()
{
  ModelWidget *pModelWidget = getCurrentModelWidget();
  if (pModelWidget && pModelWidget->getLibraryTreeItem()) {
    LibraryTreeItem *pLibraryTreeItem = pModelWidget->getLibraryTreeItem();
    return pModelWidget->validateText(&pLibraryTreeItem);
  }
  return true;
}

/*!
 * \brief collectSelectedElements
 * Collect the selected elements.
 * \param pGraphicsView
 * \param pSelectedItemsList
 */
void collectSelectedElements(GraphicsView *pGraphicsView, QStringList *pSelectedItemsList)
{
  QList<QGraphicsItem*> selectedItems = pGraphicsView->scene()->selectedItems();
  for (int i = 0 ; i < selectedItems.size() ; i++) {
    Element *pElement = dynamic_cast<Element*>(selectedItems.at(i));
    if (pElement && pElement->isSelected()) {
      pSelectedItemsList->append(pElement->getName());
    }
  }
}

/*!
 * \brief ModelWidgetContainer::getOpenedModelWidgetsAndSelectedElementsOfClass
 * Creates the list of opened ModelWidgets and its selected icon and diagram view elements.
 * \param modelName
 * \param pOpenedModelWidgetsAndSelectedElements
 * \param pIconSelectedItemsList
 * \param pDiagramSelectedItemsList
 */
void ModelWidgetContainer::getOpenedModelWidgetsAndSelectedElementsOfClass(const QString &modelName,
                                                                           QHash<QString, QPair<QStringList, QStringList> > *pOpenedModelWidgetsAndSelectedElements)
{
  QList<QMdiSubWindow*> subWindowsList = subWindowList(QMdiArea::StackingOrder);
  foreach (QMdiSubWindow *pSubWindow, subWindowsList) {
    ModelWidget *pModelWidget = qobject_cast<ModelWidget*>(pSubWindow->widget());
    if (pModelWidget && pModelWidget->getLibraryTreeItem()
        && StringHandler::getFirstWordBeforeDot(pModelWidget->getLibraryTreeItem()->getNameStructure()).compare(modelName) == 0) {
      QStringList iconSelectedItemsList, diagramSelectedItemsList;
      // icon view selected elements
      if (pModelWidget->getIconGraphicsView()) {
        collectSelectedElements(pModelWidget->getIconGraphicsView(), &iconSelectedItemsList);
      }
      // diagram view selected elements
      if (pModelWidget && pModelWidget->getDiagramGraphicsView()) {
        collectSelectedElements(pModelWidget->getDiagramGraphicsView(), &diagramSelectedItemsList);
      }
      pOpenedModelWidgetsAndSelectedElements->insert(pModelWidget->getLibraryTreeItem()->getNameStructure(), qMakePair(iconSelectedItemsList, diagramSelectedItemsList));
    }
  }
}

/*!
 * \brief selectElements
 * Selects the elements.
 * \param pGraphicsView
 * \param selectedItemsList
 */
void selectElements(GraphicsView *pGraphicsView, QStringList selectedItemsList)
{
  foreach (QString selectedItem, selectedItemsList) {
    Element *pElement = pGraphicsView->getElementObject(selectedItem);
    if (pElement) {
      pElement->setSelected(true);
    }
  }
}

/*!
 * \brief ModelWidgetContainer::openModelWidgetsAndSelectElement
 * Opens the ModelWidgets and select elements in icon and diagram view.
 * \param closedModelWidgetsAndSelectedElements
 */
void ModelWidgetContainer::openModelWidgetsAndSelectElement(QHash<QString, QPair<QStringList, QStringList> > closedModelWidgetsAndSelectedElements, bool skipSelection)
{
  LibraryTreeModel *pLibraryTreeModel = MainWindow::instance()->getLibraryWidget()->getLibraryTreeModel();
  QHash<QString, QPair<QStringList, QStringList> >::const_iterator iterator = closedModelWidgetsAndSelectedElements.constBegin();
  while (iterator != closedModelWidgetsAndSelectedElements.constEnd()) {
    LibraryTreeItem *pLibraryTreeItem = pLibraryTreeModel->findLibraryTreeItem(iterator.key());
    if (pLibraryTreeItem) {
      pLibraryTreeModel->showModelWidget(pLibraryTreeItem);
      if (pLibraryTreeItem->getModelWidget() && !skipSelection) {
        // select icon view Elements
        if (pLibraryTreeItem->getModelWidget()->getIconGraphicsView()) {
          selectElements(pLibraryTreeItem->getModelWidget()->getIconGraphicsView(), iterator.value().first);
        }
        // select diagram view Elements
        if (pLibraryTreeItem->getModelWidget()->getDiagramGraphicsView()) {
          selectElements(pLibraryTreeItem->getModelWidget()->getDiagramGraphicsView(), iterator.value().second);
        }
      }
    }
    ++iterator;
  }
}

/*!
 * \brief ModelWidgetContainer::loadPreviousViewType
 * Opens the ModelWidget using the previous view type used by user.
 * \param pModelWidget
 */
void ModelWidgetContainer::loadPreviousViewType(ModelWidget *pModelWidget)
{
  if (pModelWidget->getLibraryTreeItem()->isModelica()) {
    switch (pModelWidget->getModelWidgetContainer()->getPreviousViewType()) {
      case StringHandler::Icon:
        pModelWidget->getIconViewToolButton()->setChecked(true);
        break;
      case StringHandler::ModelicaText:
        pModelWidget->getTextViewToolButton()->setChecked(true);
        break;
      case StringHandler::Diagram:
      default:
        pModelWidget->getDiagramViewToolButton()->setChecked(true);
        break;
    }
  } else if (pModelWidget->getLibraryTreeItem()->isText()) {
    pModelWidget->getTextViewToolButton()->setChecked(true);
  } else {
    qDebug() << "ModelWidgetContainer::loadPreviousViewType() should never be reached.";
  }
}

/*!
 * \brief ModelWidgetContainer::openRecentModelWidget
 * Slot activated when mpRecentModelsList itemClicked SIGNAL is raised.\n
 * Before switching to new ModelWidget try to update the class contents if user has changed anything.
 * \param pListWidgetItem
 */
bool ModelWidgetContainer::openRecentModelWidget(QListWidgetItem *pListWidgetItem)
{
  /* if Model text is changed manually by user then validate it before opening recent ModelWidget. */
  if (!validateText()) {
    return false;
  }
  LibraryTreeItem *pLibraryTreeItem = MainWindow::instance()->getLibraryWidget()->getLibraryTreeModel()->findLibraryTreeItem(pListWidgetItem->data(Qt::UserRole).toString());
  if (!pLibraryTreeItem) {
    return false;
  }
  addModelWidget(pLibraryTreeItem->getModelWidget(), false);
  return true;
}

/*!
 * \brief ModelWidgetContainer::currentModelWidgetChanged
 * Updates the toolbar and menus items depending on what kind of ModelWidget is activated.
 * \param pSubWindow
 */
void ModelWidgetContainer::currentModelWidgetChanged(QMdiSubWindow *pSubWindow)
{
  bool enabled = false;
  bool zoomEnabled = false;
  bool modelica = false;
  bool oms = false;
  bool plottingDiagram = false;
  bool omsModel = false;
  bool omsSystem = false;
  bool omsSubmodel = false;
  bool omsConnector = false;
  bool gitWorkingDirectory = false;
  bool iconGraphicsView = false;
  bool diagramGraphicsView = false;
  bool textView = false;
  ModelWidget *pModelWidget = 0;
  LibraryTreeItem *pLibraryTreeItem = 0;
  if (pSubWindow) {
    enabled = true;
    zoomEnabled = true;
    pModelWidget = qobject_cast<ModelWidget*>(pSubWindow->widget());
    pLibraryTreeItem = pModelWidget->getLibraryTreeItem();
    iconGraphicsView = pModelWidget->getIconViewToolButton()->isChecked();
    diagramGraphicsView = pModelWidget->getDiagramViewToolButton()->isChecked();
    textView = pModelWidget->getTextViewToolButton()->isChecked();
    // check for git working directory
    /* ticket:5646 Crash when importing SSP files with TLM systems
     * Disable the Git features until we have them implemented properly.
     * GitCommands::getGitStdout causes crash in Linux.
     */
    //gitWorkingDirectory = !pLibraryTreeItem->getFileName().isEmpty() && GitCommands::instance()->isSavedUnderGitRepository(pLibraryTreeItem->getFileName());
    if (pLibraryTreeItem->isModelica()) {
      modelica = true;
    } else if (pLibraryTreeItem->isSSP()) {
      oms = true;
      omsModel = pLibraryTreeItem->isTopLevel() ? true : false;
      omsSystem = false;
      omsSubmodel = false;
      omsConnector = false;
      if (pLibraryTreeItem->isSystemElement()) {
        omsSystem = true;
      } else if (pLibraryTreeItem->isComponentElement()) {
        omsSubmodel = true;
      }
      if (pLibraryTreeItem->getOMSConnector()) {
        omsConnector = true;
      }
    }
  } else if (MainWindow::instance()->isPlottingPerspectiveActive() && MainWindow::instance()->getPlotWindowContainer()->currentSubWindow()
             && MainWindow::instance()->getPlotWindowContainer()->isDiagramWindow(MainWindow::instance()->getPlotWindowContainer()->currentSubWindow()->widget())) {
    zoomEnabled = true;
    plottingDiagram = true;
  }
  // update the actions of the menu and toolbars
  MainWindow::instance()->getSaveAction()->setEnabled(enabled);
  MainWindow::instance()->getSaveAsAction()->setEnabled(enabled && pLibraryTreeItem && pLibraryTreeItem->isTopLevel());
  //  MainWindow::instance()->getSaveAllAction()->setEnabled(enabled);
  MainWindow::instance()->getSaveTotalAction()->setEnabled(enabled && modelica);
  MainWindow::instance()->getShowGridLinesAction()->setEnabled(enabled && (modelica || oms) && !textView && !pModelWidget->getLibraryTreeItem()->isSystemLibrary() && !pModelWidget->isElementMode());
  MainWindow::instance()->getResetZoomAction()->setEnabled(zoomEnabled && (modelica || oms || plottingDiagram));
  MainWindow::instance()->getZoomInAction()->setEnabled(zoomEnabled && (modelica || oms || plottingDiagram));
  MainWindow::instance()->getZoomOutAction()->setEnabled(zoomEnabled && (modelica || oms || plottingDiagram));
  MainWindow::instance()->getFitToDiagramAction()->setEnabled(zoomEnabled && (modelica));
  MainWindow::instance()->getLineShapeAction()->setEnabled(enabled && modelica && !textView);
  MainWindow::instance()->getPolygonShapeAction()->setEnabled(enabled && modelica && !textView);
  MainWindow::instance()->getRectangleShapeAction()->setEnabled(enabled && modelica && !textView);
  MainWindow::instance()->getEllipseShapeAction()->setEnabled(enabled && modelica && !textView);
  MainWindow::instance()->getTextShapeAction()->setEnabled(enabled && modelica && !textView);
  MainWindow::instance()->getBitmapShapeAction()->setEnabled(enabled && modelica && !textView);
  MainWindow::instance()->getConnectModeAction()->setEnabled(enabled && (modelica || (oms && !(omsSubmodel || omsConnector))) && !textView);
  MainWindow::instance()->getTransitionModeAction()->setEnabled(enabled && (modelica) && !textView);
  MainWindow::instance()->getSimulateModelAction()->setEnabled(enabled && ((modelica && pLibraryTreeItem->isSimulationAllowed()) || (oms)));
  MainWindow::instance()->getSimulateWithTransformationalDebuggerAction()->setEnabled(enabled && modelica && pLibraryTreeItem->isSimulationAllowed());
  MainWindow::instance()->getSimulateWithAlgorithmicDebuggerAction()->setEnabled(enabled && modelica && pLibraryTreeItem->isSimulationAllowed());
#if !defined(WITHOUT_OSG)
  MainWindow::instance()->getSimulateWithAnimationAction()->setEnabled(enabled && modelica && pLibraryTreeItem->isSimulationAllowed());
#endif
  MainWindow::instance()->getSimulateModelInteractiveAction()->setEnabled(enabled && oms);
  MainWindow::instance()->getSimulationSetupAction()->setEnabled(enabled && ((modelica && pLibraryTreeItem->isSimulationAllowed()) || (oms)));
  MainWindow::instance()->getCalculateDataReconciliationAction()->setEnabled(enabled && modelica && pLibraryTreeItem->isSimulationAllowed());
  bool accessAnnotation = false;
  if (pLibraryTreeItem && (pLibraryTreeItem->getAccess() >= LibraryTreeItem::packageText
                           || ((pLibraryTreeItem->getAccess() == LibraryTreeItem::nonPackageText
                                || pLibraryTreeItem->getAccess() == LibraryTreeItem::nonPackageDuplicate)
                               && pLibraryTreeItem->getRestriction() != StringHandler::Package))) {
    accessAnnotation = true;
  }
  MainWindow::instance()->getInstantiateModelAction()->setEnabled(enabled && modelica && accessAnnotation);
  MainWindow::instance()->getCheckModelAction()->setEnabled(enabled && modelica);
  MainWindow::instance()->getCheckAllModelsAction()->setEnabled(enabled && modelica);
  MainWindow::instance()->getExportToClipboardAction()->setEnabled(enabled && (modelica || oms));
  MainWindow::instance()->getExportAsImageAction()->setEnabled(enabled && (modelica || oms));
  MainWindow::instance()->getExportFMUAction()->setEnabled(enabled && modelica);
  bool packageSaveAsFolder = (enabled && pLibraryTreeItem && pLibraryTreeItem->isTopLevel()
                              && pLibraryTreeItem->getRestriction() == StringHandler::Package
                              && pLibraryTreeItem->isSaveFolderStructure());
  MainWindow::instance()->getExportReadonlyPackageAction()->setEnabled(packageSaveAsFolder && enabled && modelica);
  MainWindow::instance()->getExportEncryptedPackageAction()->setEnabled(packageSaveAsFolder && enabled && modelica);
  MainWindow::instance()->getExportXMLAction()->setEnabled(enabled && modelica);
  MainWindow::instance()->getExportFigaroAction()->setEnabled(enabled && modelica);
  MainWindow::instance()->getExportToOMNotebookAction()->setEnabled(enabled && modelica);
  MainWindow::instance()->getAddSystemAction()->setEnabled(enabled && !iconGraphicsView && !textView && (omsModel || (omsSystem && (!pLibraryTreeItem->isSCSystem()))));
  MainWindow::instance()->getAddOrEditIconAction()->setEnabled(enabled && !diagramGraphicsView && !textView && (omsSystem || omsSubmodel));
  MainWindow::instance()->getDeleteIconAction()->setEnabled(enabled && !diagramGraphicsView && !textView && (omsSystem || omsSubmodel));
  MainWindow::instance()->getAddConnectorAction()->setEnabled(enabled && !textView && (omsSystem && (!pLibraryTreeItem->isTLMSystem())));
  MainWindow::instance()->getAddBusAction()->setEnabled(enabled && !textView && ((omsSystem || omsSubmodel)  && (!pLibraryTreeItem->isTLMSystem())));
  MainWindow::instance()->getAddTLMBusAction()->setEnabled(enabled && !textView && ((omsSystem || omsSubmodel)  && (!pLibraryTreeItem->isTLMSystem())));
  MainWindow::instance()->getAddSubModelAction()->setEnabled(enabled && !iconGraphicsView && !textView && omsSystem);
  MainWindow::instance()->getLogCurrentFileAction()->setEnabled(enabled && gitWorkingDirectory);
  MainWindow::instance()->getStageCurrentFileForCommitAction()->setEnabled(enabled && gitWorkingDirectory);
  MainWindow::instance()->getUnstageCurrentFileFromCommitAction()->setEnabled(enabled && gitWorkingDirectory);
  MainWindow::instance()->getCommitFilesAction()->setEnabled(enabled && gitWorkingDirectory);
  MainWindow::instance()->getRevertCommitAction()->setEnabled(enabled && gitWorkingDirectory);
  MainWindow::instance()->getCleanWorkingDirectoryAction()->setEnabled(enabled && gitWorkingDirectory);
  /* disable the save actions if class is a system library class. */
  if (pModelWidget) {
    if (pModelWidget->getLibraryTreeItem()->isSystemLibrary()) {
      MainWindow::instance()->getSaveAction()->setEnabled(false);
      MainWindow::instance()->getSaveAsAction()->setEnabled(false);
      MainWindow::instance()->getSaveAllAction()->setEnabled(false);
      // Disable also Git actions
      MainWindow::instance()->getLogCurrentFileAction()->setEnabled(false);
      MainWindow::instance()->getStageCurrentFileForCommitAction()->setEnabled(false);
      MainWindow::instance()->getUnstageCurrentFileFromCommitAction()->setEnabled(false);
      MainWindow::instance()->getCommitFilesAction()->setEnabled(false);
      MainWindow::instance()->getRevertCommitAction()->setEnabled(false);
      MainWindow::instance()->getCleanWorkingDirectoryAction()->setEnabled(false);
    }
    // update the Undo/Redo actions
    pModelWidget->updateUndoRedoActions();
    // set the focus when ModelWidget is changed so that the keyboard shortcuts can work e.g., ctrl+v
    if (pModelWidget->getIconGraphicsView() && pModelWidget->getIconGraphicsView()->isVisible()) {
      pModelWidget->getIconGraphicsView()->setFocus(Qt::ActiveWindowFocusReason);
    } else if (pModelWidget->getDiagramGraphicsView() && pModelWidget->getDiagramGraphicsView()->isVisible()) {
      pModelWidget->getDiagramGraphicsView()->setFocus(Qt::ActiveWindowFocusReason);
    } else if (pModelWidget->getEditor() && pModelWidget->getEditor()) {
      pModelWidget->getEditor()->getPlainTextEdit()->setFocus(Qt::ActiveWindowFocusReason);
    }
  } else {
    MainWindow::instance()->getUndoAction()->setEnabled(false);
    MainWindow::instance()->getRedoAction()->setEnabled(false);
  }
  /* ticket:5441 OMEdit toolbars
   * Show the relevant toolbars if we are in a Modeling perspective
   */
  if (MainWindow::instance()->isModelingPerspectiveActive()) {
    MainWindow::instance()->showModelingPerspectiveToolBars(pModelWidget);
  } else if (MainWindow::instance()->isDebuggingPerspectiveActive()) {
    MainWindow::instance()->showDebuggingPerspectiveToolBars(pModelWidget);
  }
  if (!pSubWindow || mpLastActiveSubWindow == pSubWindow) {
    return;
  }
  mpLastActiveSubWindow = pSubWindow;
  // update the model if its require update flag is set.
  if (pModelWidget && pModelWidget->requiresUpdate()) {
    pModelWidget->setRequiresUpdate(false);
    pModelWidget->reDrawModelWidget(pModelWidget->createModelInfo());
  }
  /* ticket:4983 Update the documentation browser when a new ModelWidget is selected.
   * Provided that the Documentation Browser is already visible.
   */
  if (pModelWidget && pModelWidget->getLibraryTreeItem() && MainWindow::instance()->getDocumentationDockWidget()->isVisible()) {
    MainWindow::instance()->getDocumentationWidget()->showDocumentation(pModelWidget->getLibraryTreeItem());
  }
  // Update the LibraryTreeView to mark the active model
  MainWindow::instance()->getLibraryWidget()->getLibraryTreeView()->viewport()->update();
  if (OptionsDialog::instance()->getGeneralSettingsPage()->getSynchronizeWithModelWidgetCheckBox()->isChecked()) {
    MainWindow::instance()->getLibraryWidget()->scrollToActiveLibraryTreeItem();
  }
  // Update Element Browser
  if (pModelWidget && pModelWidget->getLibraryTreeItem()) {
    MainWindow::instance()->getElementWidget()->getElementTreeModel()->addElements(pModelWidget->getModelInstance());
    MainWindow::instance()->getElementWidget()->selectDeselectElementItem("", false);
  }
}

/*!
 * \brief ModelWidgetContainer::saveModelWidget
 * Saves a model.
 */
void ModelWidgetContainer::saveModelWidget()
{
  ModelWidget *pModelWidget = getCurrentModelWidget();
  // if pModelWidget = 0
  if (!pModelWidget) {
    QMessageBox::information(this, QString("%1 - %2").arg(Helper::applicationName, Helper::information),
                             GUIMessages::getMessage(GUIMessages::NO_MODELICA_CLASS_OPEN).arg(tr("saving")), QMessageBox::Ok);
    return;
  }
  LibraryTreeItem *pLibraryTreeItem = pModelWidget->getLibraryTreeItem();
  MainWindow::instance()->getLibraryWidget()->saveLibraryTreeItem(pLibraryTreeItem);
}

/*!
 * \brief ModelWidgetContainer::saveAsModelWidget
 * Save a copy of the model in a new file.
 */
void ModelWidgetContainer::saveAsModelWidget()
{
  ModelWidget *pModelWidget = getCurrentModelWidget();
  // if pModelWidget = 0
  if (!pModelWidget) {
    QMessageBox::information(this, QString("%1 - %2").arg(Helper::applicationName, Helper::information),
                             GUIMessages::getMessage(GUIMessages::NO_MODELICA_CLASS_OPEN).arg(tr("save as")), QMessageBox::Ok);
    return;
  }
  LibraryTreeItem *pLibraryTreeItem = pModelWidget->getLibraryTreeItem();
  MainWindow::instance()->getLibraryWidget()->saveAsLibraryTreeItem(pLibraryTreeItem);
}

/*!
 * \brief ModelWidgetContainer::saveTotalModelWidget
 * Saves a model as total file.
 */
void ModelWidgetContainer::saveTotalModelWidget()
{
  ModelWidget *pModelWidget = getCurrentModelWidget();
  // if pModelWidget = 0
  if (!pModelWidget) {
    QMessageBox::information(this, QString(Helper::applicationName).append(" - ").append(Helper::information),
                             GUIMessages::getMessage(GUIMessages::NO_MODELICA_CLASS_OPEN).arg(tr("saving")), QMessageBox::Ok);
    return;
  }
  LibraryTreeItem *pLibraryTreeItem = pModelWidget->getLibraryTreeItem();
  MainWindow::instance()->getLibraryWidget()->saveTotalLibraryTreeItem(pLibraryTreeItem);
}

/*!
 * \brief ModelWidgetContainer::printModel
 * Slot activated when MainWindow::mpPrintModelAction triggered SIGNAL is raised.
 * Prints the model Icon/Diagram/Text depending on which one is visible.
 */
void ModelWidgetContainer::printModel()
{
#ifndef QT_NO_PRINTER
  if (ModelWidget *pModelWidget = getCurrentModelWidget()) {
    QPrinter printer(QPrinter::ScreenResolution);
    QPrintDialog *pPrintDialog = new QPrintDialog(&printer);

    // print the text of the model if it is visible
    if (pModelWidget->getEditor()->isVisible()) {
      ModelicaEditor *pModelicaEditor = dynamic_cast<ModelicaEditor*>(pModelWidget->getEditor());
      // set print options if text is selected
      if (pModelicaEditor->getPlainTextEdit()->textCursor().hasSelection()) {
#if QT_VERSION >= QT_VERSION_CHECK(6, 0, 0)
        pPrintDialog->setOption(QAbstractPrintDialog::PrintSelection);
#else
        pPrintDialog->addEnabledOption(QAbstractPrintDialog::PrintSelection);
#endif
      }
      // open print dialog
      if (pPrintDialog->exec() == QDialog::Accepted) {
        pModelicaEditor->getPlainTextEdit()->print(&printer);
      }
    } else {
      // print the model Diagram/Icon
      GraphicsView *pGraphicsView = 0;
      if (pModelWidget->getIconGraphicsView()->isVisible()) {
        pGraphicsView = pModelWidget->getIconGraphicsView();
      } else {
        pGraphicsView = pModelWidget->getDiagramGraphicsView();
      }
      // hide the background of the view for printing
      bool oldSkipDrawBackground = pGraphicsView->mSkipBackground;
      pGraphicsView->mSkipBackground = true;
      // open print dialog
      if (pPrintDialog->exec() == QDialog::Accepted) {
        QPainter painter(&printer);
        painter.setRenderHints(QPainter::Antialiasing | QPainter::SmoothPixmapTransform);
        pGraphicsView->render(&painter);
        painter.end();
      }
      pGraphicsView->mSkipBackground = oldSkipDrawBackground;
    }
    delete pPrintDialog;
  }
#endif
}

/*!
 * \brief ModelWidgetContainer::fitToDiagram
 * Fits the active ModelWidget to its diagram.
 */
void ModelWidgetContainer::fitToDiagram()
{
  ModelWidget *pModelWidget = getCurrentModelWidget();
  if (pModelWidget) {
    // show the progressbar and set the message in status bar
    MainWindow::instance()->getProgressBar()->setRange(0, 0);
    MainWindow::instance()->showProgressBar();
    MainWindow::instance()->getStatusBar()->showMessage(tr("Adapting extent to diagram"));
    GraphicsView *pGraphicsView;
    if (pModelWidget->getIconGraphicsView()->isVisible()) {
      pGraphicsView = pModelWidget->getIconGraphicsView();
    } else {
      pGraphicsView = pModelWidget->getDiagramGraphicsView();
    }
    QRect diagramRect = pGraphicsView->itemsBoundingRect().toAlignedRect();
    diagramRect = pGraphicsView->mapToScene(diagramRect).boundingRect().toRect();
    // invert the rectangle as the drawing area has scale(1.0, -1.0);
    const int top = diagramRect.top();
    diagramRect.setTop(diagramRect.bottom());
    diagramRect.setBottom(top);
    // Make the extent values interval of 10 based on grid size
    const int xInterval = qRound(pGraphicsView->mMergedCoordinateSystem.getHorizontalGridStep()) * 10;
    const int yInterval = qRound(pGraphicsView->mMergedCoordinateSystem.getVerticalGridStep()) * 10;
    const int left = qRound((double)diagramRect.left() / xInterval) * xInterval;
    const int bottom = qRound((double)diagramRect.bottom() / yInterval) * yInterval;
    const int right = qRound((double)diagramRect.right() / xInterval) * xInterval;
    const int top_ = qRound((double)diagramRect.top() / yInterval) * yInterval;
    QRectF adaptedRect(left, bottom, qAbs(left - right), qAbs(bottom - top_));
    // For read-only system libraries we just set the zoom and for writeable models we modify the extent.
    if (pModelWidget->getLibraryTreeItem()->isSystemLibrary() || pModelWidget->isElementMode()) {
      pGraphicsView->setIsCustomScale(true);
      pGraphicsView->fitInView(diagramRect, Qt::KeepAspectRatio);
    } else {
      // avoid putting unnecessary commands on the stack
      if (adaptedRect.width() != 0 && adaptedRect.height() != 0 && adaptedRect != pGraphicsView->mMergedCoordinateSystem.getExtentRectangle()) {
        // CoordinateSystem
        ModelInstance::CoordinateSystem oldCoordinateSystem = pGraphicsView->mCoordinateSystem;
        // version
        QString oldVersion = pModelWidget->getLibraryTreeItem()->mClassInformation.version;
        // uses annotation
        OMCProxy *pOMCProxy = MainWindow::instance()->getOMCProxy();
        QList<QList<QString> > usesAnnotation = pOMCProxy->getUses(pModelWidget->getLibraryTreeItem()->getNameStructure());
        QStringList oldUsesAnnotation;
        for (int i = 0 ; i < usesAnnotation.size() ; i++) {
          oldUsesAnnotation.append(QString("%1(version=\"%2\")").arg(usesAnnotation.at(i).at(0)).arg(usesAnnotation.at(i).at(1)));
        }
        QString oldUsesAnnotationString = QString("annotate=$annotation(uses(%1))").arg(oldUsesAnnotation.join(","));
        // construct a new CoordinateSystem
        ModelInstance::CoordinateSystem newCoordinateSystem = oldCoordinateSystem;
        QVector<QPointF> extent;
        extent.append(QPointF(adaptedRect.left(), adaptedRect.bottom()));
        extent.append(QPointF(adaptedRect.right(), adaptedRect.top()));
        newCoordinateSystem.setExtent(extent);
        // push the CoordinateSystem change to undo stack
        UpdateCoordinateSystemCommand *pUpdateCoordinateSystemCommand = new UpdateCoordinateSystemCommand(pGraphicsView, oldCoordinateSystem, newCoordinateSystem, false,
                                                                                                          oldVersion, oldVersion, oldUsesAnnotationString,
                                                                                                          oldUsesAnnotationString);
        pModelWidget->getUndoStack()->push(pUpdateCoordinateSystemCommand);
        pModelWidget->updateModelText();
      }
    }
    // hide the progressbar and clear the message in status bar
    MainWindow::instance()->getStatusBar()->clearMessage();
    MainWindow::instance()->hideProgressBar();
  } else {
    MessagesWidget::instance()->addGUIMessage(MessageItem(MessageItem::Modelica, GUIMessages::getMessage(GUIMessages::NO_MODELICA_CLASS_OPEN)
                                                          .arg(tr("adapting extent to diagram")), Helper::scriptingKind, Helper::notificationLevel));
  }
}

/*!
 * \brief ModelWidgetContainer::addSystem
 * Opens the AddSystemDialog
 */
void ModelWidgetContainer::addSystem()
{
  ModelWidget *pModelWidget = getCurrentModelWidget();
  if (pModelWidget && pModelWidget->getDiagramGraphicsView()) {
    AddSystemDialog *pAddSystemDialog = new AddSystemDialog(pModelWidget->getDiagramGraphicsView());
    pAddSystemDialog->exec();
  }
}

/*!
 * \brief ModelWidgetContainer::addOrEditIcon
 * Opens the AddOrEditSubModelIconDialog.
 */
void ModelWidgetContainer::addOrEditIcon()
{
  ModelWidget *pModelWidget = getCurrentModelWidget();
  if (pModelWidget && pModelWidget->getIconGraphicsView()) {
    if (pModelWidget->getIconGraphicsView()->getShapesList().size() > 0) {
      ShapeAnnotation *pShapeAnnotation = pModelWidget->getIconGraphicsView()->getShapesList().at(0);
      if (dynamic_cast<BitmapAnnotation*>(pShapeAnnotation)) { // edit case
        AddOrEditIconDialog *pAddOrEditSubModelIconDialog = new AddOrEditIconDialog(pShapeAnnotation, pModelWidget->getIconGraphicsView());
        pAddOrEditSubModelIconDialog->exec();
      } else { // add case
        AddOrEditIconDialog *pAddOrEditSubModelIconDialog = new AddOrEditIconDialog(0, pModelWidget->getIconGraphicsView());
        pAddOrEditSubModelIconDialog->exec();
      }
    }
  }
}

/*!
 * \brief ModelWidgetContainer::deleteIcon
 * Deletes the icon from OMSimulator system or component.
 */
void ModelWidgetContainer::deleteIcon()
{
  ModelWidget *pModelWidget = getCurrentModelWidget();
  if (pModelWidget && pModelWidget->getIconGraphicsView()) {
    if (pModelWidget->getIconGraphicsView()->getShapesList().size() > 0) {
      ShapeAnnotation *pShapeAnnotation = pModelWidget->getIconGraphicsView()->getShapesList().at(0);
      if (dynamic_cast<BitmapAnnotation*>(pShapeAnnotation)) {
        pModelWidget->addUpdateDeleteOMSElementIcon("");
      }
    }
  }
}

/*!
 * \brief ModelWidgetContainer::addConnector
 * Opens the AddConnectorDialog.
 */
void ModelWidgetContainer::addConnector()
{
  ModelWidget *pModelWidget = getCurrentModelWidget();
  if (pModelWidget) {
    GraphicsView *pGraphicsView = 0;
    if (pModelWidget->getIconGraphicsView() && pModelWidget->getIconGraphicsView()->isVisible()) {
      pGraphicsView = pModelWidget->getIconGraphicsView();
    } else if (pModelWidget->getDiagramGraphicsView() && pModelWidget->getDiagramGraphicsView()->isVisible()) {
      pGraphicsView = pModelWidget->getDiagramGraphicsView();
    }
    AddConnectorDialog *pAddConnectorDialog = new AddConnectorDialog(pGraphicsView);
    pAddConnectorDialog->exec();
  }
}

/*!
 * \brief ModelWidgetContainer::addBus
 * Opens the AddBusDialog.
 */
void ModelWidgetContainer::addBus()
{
  ModelWidget *pModelWidget = getCurrentModelWidget();
  if (pModelWidget) {
    GraphicsView *pGraphicsView = 0;
    if (pModelWidget->getIconGraphicsView() && pModelWidget->getIconGraphicsView()->isVisible()) {
      pGraphicsView = pModelWidget->getIconGraphicsView();
    } else if (pModelWidget->getDiagramGraphicsView() && pModelWidget->getDiagramGraphicsView()->isVisible()) {
      pGraphicsView = pModelWidget->getDiagramGraphicsView();
    }
    QList<Element*> components;
    QList<QGraphicsItem*> selectedItems = pGraphicsView->scene()->selectedItems();
    for (int i = 0 ; i < selectedItems.size() ; i++) {
      // check the selected components.
      Element *pComponent = dynamic_cast<Element*>(selectedItems.at(i));
      if (pComponent && pComponent->getLibraryTreeItem() && pComponent->getLibraryTreeItem()->getOMSConnector()) {
        components.append(pComponent);
      }
    }
    AddBusDialog *pAddBusDialog = new AddBusDialog(components, 0, pGraphicsView);
    pAddBusDialog->exec();
  }
}

/*!
 * \brief ModelWidgetContainer::addTLMBus
 * Opens the AddTLMBusDialog.
 */
void ModelWidgetContainer::addTLMBus()
{
  ModelWidget *pModelWidget = getCurrentModelWidget();
  if (pModelWidget) {
    GraphicsView *pGraphicsView = 0;
    if (pModelWidget->getIconGraphicsView() && pModelWidget->getIconGraphicsView()->isVisible()) {
      pGraphicsView = pModelWidget->getIconGraphicsView();
    } else if (pModelWidget->getDiagramGraphicsView() && pModelWidget->getDiagramGraphicsView()->isVisible()) {
      pGraphicsView = pModelWidget->getDiagramGraphicsView();
    }
    QList<Element*> components;
    QList<QGraphicsItem*> selectedItems = pGraphicsView->scene()->selectedItems();
    for (int i = 0 ; i < selectedItems.size() ; i++) {
      // check the selected components.
      Element *pComponent = dynamic_cast<Element*>(selectedItems.at(i));
      if (pComponent && pComponent->getLibraryTreeItem() && pComponent->getLibraryTreeItem()->getOMSConnector()) {
        components.append(pComponent);
      }
    }
    AddTLMBusDialog *pAddTLMBusDialog = new AddTLMBusDialog(components, 0, pGraphicsView);
    pAddTLMBusDialog->exec();
  }
}

/*!
 * \brief ModelWidgetContainer::addSubModel
 * Opens the AddFMUDialog.
 */
void ModelWidgetContainer::addSubModel()
{
  ModelWidget *pModelWidget = getCurrentModelWidget();
  if (pModelWidget && pModelWidget->getDiagramGraphicsView()) {
    QString name = "";
    QString path = AddSubModelDialog::browseSubModelPath(pModelWidget->getDiagramGraphicsView(), &name);
    if (!path.isEmpty()) {
      AddSubModelDialog *pAddFMUDialog = new AddSubModelDialog(pModelWidget->getDiagramGraphicsView(), path, name);
      pAddFMUDialog->exec();
    }
  }
}<|MERGE_RESOLUTION|>--- conflicted
+++ resolved
@@ -2944,11 +2944,7 @@
         return 0;
       } else if (pRootElement && !pRootElement->isSelected()) {
         // Issue #11310. If both root and element are connectors then use the root.
-<<<<<<< HEAD
-        if ((pRootElement->getModel() && pRootElement->getModel()->isConnector() && pElement && pElement->getModel() && pElement->getModel()->isConnector())) {
-=======
         if (pRootElement->getModel() && pRootElement->getModel()->isConnector() && pElement && pElement->getModel() && pElement->getModel()->isConnector()) {
->>>>>>> 31591738
           pElement = pRootElement;
         }
         if (MainWindow::instance()->getConnectModeAction()->isChecked() && isDiagramView() &&
