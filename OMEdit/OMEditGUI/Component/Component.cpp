/*
 * This file is part of OpenModelica.
 *
 * Copyright (c) 1998-2014, Open Source Modelica Consortium (OSMC),
 * c/o Linköpings universitet, Department of Computer and Information Science,
 * SE-58183 Linköping, Sweden.
 *
 * All rights reserved.
 *
 * THIS PROGRAM IS PROVIDED UNDER THE TERMS OF GPL VERSION 3 LICENSE OR
 * THIS OSMC PUBLIC LICENSE (OSMC-PL) VERSION 1.2.
 * ANY USE, REPRODUCTION OR DISTRIBUTION OF THIS PROGRAM CONSTITUTES
 * RECIPIENT'S ACCEPTANCE OF THE OSMC PUBLIC LICENSE OR THE GPL VERSION 3,
 * ACCORDING TO RECIPIENTS CHOICE.
 *
 * The OpenModelica software and the Open Source Modelica
 * Consortium (OSMC) Public License (OSMC-PL) are obtained
 * from OSMC, either from the above address,
 * from the URLs: http://www.ida.liu.se/projects/OpenModelica or
 * http://www.openmodelica.org, and in the OpenModelica distribution.
 * GNU version 3 is obtained from: http://www.gnu.org/copyleft/gpl.html.
 *
 * This program is distributed WITHOUT ANY WARRANTY; without
 * even the implied warranty of  MERCHANTABILITY or FITNESS
 * FOR A PARTICULAR PURPOSE, EXCEPT AS EXPRESSLY SET FORTH
 * IN THE BY RECIPIENT SELECTED SUBSIDIARY LICENSE CONDITIONS OF OSMC-PL.
 *
 * See the full OSMC Public License conditions for more details.
 *
 */
/*
 * @author Adeel Asghar <adeel.asghar@liu.se>
 */

#include "MainWindow.h"
#include "Component.h"
#include "ComponentProperties.h"
#include "Modeling/Commands.h"
#include "Modeling/DocumentationWidget.h"

#include <QMessageBox>
#include <QMenu>
#include <QDockWidget>

/*!
 * \class ComponentInfo
 * \brief A class containing the information about the component like visibility, stream, casuality etc.
 */
/*!
 * \brief ComponentInfo::ComponentInfo
 * \param pParent
 */
ComponentInfo::ComponentInfo(QObject *pParent)
  : QObject(pParent)
{
  mClassName = "";
  mName = "";
  mComment = "";
  mIsProtected = false;
  mIsFinal = false;
  mIsFlow = false;
  mIsStream = false;
  mIsReplaceable = false;
  mVariabilityMap.insert("constant", "constant");
  mVariabilityMap.insert("discrete", "discrete");
  mVariabilityMap.insert("parameter", "parameter");
  mVariabilityMap.insert("unspecified", "");
  mVariability = "";
  mIsInner = false;
  mIsOuter = false;
  mCasualityMap.insert("input", "input");
  mCasualityMap.insert("output", "output");
  mCasualityMap.insert("unspecified", "");
  mCasuality = "";
  mArrayIndex = "";
  mIsArray = false;
  mModifiersLoaded = false;
  mModifiersMap.clear();
  mParameterValueLoaded = false;
  mParameterValue = "";
  mStartCommand = "";
  mExactStep = false;
  mModelFile = "";
  mGeometryFile = "";
  mPosition = "0,0,0";
  mAngle321 = "0,0,0";
  mDimensions = 3;
  mTLMCausality = StringHandler::getTLMCausality(StringHandler::TLMBidirectional);
  mDomain = StringHandler::getTLMDomain(StringHandler::Mechanical);
  mOMSCausality = oms_causality_undefined;
}

/*!
 * \brief ComponentInfo::ComponentInfo
 * \param pComponentInfo
 * \param pParent
 */
ComponentInfo::ComponentInfo(ComponentInfo *pComponentInfo, QObject *pParent)
  : QObject(pParent)
{
  updateComponentInfo(pComponentInfo);
}

void ComponentInfo::updateComponentInfo(const ComponentInfo *pComponentInfo)
{
  mClassName = pComponentInfo->getClassName();
  mName = pComponentInfo->getName();
  mComment = pComponentInfo->getComment();
  mIsProtected = pComponentInfo->getProtected();
  mIsFinal = pComponentInfo->getFinal();
  mIsFlow = pComponentInfo->getFlow();
  mIsStream = pComponentInfo->getStream();
  mIsReplaceable = pComponentInfo->getReplaceable();
  mVariabilityMap.insert("constant", "constant");
  mVariabilityMap.insert("discrete", "discrete");
  mVariabilityMap.insert("parameter", "parameter");
  mVariabilityMap.insert("unspecified", "");
  mVariability = pComponentInfo->getVariablity();
  mIsInner = pComponentInfo->getInner();
  mIsOuter = pComponentInfo->getOuter();
  mCasualityMap.insert("input", "input");
  mCasualityMap.insert("output", "output");
  mCasualityMap.insert("unspecified", "");
  mCasuality = pComponentInfo->getCausality();
  mArrayIndex = pComponentInfo->getArrayIndex();
  mIsArray = pComponentInfo->isArray();
  mModifiersMap.clear();
  mModifiersLoaded = pComponentInfo->isModifiersLoaded();
  mModifiersMap = pComponentInfo->getModifiersMapWithoutFetching();
  mParameterValueLoaded = pComponentInfo->isParameterValueLoaded();
  mParameterValue = pComponentInfo->getParameterValueWithoutFetching();
  mStartCommand = pComponentInfo->getStartCommand();
  mExactStep = pComponentInfo->getExactStep();
  mModelFile = pComponentInfo->getModelFile();
  mGeometryFile = pComponentInfo->getGeometryFile();
  mPosition = pComponentInfo->getPosition();
  mAngle321 = pComponentInfo->getAngle321();
  mDimensions = pComponentInfo->getDimensions();
  mTLMCausality = pComponentInfo->getTLMCausality();
  mDomain = pComponentInfo->getDomain();
  mOMSCausality = pComponentInfo->getOMSCausality();
}

/*!
 * \brief ComponentInfo::parseComponentInfoString
 * Parses the component info string.
 * \param value
 */
void ComponentInfo::parseComponentInfoString(QString value)
{
  if (value.isEmpty()) {
    return;
  }
  QStringList list = StringHandler::unparseStrings(value);
  // read the class name
  if (list.size() > 0) {
    mClassName = list.at(0);
  } else {
    return;
  }
  // read the name
  if (list.size() > 1) {
    mName = list.at(1);
  } else {
    return;
  }
  // read the class comment
  if (list.size() > 2) {
    mComment = list.at(2);
  } else {
    return;
  }
  // read the class access
  if (list.size() > 3) {
    mIsProtected = StringHandler::removeFirstLastQuotes(list.at(3)).contains("protected");
  } else {
    return;
  }
  // read the final attribute
  if (list.size() > 4) {
    mIsFinal = list.at(4).contains("true");
  } else {
    return;
  }
  // read the flow attribute
  if (list.size() > 5) {
    mIsFlow = list.at(5).contains("true");
  } else {
    return;
  }
  // read the stream attribute
  if (list.size() > 6) {
    mIsStream = list.at(6).contains("true");
  } else {
    return;
  }
  // read the replaceable attribute
  if (list.size() > 7) {
    mIsReplaceable = list.at(7).contains("true");
  } else {
    return;
  }
  // read the variability attribute
  if (list.size() > 8) {
    QMap<QString, QString>::iterator variability_it;
    for (variability_it = mVariabilityMap.begin(); variability_it != mVariabilityMap.end(); ++variability_it) {
      if (variability_it.key().compare(StringHandler::removeFirstLastQuotes(list.at(8))) == 0) {
        mVariability = variability_it.value();
        break;
      }
    }
  }
  // read the inner attribute
  if (list.size() > 9) {
    mIsInner = list.at(9).contains("inner");
    mIsOuter = list.at(9).contains("outer");
  } else {
    return;
  }
  // read the casuality attribute
  if (list.size() > 10) {
    QMap<QString, QString>::iterator casuality_it;
    for (casuality_it = mCasualityMap.begin(); casuality_it != mCasualityMap.end(); ++casuality_it) {
      if (casuality_it.key().compare(StringHandler::removeFirstLastQuotes(list.at(10))) == 0) {
        mCasuality = casuality_it.value();
        break;
      }
    }
  }
  // read the array index value
  if (list.size() > 11) {
    setArrayIndex(list.at(11));
  }
}

/*!
 * \brief ComponentInfo::fetchModifiers
 * Fetches the Component modifiers if any.
 * \param pOMCProxy
 * \param className
 * \param pComponent
 */
void ComponentInfo::fetchModifiers(OMCProxy *pOMCProxy, QString className, Component *pComponent)
{
  mModifiersMap.clear();
  QStringList componentModifiersList = pOMCProxy->getComponentModifierNames(className, mName);
  foreach (QString componentModifier, componentModifiersList) {
    QString modifierName = StringHandler::getFirstWordBeforeDot(componentModifier);
    // if we have already read the record modifier then continue
    if (mModifiersMap.contains(modifierName)) {
      /* Ticket:4081
       * If modifier is record then we can jump over otherwise read the modifier value.
       */
      if (pOMCProxy->isWhat(StringHandler::Record, modifierName)) {
        continue;
      }
    }
    /* Ticket:3626
     * If a modifier class is a record we read the modifer value with submodifiers using OMCProxy::getComponentModifierValues()
     * Otherwise read the binding value using OMCProxy::getComponentModifierValue()
     */
    if (isModiferClassRecord(modifierName, pComponent)) {
      QString originalModifierName = QString(mName).append(".").append(modifierName);
      QString componentModifierValue = pOMCProxy->getComponentModifierValues(className, originalModifierName);
      mModifiersMap.insert(modifierName, componentModifierValue);
    } else {
      QString originalModifierName = QString(mName).append(".").append(componentModifier);
      QString componentModifierValue = pOMCProxy->getComponentModifierValue(className, originalModifierName);
      mModifiersMap.insert(componentModifier, componentModifierValue);
    }
  }
}

/*!
 * \brief ComponentInfo::fetchParameterValue
 * Fetches the Component parameter value if any.
 * \param pOMCProxy
 * \param className
 */
void ComponentInfo::fetchParameterValue(OMCProxy *pOMCProxy, QString className)
{
  mParameterValue = pOMCProxy->getParameterValue(className, mName);
}

/*!
 * \brief ComponentInfo::applyDefaultPrefixes
 * Applies the default prefixes.
 * \param defaultPrefixes
 */
void ComponentInfo::applyDefaultPrefixes(QString defaultPrefixes)
{
  if (defaultPrefixes.contains("inner")) {
    mIsInner = true;
  }
  if (defaultPrefixes.contains("outer")) {
    mIsOuter = true;
  }
  if (defaultPrefixes.contains("replaceable")) {
    mIsReplaceable = true;
  }
  if (defaultPrefixes.contains("constant")) {
    mVariability = "constant";
  }
  if (defaultPrefixes.contains("parameter")) {
    mVariability = "parameter";
  }
  if (defaultPrefixes.contains("discrete")) {
    mVariability = "discrete";
  }
}

/*!
 * \brief ComponentInfo::setArrayIndex
 * Sets the array index
 * \param arrayIndex
 */
void ComponentInfo::setArrayIndex(QString arrayIndex)
{
  mArrayIndex = arrayIndex;
  if (mArrayIndex.compare("{}") != 0) {
    mIsArray = true;
  } else {
    mIsArray = false;
  }
}

/*!
 * \brief ComponentInfo::getModifiersMap
 * Fetches the Component modifiers if needed and return them.
 * \param pOMCProxy
 * \param className
 * \param pComponent
 * \return
 */
QMap<QString, QString> ComponentInfo::getModifiersMap(OMCProxy *pOMCProxy, QString className, Component *pComponent)
{
  if (!mModifiersLoaded) {
    fetchModifiers(pOMCProxy, className, pComponent);
    mModifiersLoaded = true;
  }
  return mModifiersMap;
}

/*!
 * \brief ComponentInfo::getParameterValue
 * Fetches the parameters value if needed and return it.
 * \param pOMCProxy
 * \param className
 * \return
 */
QString ComponentInfo::getParameterValue(OMCProxy *pOMCProxy, QString className)
{
  if (!mParameterValueLoaded) {
    fetchParameterValue(pOMCProxy, className);
    mParameterValueLoaded = true;
  }
  return mParameterValue;
}

/*!
 * \brief ComponentInfo::operator ==
 * \param componentInfo
 * Compares the ComponentInfo and returns true if its equal.
 * \return
 */
bool ComponentInfo::operator==(const ComponentInfo &componentInfo) const
{
  return (componentInfo.getClassName() == this->getClassName()) && (componentInfo.getName() == this->getName()) &&
      (componentInfo.getComment() == this->getComment()) && (componentInfo.getProtected() == this->getProtected()) &&
      (componentInfo.getFinal() == this->getFinal()) && (componentInfo.getFlow() == this->getFlow()) &&
      (componentInfo.getStream() == this->getStream()) && (componentInfo.getReplaceable() == this->getReplaceable()) &&
      (componentInfo.getVariablity() == this->getVariablity()) && (componentInfo.getInner() == this->getInner()) &&
      (componentInfo.getOuter() == this->getOuter()) && (componentInfo.getCausality() == this->getCausality()) &&
      (componentInfo.getArrayIndex() == this->getArrayIndex()) &&
      (componentInfo.getModifiersMapWithoutFetching() == this->getModifiersMapWithoutFetching()) &&
      (componentInfo.getParameterValueWithoutFetching() == this->getParameterValueWithoutFetching()) &&
      (componentInfo.getStartCommand() == this->getStartCommand()) && (componentInfo.getExactStep() == this->getExactStep()) &&
      (componentInfo.getModelFile() == this->getModelFile()) && (componentInfo.getGeometryFile() == this->getGeometryFile()) &&
      (componentInfo.getPosition() == this->getPosition()) && (componentInfo.getAngle321() == this->getAngle321()) &&
      (componentInfo.getDimensions() == this->getDimensions()) && (componentInfo.getTLMCausality() == this->getTLMCausality()) &&
      (componentInfo.getDomain() == this->getDomain()) && (componentInfo.getOMSCausality() == this->getOMSCausality());
}

/*!
 * \brief ComponentInfo::operator !=
 * \param componentInfo
 * Compares the ComponentInfo and returns true if its not equal.
 * \return
 */
bool ComponentInfo::operator!=(const ComponentInfo &componentInfo) const
{
  return !operator==(componentInfo);
}

/*!
 * \brief ComponentInfo::isModiferClassRecord
 * Returns true if a modifier class is a record.
 * \param modifierName
 * \param pComponent
 * \return
 */
bool ComponentInfo::isModiferClassRecord(QString modifierName, Component *pComponent)
{
  bool result = false;
  foreach (Component *pInheritedComponent, pComponent->getInheritedComponentsList()) {
    /* Since we use the parent ComponentInfo for inherited classes so we should not use
     * pInheritedComponent->getComponentInfo()->getClassName() to get the name instead we should use
     * pInheritedComponent->getLibraryTreeItem()->getNameStructure() to get the correct name of inherited class.
     */
    if (pInheritedComponent->getLibraryTreeItem() && pInheritedComponent->getLibraryTreeItem()->getName().compare(modifierName) == 0 &&
        pInheritedComponent->getLibraryTreeItem()->getRestriction() == StringHandler::Record) {
      return true;
    }
    result = isModiferClassRecord(modifierName, pInheritedComponent);
    if (result) {
      return result;
    }
  }
  foreach (Component *pNestedComponent, pComponent->getComponentsList()) {
    if (pNestedComponent->getName().compare(modifierName) == 0 && pNestedComponent->getLibraryTreeItem() &&
        pNestedComponent->getLibraryTreeItem()->getRestriction() == StringHandler::Record) {
      return true;
    }
    result = isModiferClassRecord(modifierName, pNestedComponent);
    if (result) {
      return result;
    }
  }
  return result;
}

Component::Component(QString name, LibraryTreeItem *pLibraryTreeItem, QString annotation, QPointF position, ComponentInfo *pComponentInfo,
                     GraphicsView *pGraphicsView)
  : QGraphicsItem(0), mpReferenceComponent(0), mpParentComponent(0)
{
  setZValue(2000);
  mpLibraryTreeItem = pLibraryTreeItem;
  mpComponentInfo = pComponentInfo;
  mpComponentInfo->setName(name);
  if (mpLibraryTreeItem) {
    mpComponentInfo->setClassName(mpLibraryTreeItem->getNameStructure());
  }
  mpGraphicsView = pGraphicsView;
  mIsInheritedComponent = false;
  mComponentType = Component::Root;
  mTransformationString = StringHandler::getPlacementAnnotation(annotation);
  // Construct the temporary polygon that is used when scaling
  mpResizerRectangle = new QGraphicsRectItem;
  mpResizerRectangle->setZValue(-5000);  // set to a very low value
  mpGraphicsView->addItem(mpResizerRectangle);
  QPen pen;
  pen.setStyle(Qt::DotLine);
  pen.setColor(Qt::transparent);
  mpResizerRectangle->setPen(pen);
  setOldScenePosition(QPointF(0, 0));
  setOldPosition(QPointF(0, 0));
  setComponentFlags(true);
  createNonExistingComponent();
  createDefaultComponent();
  createStateComponent();
  mHasTransition = false;
  mIsInitialState = false;
  if (mpGraphicsView->getModelWidget()->getLibraryTreeItem()->getLibraryType() == LibraryTreeItem::CompositeModel) {
    mpDefaultComponentRectangle->setVisible(true);
    mpDefaultComponentText->setVisible(true);
    drawInterfacePoints();
  } else if (mpGraphicsView->getModelWidget()->getLibraryTreeItem()->getLibraryType() == LibraryTreeItem::OMS) {
    mpDefaultComponentRectangle->setVisible(true);
    mpDefaultComponentText->setVisible(true);
    drawSignals();
  } else {
    drawComponent();
  }
  // transformation
  mTransformation = Transformation(mpGraphicsView->getViewType(), this);
  mTransformation.parseTransformationString(mTransformationString, boundingRect().width(), boundingRect().height());
  if (mTransformationString.isEmpty()) {
    // snap to grid while creating component
    position = mpGraphicsView->snapPointToGrid(position);
    mTransformation.setOrigin(position);
    CoOrdinateSystem coOrdinateSystem = getCoOrdinateSystem();
    qreal initialScale = coOrdinateSystem.getInitialScale();
    mTransformation.setExtent1(QPointF(initialScale * boundingRect().left(), initialScale * boundingRect().top()));
    mTransformation.setExtent2(QPointF(initialScale * boundingRect().right(), initialScale * boundingRect().bottom()));
    mTransformation.setRotateAngle(0.0);
  }
  // dynamically adjust the interface points.
  if (mpGraphicsView->getModelWidget()->getLibraryTreeItem()->getLibraryType() == LibraryTreeItem::CompositeModel) {
    adjustInterfacePoints();
  }
  setTransform(mTransformation.getTransformationMatrix());
  setDialogAnnotation(StringHandler::getAnnotation(annotation, "Dialog"));
  setChoicesAnnotation(StringHandler::getAnnotation(annotation, "choices"));
  // create actions
  createActions();
  mpOriginItem = new OriginItem(this);
  createResizerItems();
  updateToolTip();
  if (mpLibraryTreeItem) {
    connect(mpLibraryTreeItem, SIGNAL(loadedForComponent()), SLOT(handleLoaded()));
    connect(mpLibraryTreeItem, SIGNAL(unLoadedForComponent()), SLOT(handleUnloaded()));
    connect(mpLibraryTreeItem, SIGNAL(shapeAddedForComponent()), SLOT(handleShapeAdded()));
    connect(mpLibraryTreeItem, SIGNAL(componentAddedForComponent()), SLOT(handleComponentAdded()));
  }
  connect(this, SIGNAL(transformHasChanged()), SLOT(updatePlacementAnnotation()));
  connect(this, SIGNAL(transformHasChanged()), SLOT(updateOriginItem()));
  /* Ticket:4204
   * If the child class use text annotation from base class then we need to call this
   * since when the base class is created the child class doesn't exist.
   */
  displayTextChangedRecursive();
}

Component::Component(LibraryTreeItem *pLibraryTreeItem, Component *pParentComponent)
  : QGraphicsItem(pParentComponent), mpReferenceComponent(0), mpParentComponent(pParentComponent)
{
  mpLibraryTreeItem = pLibraryTreeItem;
  mpComponentInfo = mpParentComponent->getComponentInfo();
  /* Ticket #4013
   * We should have one ComponentInfo for each Component.
   * Creating a new ComponentInfo here for inherited classes gives wrong display of text names.
   */
//  mpComponentInfo = new ComponentInfo;
//  mpComponentInfo->setName(mpParentComponent->getComponentInfo()->getName());
//  mpComponentInfo->setClassName(mpLibraryTreeItem->getNameStructure());
  mpGraphicsView = mpParentComponent->getGraphicsView();
  mIsInheritedComponent = mpParentComponent->isInheritedComponent();
  mComponentType = Component::Extend;
  mTransformationString = "";
  mpResizerRectangle = 0;
  createNonExistingComponent();
  mpDefaultComponentRectangle = 0;
  mpDefaultComponentText = 0;
  mpInputOutputComponentPolygon = 0;
  mpStateComponentRectangle = 0;
  mHasTransition = false;
  mIsInitialState = false;
  drawInheritedComponentsAndShapes();
  setDialogAnnotation(QStringList());
  setChoicesAnnotation(QStringList());
  mpOriginItem = 0;
  mpBottomLeftResizerItem = 0;
  mpTopLeftResizerItem = 0;
  mpTopRightResizerItem = 0;
  mpBottomRightResizerItem = 0;
  if (mpLibraryTreeItem) {
    connect(mpLibraryTreeItem, SIGNAL(loadedForComponent()), SLOT(handleLoaded()));
    connect(mpLibraryTreeItem, SIGNAL(unLoadedForComponent()), SLOT(handleUnloaded()));
    connect(mpLibraryTreeItem, SIGNAL(shapeAddedForComponent()), SLOT(handleShapeAdded()));
    connect(mpLibraryTreeItem, SIGNAL(componentAddedForComponent()), SLOT(handleComponentAdded()));
  }
}

Component::Component(Component *pComponent, Component *pParentComponent, Component *pRootParentComponent)
  : QGraphicsItem(pRootParentComponent), mpReferenceComponent(pComponent), mpParentComponent(pParentComponent)
{
  mpLibraryTreeItem = mpReferenceComponent->getLibraryTreeItem();
  mpComponentInfo = mpReferenceComponent->getComponentInfo();
  mIsInheritedComponent = mpReferenceComponent->isInheritedComponent();
  mComponentType = Component::Port;
  mpGraphicsView = mpParentComponent->getGraphicsView();
  mTransformationString = mpReferenceComponent->getTransformationString();
  mDialogAnnotation = mpReferenceComponent->getDialogAnnotation();
  mChoicesAnnotation = mpReferenceComponent->getChoicesAnnotation();
  mpResizerRectangle = 0;
  createNonExistingComponent();
  mpDefaultComponentRectangle = 0;
  mpDefaultComponentText = 0;
  mpInputOutputComponentPolygon = 0;
  mpStateComponentRectangle = 0;
  mHasTransition = false;
  mIsInitialState = false;
  drawInheritedComponentsAndShapes();
  mTransformation = Transformation(mpReferenceComponent->mTransformation);
  setTransform(mTransformation.getTransformationMatrix());
  mpOriginItem = 0;
  mpBottomLeftResizerItem = 0;
  mpTopLeftResizerItem = 0;
  mpTopRightResizerItem = 0;
  mpBottomRightResizerItem = 0;
  updateToolTip();
  if (mpLibraryTreeItem) {
    connect(mpLibraryTreeItem, SIGNAL(loadedForComponent()), SLOT(handleLoaded()));
    connect(mpLibraryTreeItem, SIGNAL(unLoadedForComponent()), SLOT(handleUnloaded()));
    connect(mpLibraryTreeItem, SIGNAL(shapeAddedForComponent()), SLOT(handleShapeAdded()));
    connect(mpLibraryTreeItem, SIGNAL(componentAddedForComponent()), SLOT(handleComponentAdded()));
  }
  connect(mpReferenceComponent, SIGNAL(added()), SLOT(referenceComponentAdded()));
  connect(mpReferenceComponent, SIGNAL(transformHasChanged()), SLOT(referenceComponentTransformHasChanged()));
  connect(mpReferenceComponent, SIGNAL(displayTextChanged()), SLOT(componentNameHasChanged()));
  connect(mpReferenceComponent, SIGNAL(deleted()), SLOT(referenceComponentDeleted()));
}

Component::Component(Component *pComponent, GraphicsView *pGraphicsView)
  : QGraphicsItem(0), mpReferenceComponent(pComponent), mpParentComponent(0)
{
  setZValue(2000);
  mpLibraryTreeItem = mpReferenceComponent->getLibraryTreeItem();
  mpComponentInfo = mpReferenceComponent->getComponentInfo();
  mpGraphicsView = pGraphicsView;
  mIsInheritedComponent = true;
  mComponentType = Component::Root;
  mTransformationString = mpReferenceComponent->getTransformationString();
  mDialogAnnotation = mpReferenceComponent->getDialogAnnotation();
  mChoicesAnnotation = mpReferenceComponent->getChoicesAnnotation();
  //Construct the temporary polygon that is used when scaling
  mpResizerRectangle = new QGraphicsRectItem;
  mpResizerRectangle->setZValue(5000);  // set to a very high value
  mpGraphicsView->addItem(mpResizerRectangle);
  QPen pen;
  pen.setStyle(Qt::DotLine);
  pen.setColor(Qt::transparent);
  mpResizerRectangle->setPen(pen);
  setOldScenePosition(QPointF(0, 0));
  setOldPosition(QPointF(0, 0));
  setComponentFlags(true);
  createNonExistingComponent();
  createDefaultComponent();
  createStateComponent();
  mHasTransition = false;
  mIsInitialState = false;
  drawComponent();
  mTransformation = Transformation(mpReferenceComponent->mTransformation);
  setTransform(mTransformation.getTransformationMatrix());
  createActions();
  mpOriginItem = new OriginItem(this);
  mpGraphicsView->addItem(mpOriginItem);
  createResizerItems();
  mpGraphicsView->addItem(this);
  updateToolTip();
  if (mpLibraryTreeItem) {
    connect(mpLibraryTreeItem, SIGNAL(loadedForComponent()), SLOT(handleLoaded()));
    connect(mpLibraryTreeItem, SIGNAL(unLoadedForComponent()), SLOT(handleUnloaded()));
  }
  connect(mpReferenceComponent, SIGNAL(added()), SLOT(referenceComponentAdded()));
  connect(mpReferenceComponent, SIGNAL(transformHasChanged()), SLOT(referenceComponentTransformHasChanged()));
  connect(mpReferenceComponent, SIGNAL(transformHasChanged()), SLOT(updateOriginItem()));
  connect(mpReferenceComponent, SIGNAL(transformHasChanged()), SIGNAL(transformChange()));
  connect(mpReferenceComponent, SIGNAL(displayTextChanged()), SIGNAL(displayTextChanged()));
  connect(mpReferenceComponent, SIGNAL(changed()), SLOT(referenceComponentChanged()));
  connect(mpReferenceComponent, SIGNAL(deleted()), SLOT(referenceComponentDeleted()));
  /* Ticket:4204
   * If the child class use text annotation from base class then we need to call this
   * since when the base class is created the child class doesn't exist.
   */
  displayTextChangedRecursive();
}

Component::Component(ComponentInfo *pComponentInfo, Component *pParentComponent)
  : QGraphicsItem(pParentComponent), mpReferenceComponent(0), mpParentComponent(pParentComponent)
{
  mpLibraryTreeItem = 0;
  mpComponentInfo = pComponentInfo;
  mIsInheritedComponent = false;
  mComponentType = Component::Port;
  mpGraphicsView = mpParentComponent->getGraphicsView();
  mTransformationString = "";
  mDialogAnnotation.clear();
  mChoicesAnnotation.clear();
  mpResizerRectangle = 0;
  createNonExistingComponent();
  createDefaultComponent();
  mpInputOutputComponentPolygon = 0;
  mpStateComponentRectangle = 0;
  mHasTransition = false;
  mIsInitialState = false;

  if (mpComponentInfo->getTLMCausality() == StringHandler::getTLMCausality(StringHandler::TLMBidirectional)) {
    if (mpComponentInfo->getDomain() == StringHandler::getTLMDomain(StringHandler::Mechanical)) {
      mpDefaultComponentRectangle->setFillColor(QColor(100, 100, 255));   //Mechanical = blue
    } else if (mpComponentInfo->getDomain() == StringHandler::getTLMDomain(StringHandler::Electric)) {
      mpDefaultComponentRectangle->setFillColor(QColor(255, 255, 100));   //Hydraulic = yellow
    } else if (mpComponentInfo->getDomain() == StringHandler::getTLMDomain(StringHandler::Hydraulic)) {
      mpDefaultComponentRectangle->setFillColor(QColor(100, 255, 100));   //Hydraulic = green
    } else if (mpComponentInfo->getDomain() == StringHandler::getTLMDomain(StringHandler::Pneumatic)) {
      mpDefaultComponentRectangle->setFillColor(QColor(100, 255, 255));   //Pneumatic = turquoise
    } else if (mpComponentInfo->getDomain() == StringHandler::getTLMDomain(StringHandler::Magnetic)) {
      mpDefaultComponentRectangle->setFillColor(QColor(255, 100, 255));   //Magnetic = purple
    }
    mpDefaultComponentText->setTextString(QString::number(mpComponentInfo->getDimensions())+ "D");
  } else if ((mpComponentInfo->getTLMCausality() == StringHandler::getTLMCausality(StringHandler::TLMInput)) ||
             (mpComponentInfo->getTLMCausality() == StringHandler::getTLMCausality(StringHandler::TLMOutput))) {
    mpDefaultComponentRectangle->setFillColor(QColor(255, 100, 100));       //Signal = red
    if (mpComponentInfo->getTLMCausality() == StringHandler::getTLMCausality(StringHandler::TLMInput)) {
      mpDefaultComponentText->setTextString("in");
    } else {
      mpDefaultComponentText->setTextString("out");
    }
  }
  mpDefaultComponentRectangle->setLineColor(QColor(0, 0, 0));
  mpDefaultComponentRectangle->setFillPattern(StringHandler::FillSolid);
  mpDefaultComponentRectangle->setVisible(true);
  mpDefaultComponentText->setFontSize(5);
  mpDefaultComponentText->setVisible(true);
  // Transformation. Doesn't matter what we set here since it will be overwritten in adjustInterfacePoints();
  QString transformation = QString("Placement(true,100.0,100.0,-15.0,-15.0,15.0,15.0,0.0,0.0,0.0,0.0,0.0,0.0,0.0,0.0)");
  mTransformation = Transformation(mpGraphicsView->getViewType(), this);
  mTransformation.parseTransformationString(transformation, boundingRect().width(), boundingRect().height());
  setTransform(mTransformation.getTransformationMatrix());
  mpOriginItem = 0;
  mpBottomLeftResizerItem = 0;
  mpTopLeftResizerItem = 0;
  mpTopRightResizerItem = 0;
  mpBottomRightResizerItem = 0;
  updateToolTip();
}

Component::Component(ComponentInfo *pComponentInfo, LibraryTreeItem *pLibraryTreeItem, Component *pParentComponent)
  : QGraphicsItem(pParentComponent), mpReferenceComponent(0), mpParentComponent(pParentComponent)
{
  mpLibraryTreeItem = pLibraryTreeItem;
  mpComponentInfo = pComponentInfo;
  mIsInheritedComponent = false;
  mComponentType = Component::Port;
  mpGraphicsView = mpParentComponent->getGraphicsView();
  mTransformationString = "";
  mDialogAnnotation.clear();
  mChoicesAnnotation.clear();
  mpResizerRectangle = 0;
  mpNonExistingComponentLine = 0;
  mpDefaultComponentRectangle = 0;
  mpDefaultComponentText = 0;
  mpInputOutputComponentPolygon = new PolygonAnnotation(this);
  if (mpComponentInfo->getOMSCausality() == oms_causality_input) {
    mpInputOutputComponentPolygon->setFillColor(QColor(0, 0, 127));
  } else if (mpComponentInfo->getOMSCausality() == oms_causality_output) {
    mpInputOutputComponentPolygon->setFillColor(QColor(255, 255, 255));
  }
  mpStateComponentRectangle = 0;
  mHasTransition = false;
  mIsInitialState = false;

  // Transformation. Doesn't matter what we set here since it will be overwritten in adjustInterfacePoints();
  QString transformation = QString("Placement(true,100.0,100.0,-15.0,-15.0,15.0,15.0,0.0,0.0,0.0,0.0,0.0,0.0,0.0,0.0)");
  mTransformation = Transformation(mpGraphicsView->getViewType(), this);
  mTransformation.parseTransformationString(transformation, boundingRect().width(), boundingRect().height());
  setTransform(mTransformation.getTransformationMatrix());
  mpOriginItem = 0;
  mpBottomLeftResizerItem = 0;
  mpTopLeftResizerItem = 0;
  mpTopRightResizerItem = 0;
  mpBottomRightResizerItem = 0;
  updateToolTip();
}

/*!
 * \brief Component::hasShapeAnnotation
 * Checks if Component has any ShapeAnnotation
 * \param pComponent
 * \return
 */
bool Component::hasShapeAnnotation(Component *pComponent)
{
  if (!pComponent->getShapesList().isEmpty()) {
    return true;
  }
  bool iconAnnotationFound = false;
  foreach (Component *pInheritedComponent, pComponent->getInheritedComponentsList()) {
    iconAnnotationFound = hasShapeAnnotation(pInheritedComponent);
    if (iconAnnotationFound) {
      return iconAnnotationFound;
    }
  }
  /* Ticket #3654
   * Don't check components because if it has components and no shapes then it looks empty.
   */
//  foreach (Component *pChildComponent, pComponent->getComponentsList()) {
//    iconAnnotationFound = hasShapeAnnotation(pChildComponent);
//    if (iconAnnotationFound) {
//      return iconAnnotationFound;
//    }
//    foreach (Component *pInheritedComponent, pChildComponent->getInheritedComponentsList()) {
//      iconAnnotationFound = hasShapeAnnotation(pInheritedComponent);
//      if (iconAnnotationFound) {
//        return iconAnnotationFound;
//      }
//    }
//  }
  return iconAnnotationFound;
}

/*!
 * \brief Component::hasNonExistingClass
 * Returns true if any class in the hierarchy is non-existing.
 * \return
 */
bool Component::hasNonExistingClass()
{
  if (mpLibraryTreeItem && mpLibraryTreeItem->isNonExisting()) {
    return true;
  }
  bool nonExistingClassFound = false;
  foreach (Component *pInheritedComponent, mInheritedComponentsList) {
    nonExistingClassFound = pInheritedComponent->hasNonExistingClass();
    if (nonExistingClassFound) {
      return nonExistingClassFound;
    }
  }
  /* Ticket #3706
   * Don't check components because we should not display class as missing one of components class is missing.
   */
//  foreach (Component *pChildComponent, mComponentsList) {
//    nonExistingClassFound = pChildComponent->hasNonExistingClass();
//    if (nonExistingClassFound) {
//      return nonExistingClassFound;
//    }
//    foreach (Component *pInheritedComponent, pChildComponent->getInheritedComponentsList()) {
//      nonExistingClassFound = pInheritedComponent->hasNonExistingClass();
//      if (nonExistingClassFound) {
//        return nonExistingClassFound;
//      }
//    }
//  }
  return nonExistingClassFound;
}

QRectF Component::boundingRect() const
{
  CoOrdinateSystem coOrdinateSystem = getCoOrdinateSystem();
  qreal left = coOrdinateSystem.getExtent().at(0).x();
  qreal bottom = coOrdinateSystem.getExtent().at(0).y();
  qreal right = coOrdinateSystem.getExtent().at(1).x();
  qreal top = coOrdinateSystem.getExtent().at(1).y();
  return QRectF(left, bottom, fabs(left - right), fabs(bottom - top));
}

/*!
 * \brief Component::itemsBoundingRect
 * Gets the bounding rectangle of all the items added to the component.
 * \return
 */
QRectF Component::itemsBoundingRect()
{
  QRectF rect;
  /* ticket:4431 use Component's sceneBoundingRect()
   * instead of calling sceneBoundingRect() on its items.
   */
  foreach (Component *pComponent, mInheritedComponentsList) {
    rect |= pComponent->sceneBoundingRect();
  }
  foreach (Component *pComponent, mComponentsList) {
    rect |= pComponent->sceneBoundingRect();
  }
  foreach (QGraphicsItem *item, mShapesList) {
    if (TextAnnotation *pTextAnnotation = dynamic_cast<TextAnnotation*>(item)) {
      rect |= pTextAnnotation->mExportBoundingRect;
    } else {
      rect |= item->sceneBoundingRect();
    }
  }
  if (mpNonExistingComponentLine->isVisible()) {
    rect |= mpNonExistingComponentLine->sceneBoundingRect();
  }
  if (mpDefaultComponentRectangle->isVisible()) {
    rect |= mpDefaultComponentRectangle->sceneBoundingRect();
  }
  if (mpDefaultComponentText->isVisible()) {
    rect |= mpDefaultComponentText->sceneBoundingRect();
  }
  return rect;
}

void Component::paint(QPainter *painter, const QStyleOptionGraphicsItem *option, QWidget *widget)
{
  Q_UNUSED(painter);
  Q_UNUSED(option);
  Q_UNUSED(widget);
  if (mTransformation.isValid()) {
    setVisible(mTransformation.getVisible());
    if (mpStateComponentRectangle) {
      if (isVisible() && mpLibraryTreeItem && mpLibraryTreeItem->getLibraryType() == LibraryTreeItem::Modelica && mpLibraryTreeItem->isState()) {
        if (mHasTransition && mIsInitialState) {
          mpStateComponentRectangle->setLinePattern(StringHandler::LineSolid);
          mpStateComponentRectangle->setLineThickness(0.5);
        } else if (mHasTransition && !mIsInitialState) {
          mpStateComponentRectangle->setLinePattern(StringHandler::LineSolid);
          mpStateComponentRectangle->setLineThickness(0.25);
        } else if (!mHasTransition && mIsInitialState) {
          mpStateComponentRectangle->setLinePattern(StringHandler::LineSolid);
          mpStateComponentRectangle->setLineThickness(0.5);
        } else if (!mHasTransition && !mIsInitialState) {
          mpStateComponentRectangle->setLinePattern(StringHandler::LineDash);
          mpStateComponentRectangle->setLineThickness(0.25);
        }
        mpStateComponentRectangle->setVisible(true);
      } else {
        mpStateComponentRectangle->setVisible(false);
      }
    }
  }
}

Component* Component::getRootParentComponent()
{
  Component *pComponent = this;
  while (pComponent->getParentComponent()) {
    pComponent = pComponent->getParentComponent();
  }
  return pComponent;
}

/*!
 * \brief Component::getCoOrdinateSystem
 * \return
 */
CoOrdinateSystem Component::getCoOrdinateSystem() const
{
  CoOrdinateSystem coOrdinateSystem;
  if (mpLibraryTreeItem && !mpLibraryTreeItem->isNonExisting() && mpLibraryTreeItem->getLibraryType() == LibraryTreeItem::Modelica
      && mpLibraryTreeItem->getModelWidget()) {
    if (mpLibraryTreeItem->isConnector()) {
      if (mpGraphicsView->getViewType() == StringHandler::Icon) {
        coOrdinateSystem = mpLibraryTreeItem->getModelWidget()->getIconGraphicsView()->mCoOrdinateSystem;
      } else {
        coOrdinateSystem = mpLibraryTreeItem->getModelWidget()->getDiagramGraphicsView()->mCoOrdinateSystem;
      }
    } else {
      coOrdinateSystem = mpLibraryTreeItem->getModelWidget()->getIconGraphicsView()->mCoOrdinateSystem;
    }
  }
  return coOrdinateSystem;
}

void Component::setComponentFlags(bool enable)
{
  /* Only set the ItemIsMovable & ItemSendsGeometryChanges flags on component if the class is not a system library class
   * AND component is not an inherited shape.
   */
  if (!mpGraphicsView->getModelWidget()->getLibraryTreeItem()->isSystemLibrary() && !isInheritedComponent()) {
    setFlag(QGraphicsItem::ItemIsMovable, enable);
    setFlag(QGraphicsItem::ItemSendsGeometryChanges, enable);
  }
  setFlag(QGraphicsItem::ItemIsSelectable, enable);
}

QString Component::getTransformationAnnotation()
{
  QString annotationString;
  if (mpGraphicsView->getViewType() == StringHandler::Icon) {
    annotationString.append("iconTransformation=transformation(");
  } else if (mpGraphicsView->getViewType() == StringHandler::Diagram) {
    annotationString.append("transformation=transformation(");
  }
  // add the origin
  if (mTransformation.hasOrigin()) {
    annotationString.append("origin={").append(QString::number(mTransformation.getOrigin().x())).append(",");
    annotationString.append(QString::number(mTransformation.getOrigin().y())).append("}, ");
  }
  // add extent points
  QPointF extent1 = mTransformation.getExtent1();
  QPointF extent2 = mTransformation.getExtent2();
  annotationString.append("extent={").append("{").append(QString::number(extent1.x()));
  annotationString.append(",").append(QString::number(extent1.y())).append("},");
  annotationString.append("{").append(QString::number(extent2.x())).append(",");
  annotationString.append(QString::number(extent2.y())).append("}}, ");
  // add icon rotation
  annotationString.append("rotation=").append(QString::number(mTransformation.getRotateAngle())).append(")");
  return annotationString;
}

QString Component::getPlacementAnnotation()
{
  // create the placement annotation string
  QString placementAnnotationString = "annotate=Placement(";
  if (mTransformation.isValid()) {
    placementAnnotationString.append("visible=").append(mTransformation.getVisible() ? "true" : "false");
  }
  if (mpLibraryTreeItem && mpLibraryTreeItem->isConnector()) {
    if (mpGraphicsView->getViewType() == StringHandler::Icon) {
      // first get the component from diagram view and get the transformations
      Component *pComponent;
      pComponent = mpGraphicsView->getModelWidget()->getDiagramGraphicsView()->getComponentObject(getName());
      if (pComponent) {
        placementAnnotationString.append(", ").append(pComponent->getTransformationAnnotation());
      }
      // then get the icon transformations
      placementAnnotationString.append(", ").append(getTransformationAnnotation());
    } else if (mpGraphicsView->getViewType() == StringHandler::Diagram) {
      // first get the component from diagram view and get the transformations
      placementAnnotationString.append(", ").append(getTransformationAnnotation());
      // then get the icon transformations
      Component *pComponent;
      pComponent = mpGraphicsView->getModelWidget()->getIconGraphicsView()->getComponentObject(getName());
      if (pComponent) {
        placementAnnotationString.append(", ").append(pComponent->getTransformationAnnotation());
      }
    }
  } else {
    placementAnnotationString.append(", ").append(getTransformationAnnotation());
  }
  placementAnnotationString.append(")");
  return placementAnnotationString;
}

/*!
 * \brief Component::getOMCTransformationAnnotation
 * Returns the Component placement transformation annotation in OMC format.
 * \param position
 * \return
 */
QString Component::getOMCTransformationAnnotation(QPointF position)
{
  QString annotationString;
  // add the origin
  Transformation oldTransformation = mTransformation;
  mTransformation.adjustPosition(position.x(), position.y());
  if (mTransformation.hasOrigin()) {
    annotationString.append(QString::number(mTransformation.getOrigin().x())).append(",");
    annotationString.append(QString::number(mTransformation.getOrigin().y())).append(",");
  } else {
    annotationString.append("-,");
    annotationString.append("-,");
  }
  // add extent points
  QPointF extent1 = mTransformation.getExtent1();
  QPointF extent2 = mTransformation.getExtent2();
  annotationString.append(QString::number(extent1.x())).append(",");
  annotationString.append(QString::number(extent1.y())).append(",");
  annotationString.append(QString::number(extent2.x())).append(",");
  annotationString.append(QString::number(extent2.y())).append(",");
  // add rotation
  annotationString.append(QString::number(mTransformation.getRotateAngle()));
  mTransformation = oldTransformation;
  return annotationString;
}

/*!
 * \brief Component::getOMCPlacementAnnotation
 * Returns the Component placement annotation in OMC format.
 * \param position
 * \return
 */
QString Component::getOMCPlacementAnnotation(QPointF position)
{
  // create the placement annotation string
  QString placementAnnotationString = "Placement(";
  if (mTransformation.isValid()) {
    placementAnnotationString.append(mTransformation.getVisible() ? "true" : "false");
  }
  if (mpLibraryTreeItem && mpLibraryTreeItem->isConnector()) {
    if (mpGraphicsView->getViewType() == StringHandler::Icon) {
      // first get the component from diagram view and get the transformations
      Component *pComponent;
      pComponent = mpGraphicsView->getModelWidget()->getDiagramGraphicsView()->getComponentObject(getName());
      if (pComponent) {
        placementAnnotationString.append(",").append(pComponent->getOMCTransformationAnnotation(position));
      } else {
        placementAnnotationString.append(",-,-,-,-,-,-,-");
      }
      // then get the icon transformations
      placementAnnotationString.append(",").append(getOMCTransformationAnnotation(position));
    } else if (mpGraphicsView->getViewType() == StringHandler::Diagram) {
      // first get the component from diagram view and get the transformations
      placementAnnotationString.append(",").append(getOMCTransformationAnnotation(position));
      // then get the icon transformations
      Component *pComponent;
      pComponent = mpGraphicsView->getModelWidget()->getIconGraphicsView()->getComponentObject(getName());
      if (pComponent) {
        placementAnnotationString.append(",").append(pComponent->getOMCTransformationAnnotation(position));
      } else {
        placementAnnotationString.append(",-,-,-,-,-,-,");
      }
    }
  } else {
    placementAnnotationString.append(",").append(getOMCTransformationAnnotation(position));
    placementAnnotationString.append(",-,-,-,-,-,-,");
  }
  placementAnnotationString.append(")");
  return placementAnnotationString;
}

QString Component::getTransformationOrigin()
{
  // add the icon origin
  QString transformationOrigin;
  transformationOrigin.append("{").append(QString::number(mTransformation.getOrigin().x())).append(",").append(QString::number(mTransformation.getOrigin().y())).append("}");
  return transformationOrigin;
}

QString Component::getTransformationExtent()
{
  QString transformationExtent;
  // add extent points
  QPointF extent1 = mTransformation.getExtent1();
  QPointF extent2 = mTransformation.getExtent2();
  transformationExtent.append("{").append(QString::number(extent1.x()));
  transformationExtent.append(",").append(QString::number(extent1.y())).append(",");
  transformationExtent.append(QString::number(extent2.x())).append(",");
  transformationExtent.append(QString::number(extent2.y())).append("}");
  return transformationExtent;
}

/*!
 * \brief Component::createClassComponents
 * Creates a class components.
 */
void Component::createClassComponents()
{
  foreach (Component *pInheritedComponent, mInheritedComponentsList) {
    pInheritedComponent->createClassComponents();
  }
  if (!mpLibraryTreeItem->isNonExisting()) {
    if (!mpLibraryTreeItem->getModelWidget()) {
      MainWindow *pMainWindow = MainWindow::instance();
      pMainWindow->getLibraryWidget()->getLibraryTreeModel()->showModelWidget(mpLibraryTreeItem, false);
    }
    mpLibraryTreeItem->getModelWidget()->loadComponents();
    foreach (Component *pComponent, mpLibraryTreeItem->getModelWidget()->getIconGraphicsView()->getComponentsList()) {
      mComponentsList.append(new Component(pComponent, this, getRootParentComponent()));
    }
    mpLibraryTreeItem->getModelWidget()->loadDiagramView();
    foreach (Component *pComponent, mpLibraryTreeItem->getModelWidget()->getDiagramGraphicsView()->getComponentsList()) {
      if (pComponent->getLibraryTreeItem() && pComponent->getLibraryTreeItem()->isConnector()) {
        continue;
      }
      Component *pNewComponent = new Component(pComponent, this, getRootParentComponent());
      // Set the Parent Item to 0 beacause we don't want to render Diagram components. We just want to store them for Parameters Dialog.
      pNewComponent->setParentItem(0);
      mpGraphicsView->removeItem(pNewComponent);
      mComponentsList.append(pNewComponent);
    }
  }
}

void Component::applyRotation(qreal angle)
{
  Transformation oldTransformation = mTransformation;
  setOriginAndExtents();
  if (angle == 360) {
    angle = 0;
  }
  mTransformation.setRotateAngle(angle);
  mpGraphicsView->getModelWidget()->getUndoStack()->push(new UpdateComponentTransformationsCommand(this, oldTransformation, mTransformation));
}

void Component::addConnectionDetails(LineAnnotation *pConnectorLineAnnotation)
{
  // handle component position, rotation and scale changes
  connect(this, SIGNAL(transformChange()), pConnectorLineAnnotation, SLOT(handleComponentMoved()), Qt::UniqueConnection);
  if (!pConnectorLineAnnotation->isInheritedShape()) {
    connect(this, SIGNAL(transformChanging(QUndoCommand*)), pConnectorLineAnnotation,
            SLOT(updateConnectionTransformation(QUndoCommand*)), Qt::UniqueConnection);
  }
}

void Component::removeConnectionDetails(LineAnnotation *pConnectorLineAnnotation)
{
  disconnect(this, SIGNAL(transformChange()), pConnectorLineAnnotation, SLOT(handleComponentMoved()));
  if (!pConnectorLineAnnotation->isInheritedShape()) {
    disconnect(this, SIGNAL(transformChanging(QUndoCommand*)), pConnectorLineAnnotation, SLOT(updateConnectionTransformation(QUndoCommand*)));
  }
}

/*!
 * \brief Component::setHasTransition
 * \param hasTransition
 */
void Component::setHasTransition(bool hasTransition)
{
  if (hasTransition) {
    mHasTransition = true;
    update();
  } else {
    foreach (LineAnnotation *pTransitionLineAnnotation, mpGraphicsView->getTransitionsList()) {
      Component *pStartComponent = pTransitionLineAnnotation->getStartComponent();
      Component *pEndComponent = pTransitionLineAnnotation->getEndComponent();
      if (pStartComponent->getRootParentComponent() == this || pEndComponent->getRootParentComponent() == this) {
        mHasTransition = true;
        update();
        return;
      }
    }
    mHasTransition = false;
    update();
  }
}

/*!
 * \brief Component::setIsInitialState
 * \param isInitialState
 */
void Component::setIsInitialState(bool isInitialState)
{
  if (isInitialState) {
    mIsInitialState = true;
    update();
  } else {
    foreach (LineAnnotation *pInitialStateLineAnnotation, mpGraphicsView->getInitialStatesList()) {
      Component *pStartComponent = pInitialStateLineAnnotation->getStartComponent();
      if (pStartComponent->getRootParentComponent() == this) {
        mIsInitialState = true;
        update();
        return;
      }
    }
    mIsInitialState = false;
    update();
  }
}

/*!
 * \brief Component::removeChildren
 * Removes the complete hirerchy of the Component.
 */
void Component::removeChildren()
{
  foreach (Component *pInheritedComponent, mInheritedComponentsList) {
    pInheritedComponent->removeChildren();
    pInheritedComponent->setParentItem(0);
    mpGraphicsView->removeItem(pInheritedComponent);
    delete pInheritedComponent;
  }
  mInheritedComponentsList.clear();
  foreach (Component *pComponent, mComponentsList) {
    pComponent->removeChildren();
    pComponent->setParentItem(0);
    mpGraphicsView->removeItem(pComponent);
    delete pComponent;
  }
  mComponentsList.clear();
  foreach (ShapeAnnotation *pShapeAnnotation, mShapesList) {
    pShapeAnnotation->setParentItem(0);
    mpGraphicsView->removeItem(pShapeAnnotation);
    delete pShapeAnnotation;
  }
  mShapesList.clear();
}

void Component::emitAdded()
{
  if (mpGraphicsView->getViewType() == StringHandler::Icon) {
    mpGraphicsView->getModelWidget()->getLibraryTreeItem()->handleIconUpdated();
  }
  emit added();
}

void Component::emitTransformHasChanged()
{
  if (mpGraphicsView->getViewType() == StringHandler::Icon) {
    mpGraphicsView->getModelWidget()->getLibraryTreeItem()->handleIconUpdated();
  }
  emit transformHasChanged();
}

void Component::emitChanged()
{
  if (mpGraphicsView->getViewType() == StringHandler::Icon) {
    mpGraphicsView->getModelWidget()->getLibraryTreeItem()->handleIconUpdated();
  }
  emit changed();
}

void Component::emitDeleted()
{
  if (mpGraphicsView->getViewType() == StringHandler::Icon) {
    mpGraphicsView->getModelWidget()->getLibraryTreeItem()->handleIconUpdated();
  }
  emit deleted();
}

void Component::componentParameterHasChanged()
{
  displayTextChangedRecursive();
  update();
}

/*!
 * \brief Component::getParameterDisplayString
 * Reads the parameters of the component.\n
 * Returns the parameter string which can be either R=%R or %R.
 * \param parameterString - the parameter string to look for.
 * \return the parameter string with value.
 */
QString Component::getParameterDisplayString(QString parameterName)
{
  /* How to get the display value,
   * 0. If the component is inherited component then check if the value is available in the class extends modifiers.
   * 1. Check if the value is available in component modifier.
   * 2. Check if the value is available in the component's class as a parameter or variable.
   * 3. Find the value in extends classes and check if the value is present in extends modifier.
   * 4. If there is no extends modifier then finally check if value is present in extends classes.
   */
  OMCProxy *pOMCProxy = MainWindow::instance()->getOMCProxy();
  QString className = mpGraphicsView->getModelWidget()->getLibraryTreeItem()->getNameStructure();
  QString displayString = "";
  QString typeName = "";
  /* Ticket #4095
   * Handle parameters display of inherited components.
   */
  /* case 0 */
  if (isInheritedComponent() && mpReferenceComponent) {
    QString extendsClass = mpReferenceComponent->getGraphicsView()->getModelWidget()->getLibraryTreeItem()->getNameStructure();
    displayString = mpGraphicsView->getModelWidget()->getExtendsModifiersMap(extendsClass).value(QString("%1.%2").arg(getName()).arg(parameterName), "");
  }
  /* case 1 */
  if (displayString.isEmpty()) {
    displayString = mpComponentInfo->getModifiersMap(pOMCProxy, className, this).value(parameterName, "");
  }
  /* case 2 or check for enumeration type if case 1 */
  if (displayString.isEmpty() || typeName.isEmpty()) {
    if (mpLibraryTreeItem) {
      mpLibraryTreeItem->getModelWidget()->loadDiagramView();
      foreach (Component *pComponent, mpLibraryTreeItem->getModelWidget()->getDiagramGraphicsView()->getComponentsList()) {
        if (pComponent->getComponentInfo()->getName().compare(parameterName) == 0) {
          if (displayString.isEmpty()) {
            displayString = pComponent->getComponentInfo()->getParameterValue(pOMCProxy, mpLibraryTreeItem->getNameStructure());
          }
          typeName = pComponent->getComponentInfo()->getClassName();
          checkEnumerationDisplayString(displayString, typeName);
          break;
        }
      }
    }
  }
  /* case 3 */
  if (displayString.isEmpty()) {
    displayString = getParameterDisplayStringFromExtendsModifiers(parameterName);
  }
  /* case 4 or check for enumeration type if case 3 */
  if (displayString.isEmpty() || typeName.isEmpty()) {
    displayString = getParameterDisplayStringFromExtendsParameters(parameterName, displayString);
  }
  return displayString;
}

/*!
 * \brief Component::shapeAdded
 * Called when a reference shape is added in its actual class.
 */
void Component::shapeAdded()
{
  mpNonExistingComponentLine->setVisible(false);
  if (mComponentType == Component::Root) {
    mpDefaultComponentRectangle->setVisible(false);
    mpDefaultComponentText->setVisible(false);
  }
  if (mpGraphicsView->getViewType() == StringHandler::Icon) {
    mpGraphicsView->getModelWidget()->getLibraryTreeItem()->handleIconUpdated();
  }
}

/*!
 * \brief Component::shapeUpdated
 * Called when a reference shape is updated in its actual class.
 */
void Component::shapeUpdated()
{
  if (mpGraphicsView->getViewType() == StringHandler::Icon) {
    mpGraphicsView->getModelWidget()->getLibraryTreeItem()->handleIconUpdated();
  }
}

/*!
 * \brief Component::shapeDeleted
 * Called when a reference shape is deleted in its actual class.
 */
void Component::shapeDeleted()
{
  mpNonExistingComponentLine->setVisible(false);
  if (mComponentType == Component::Root) {
    mpDefaultComponentRectangle->setVisible(false);
    mpDefaultComponentText->setVisible(false);
  }
  showNonExistingOrDefaultComponentIfNeeded();
  if (mpGraphicsView->getViewType() == StringHandler::Icon) {
    mpGraphicsView->getModelWidget()->getLibraryTreeItem()->handleIconUpdated();
  }
}

/*!
 * \brief Component::renameComponentInConnections
 * Called when OMCProxy::renameComponentInClass() is used. Updates the components name in connections list.\n
 * So that next OMCProxy::updateConnection() uses the new name. Ticket #3683.
 * \param newName
 */
void Component::renameComponentInConnections(QString newName)
{
  if (mpGraphicsView->getViewType() == StringHandler::Icon) {
    return;
  }
  foreach (LineAnnotation *pConnectionLineAnnotation, mpGraphicsView->getConnectionsList()) {
    // update start component name
    Component *pStartComponent = pConnectionLineAnnotation->getStartComponent();
    if (pStartComponent->getRootParentComponent() == this) {
      QString startComponentName = pConnectionLineAnnotation->getStartComponentName();
      startComponentName.replace(getName(), newName);
      pConnectionLineAnnotation->setStartComponentName(startComponentName);
      pConnectionLineAnnotation->setToolTip(QString("<b>connect</b>(%1, %2)").arg(pConnectionLineAnnotation->getStartComponentName())
                                            .arg(pConnectionLineAnnotation->getEndComponentName()));
    }
    // update end component name
    Component *pEndComponent = pConnectionLineAnnotation->getEndComponent();
    if (pEndComponent->getRootParentComponent() == this) {
      QString endComponentName = pConnectionLineAnnotation->getEndComponentName();
      endComponentName.replace(getName(), newName);
      pConnectionLineAnnotation->setEndComponentName(endComponentName);
      pConnectionLineAnnotation->setToolTip(QString("<b>connect</b>(%1, %2)").arg(pConnectionLineAnnotation->getStartComponentName())
                                            .arg(pConnectionLineAnnotation->getEndComponentName()));
    }
  }
}

/*!
 * \brief Component::insertInterfacePoint
 * Inserts a new interface point.
 * \param interfaceName
 */
void Component::insertInterfacePoint(QString interfaceName, QString position, QString angle321, int dimensions, QString causality, QString domain)
{
  ComponentInfo *pComponentInfo = new ComponentInfo;
  pComponentInfo->setName(interfaceName);
  pComponentInfo->setPosition(position);
  pComponentInfo->setAngle321(angle321);
  pComponentInfo->setDimensions(dimensions);
  pComponentInfo->setTLMCausality(causality);
  pComponentInfo->setDomain(domain);
  mComponentsList.append(new Component(pComponentInfo, this));
  adjustInterfacePoints();
}

void Component::removeInterfacePoint(QString interfaceName)
{
  foreach (Component *pComponent, mComponentsList) {
    if (pComponent->getName().compare(interfaceName) == 0) {
      mComponentsList.removeOne(pComponent);
      pComponent->deleteLater();
      break;
    }
  }
  adjustInterfacePoints();
}

/*!
 * \brief Component::adjustInterfacePoints
 * Dynamically adjusts the size of interface points.
 */
void Component::adjustInterfacePoints()
{
  if (mpGraphicsView->getModelWidget()->getLibraryTreeItem()->getLibraryType() == LibraryTreeItem::CompositeModel) {
    if (!mComponentsList.isEmpty()) {
      // we start with default size of 30
      int interfacePointSize = 30;
      // keep the separator size to 1/3.
      int interfacePointSeparatorSize = (interfacePointSize / 3);
      // 200 is the maximum height of submodel
      while (200 <= mComponentsList.size() * (interfacePointSize + interfacePointSeparatorSize)) {
        interfacePointSize -= 1;
        if (interfacePointSize <= 0) {
          interfacePointSize = 1;
          break;
        }
        interfacePointSeparatorSize = (interfacePointSize / 3);
      }
      // set the new transformation for each interface point.
      qreal yPosition = 100 - (interfacePointSize / 2);
      foreach (Component *pComponent, mComponentsList) {
        qreal xPosition = 100 + interfacePointSeparatorSize;
        QString transformation = QString("Placement(true,%1,%2,-%3,-%3,%3,%3,0.0,0.0,0.0,0.0,0.0,0.0,0.0,0.0)").arg(xPosition).arg(yPosition)
            .arg(interfacePointSize / 2);
        yPosition -= (interfacePointSize + interfacePointSeparatorSize);
        pComponent->mTransformation.parseTransformationString(transformation, boundingRect().width(), boundingRect().height());
        pComponent->setTransform(pComponent->mTransformation.getTransformationMatrix());
      }
    }
  }
}

/*!
 * \brief Component::adjustOMSSignals
 * Dynamically adjusts the size of OMSimulator signals.
 */
void Component::adjustOMSSignals()
{
  if (mpGraphicsView->getModelWidget()->getLibraryTreeItem()->getLibraryType() == LibraryTreeItem::OMS) {
    if (!mComponentsList.isEmpty()) {
      // build two lists based on inputs and outputs
      QList<Component*> inputComponentsList, outputComponentsList;
      foreach (Component *pComponent, mComponentsList) {
        if (pComponent->getComponentInfo()->getOMSCausality() == oms_causality_input) {
          inputComponentsList.append(pComponent);
        } else if (pComponent->getComponentInfo()->getOMSCausality() == oms_causality_output) {
          outputComponentsList.append(pComponent);
        }
      }
      // we start with default size of 30
      int inputSignalSize = 30;
      // keep the separator size to 1/3.
      int inputSignalSeparatorSize = (inputSignalSize / 3);
      // 200 is the maximum height of submodel
      while (200 <= inputComponentsList.size() * (inputSignalSize + inputSignalSeparatorSize)) {
        inputSignalSize -= 1;
        if (inputSignalSize <= 0) {
          inputSignalSize = 1;
          break;
        }
        inputSignalSeparatorSize = (inputSignalSize / 3);
      }
      // set the new transformation for each input signal.
      qreal inputYPosition = 100 - (inputSignalSize / 2);
      foreach (Component *pComponent, inputComponentsList) {
        qreal inputXPosition = -100 - (inputSignalSize / 2);
        QString transformation = QString("Placement(true,%1,%2,-%3,-%3,%3,%3,0.0,0.0,0.0,0.0,0.0,0.0,0.0,0.0)").arg(inputXPosition).arg(inputYPosition)
            .arg(inputSignalSize / 2);
        inputYPosition -= (inputSignalSize + inputSignalSeparatorSize);
        pComponent->mTransformation.parseTransformationString(transformation, boundingRect().width(), boundingRect().height());
        pComponent->setTransform(pComponent->mTransformation.getTransformationMatrix());
      }
      // we start with default size of 30
      int outputSignalSize = 30;
      // keep the separator size to 1/3.
      int outputSignalSeparatorSize = (outputSignalSize / 3);
      // 200 is the maximum height of submodel
      while (200 <= outputComponentsList.size() * (outputSignalSize + outputSignalSeparatorSize)) {
        outputSignalSize -= 1;
        if (outputSignalSize <= 0) {
          outputSignalSize = 1;
          break;
        }
        outputSignalSeparatorSize = (outputSignalSize / 3);
      }
      // set the new transformation for each output signal.
      qreal outputYPosition = 100 - (outputSignalSize / 2);
      foreach (Component *pComponent, outputComponentsList) {
        qreal outputXPosition = 100 + (outputSignalSize / 2);
        QString transformation = QString("Placement(true,%1,%2,-%3,-%3,%3,%3,0.0,0.0,0.0,0.0,0.0,0.0,0.0,0.0)").arg(outputXPosition).arg(outputYPosition)
            .arg(outputSignalSize / 2);
        outputYPosition -= (outputSignalSize + outputSignalSeparatorSize);
        pComponent->mTransformation.parseTransformationString(transformation, boundingRect().width(), boundingRect().height());
        pComponent->setTransform(pComponent->mTransformation.getTransformationMatrix());
      }
    }
  }
}

/*!
 * \brief Component::createNonExistingComponent
 * Creates a non-existing component.
 */
void Component::createNonExistingComponent()
{
  mpNonExistingComponentLine = new LineAnnotation(this);
  mpNonExistingComponentLine->setVisible(false);
}

/*!
 * \brief Component::createDefaultComponent
 * Creates a default component.
 */
void Component::createDefaultComponent()
{
  mpDefaultComponentRectangle = new RectangleAnnotation(this);
  mpDefaultComponentRectangle->setVisible(false);
  mpDefaultComponentText = new TextAnnotation(this);
  mpDefaultComponentText->setVisible(false);
}

/*!
 * \brief Component::createStateComponent
 * Creates a state component.
 */
void Component::createStateComponent()
{
  mpStateComponentRectangle = new RectangleAnnotation(this);
  mpStateComponentRectangle->setVisible(false);
  // create a state rectangle
  mpStateComponentRectangle->setLineColor(QColor(95, 95, 95));
  mpStateComponentRectangle->setLinePattern(StringHandler::LineDash);
  mpStateComponentRectangle->setRadius(40);
  mpStateComponentRectangle->setFillColor(QColor(255, 255, 255));
  QList<QPointF> extents;
  extents << QPointF(-100, -100) << QPointF(100, 100);
  mpStateComponentRectangle->setExtents(extents);
}

/*!
 * \brief Component::drawInterfacePoints
 * Draws the interface points of the submodel component.
 */
void Component::drawInterfacePoints()
{
  CompositeModelEditor *pCompositeModelEditor = dynamic_cast<CompositeModelEditor*>(mpGraphicsView->getModelWidget()->getEditor());
  if (pCompositeModelEditor) {
    QDomNodeList subModels = pCompositeModelEditor->getSubModels();
    for (int i = 0; i < subModels.size(); i++) {
      QDomElement subModel = subModels.at(i).toElement();
      if (subModel.attribute("Name").compare(mpComponentInfo->getName()) == 0) {
        QDomNodeList interfacePoints = subModel.elementsByTagName("InterfacePoint");
        for (int j = 0; j < interfacePoints.size(); j++) {
          QDomElement interfacePoint = interfacePoints.at(j).toElement();
          insertInterfacePoint(interfacePoint.attribute("Name"), interfacePoint.attribute("Position", "0,0,0"),
                               interfacePoint.attribute("Angle321", "0,0,0"), interfacePoint.attribute("Dimensions", "3").toInt(),
                               interfacePoint.attribute("Causality", StringHandler::getTLMCausality(StringHandler::TLMBidirectional)),
                               interfacePoint.attribute("Domain", StringHandler::getTLMDomain(StringHandler::Mechanical)));
        }
      }
    }
  }
}

void Component::drawSignals()
{
  oms_signal_t** pInterfaces = mpLibraryTreeItem->getOMSComponent()->interfaces;
  ComponentInfo *pComponentInfo = 0;
  QString name;
  for (int i = 0 ; pInterfaces[i] ; i++) {
    switch (pInterfaces[i]->causality) {
      case oms_causality_input:
      case oms_causality_output:
        pComponentInfo = new ComponentInfo;
        name = StringHandler::getLastWordAfterDot(pInterfaces[i]->name);
        name = name.split(':', QString::SkipEmptyParts).last();
        pComponentInfo->setName(name);
        //pComponentInfo->setClassName(pInterfaces[i]->type);
        pComponentInfo->setOMSCausality(pInterfaces[i]->causality);
        mComponentsList.append(new Component(pComponentInfo, mpLibraryTreeItem, this));
        break;
      case oms_causality_parameter:
      case oms_causality_undefined:
      default:
        break;
    }
  }
  adjustOMSSignals();
}

/*!
 * \brief Component::drawComponent
 * Draws the Component.
 */
void Component::drawComponent()
{
  if (!mpLibraryTreeItem) { // if built in type e.g Real, Boolean etc.
    if (mComponentType == Component::Root) {
      mpDefaultComponentRectangle->setVisible(true);
      mpDefaultComponentText->setVisible(true);
    }
  } else if (mpLibraryTreeItem->isNonExisting()) { // if class is non existing
    mpNonExistingComponentLine->setVisible(true);
  } else {
    createClassInheritedComponents();
    createClassShapes();
    createClassComponents();
    showNonExistingOrDefaultComponentIfNeeded();
  }
}

/*!
 * \brief Component::drawInheritedComponentsAndShapes
 * Draws the inherited components and their shapes.
 */
void Component::drawInheritedComponentsAndShapes()
{
  if (!mpLibraryTreeItem) { // if built in type e.g Real, Boolean etc.
    if (mComponentType == Component::Root) {
      assert(mpDefaultComponentRectangle);
      assert(mpDefaultComponentText);
      mpDefaultComponentRectangle->setVisible(true);
      mpDefaultComponentText->setVisible(true);
    }
  } else if (mpLibraryTreeItem->isNonExisting()) { // if class is non existing
    assert(mpNonExistingComponentLine);
    mpNonExistingComponentLine->setVisible(true);
  } else {
    createClassInheritedComponents();
    createClassShapes();
  }
}

/*!
 * \brief Component::showNonExistingOrDefaultComponentIfNeeded
 * Show non-existing or default Component if needed.
 */
void Component::showNonExistingOrDefaultComponentIfNeeded()
{
  mpNonExistingComponentLine->setVisible(false);
  if (mComponentType == Component::Root) {
    assert(mpDefaultComponentRectangle);
    assert(mpDefaultComponentText);
    mpDefaultComponentRectangle->setVisible(false);
    mpDefaultComponentText->setVisible(false);
  }
  if (!hasShapeAnnotation(this)) {
    if (hasNonExistingClass()) {
      assert(mpNonExistingComponentLine);
      mpNonExistingComponentLine->setVisible(true);
    } else if (mComponentType == Component::Root) {
      assert(mpDefaultComponentRectangle);
      assert(mpDefaultComponentText);
      mpDefaultComponentRectangle->setVisible(true);
      mpDefaultComponentText->setVisible(true);
    }
  }
}

/*!
 * \brief Component::createClassInheritedComponents
 * Creates a class inherited components.
 */
void Component::createClassInheritedComponents()
{
  if (!mpLibraryTreeItem->isNonExisting()) {
    if (!mpLibraryTreeItem->getModelWidget()) {
      MainWindow *pMainWindow = MainWindow::instance();
      pMainWindow->getLibraryWidget()->getLibraryTreeModel()->showModelWidget(mpLibraryTreeItem, false);
    }
    foreach (LibraryTreeItem *pLibraryTreeItem, mpLibraryTreeItem->getModelWidget()->getInheritedClassesList()) {
      mInheritedComponentsList.append(new Component(pLibraryTreeItem, this));
    }
  }
}

/*!
 * \brief Component::createClassShapes
 * Creates a class shapes.
 */
void Component::createClassShapes()
{
  if (!mpLibraryTreeItem->isNonExisting()) {
    if (!mpLibraryTreeItem->getModelWidget()) {
      MainWindow *pMainWindow = MainWindow::instance();
      pMainWindow->getLibraryWidget()->getLibraryTreeModel()->showModelWidget(mpLibraryTreeItem, false);
    }
    GraphicsView *pGraphicsView = mpLibraryTreeItem->getModelWidget()->getIconGraphicsView();
    /* ticket:4505
     * Only use the diagram annotation when connector is inside the component instance.
     */
    if (mpLibraryTreeItem->isConnector() && mpGraphicsView->getViewType() == StringHandler::Diagram && canUseDiagramAnnotation()) {
      mpLibraryTreeItem->getModelWidget()->loadDiagramView();
      if (mpLibraryTreeItem->getModelWidget()->getDiagramGraphicsView()->hasAnnotation()) {
        pGraphicsView = mpLibraryTreeItem->getModelWidget()->getDiagramGraphicsView();
      }
    }
    foreach (ShapeAnnotation *pShapeAnnotation, pGraphicsView->getShapesList()) {
      if (dynamic_cast<LineAnnotation*>(pShapeAnnotation)) {
        mShapesList.append(new LineAnnotation(pShapeAnnotation, this));
      } else if (dynamic_cast<PolygonAnnotation*>(pShapeAnnotation)) {
        mShapesList.append(new PolygonAnnotation(pShapeAnnotation, this));
      } else if (dynamic_cast<RectangleAnnotation*>(pShapeAnnotation)) {
        mShapesList.append(new RectangleAnnotation(pShapeAnnotation, this));
      } else if (dynamic_cast<EllipseAnnotation*>(pShapeAnnotation)) {
        mShapesList.append(new EllipseAnnotation(pShapeAnnotation, this));
      } else if (dynamic_cast<TextAnnotation*>(pShapeAnnotation)) {
        mShapesList.append(new TextAnnotation(pShapeAnnotation, this));
      } else if (dynamic_cast<BitmapAnnotation*>(pShapeAnnotation)) {
        mShapesList.append(new BitmapAnnotation(pShapeAnnotation, this));
      }
    }
  }
}

void Component::createActions()
{
  // Parameters Action
  mpParametersAction = new QAction(Helper::parameters, mpGraphicsView);
  mpParametersAction->setStatusTip(tr("Shows the component parameters"));
  connect(mpParametersAction, SIGNAL(triggered()), SLOT(showParameters()));
  // Fetch interfaces action
  mpFetchInterfaceDataAction = new QAction(QIcon(":/Resources/icons/interface-data.svg"), Helper::fetchInterfaceData, mpGraphicsView);
  mpFetchInterfaceDataAction->setStatusTip(tr("Fetch interface data for this external model"));
  connect(mpFetchInterfaceDataAction, SIGNAL(triggered()), SLOT(fetchInterfaceData()));
  // Todo: Connect /robbr
  // Attributes Action
  mpAttributesAction = new QAction(Helper::attributes, mpGraphicsView);
  mpAttributesAction->setStatusTip(tr("Shows the component attributes"));
  connect(mpAttributesAction, SIGNAL(triggered()), SLOT(showAttributes()));
  // Open Class Action
  mpOpenClassAction = new QAction(QIcon(":/Resources/icons/model.svg"), Helper::openClass, mpGraphicsView);
  mpOpenClassAction->setStatusTip(Helper::openClassTip);
  connect(mpOpenClassAction, SIGNAL(triggered()), SLOT(openClass()));
  // View Documentation Action
  mpViewDocumentationAction = new QAction(QIcon(":/Resources/icons/info-icon.svg"), Helper::viewDocumentation, mpGraphicsView);
  mpViewDocumentationAction->setStatusTip(Helper::viewDocumentationTip);
  connect(mpViewDocumentationAction, SIGNAL(triggered()), SLOT(viewDocumentation()));
  // SubModel attributes Action
  mpSubModelAttributesAction = new QAction(Helper::attributes, mpGraphicsView);
  mpSubModelAttributesAction->setStatusTip(tr("Shows the submodel attributes"));
  connect(mpSubModelAttributesAction, SIGNAL(triggered()), SLOT(showSubModelAttributes()));
}

void Component::createResizerItems()
{
  bool isSystemLibrary = mpGraphicsView->getModelWidget()->getLibraryTreeItem()->isSystemLibrary();
  qreal x1, y1, x2, y2;
  getResizerItemsPositions(&x1, &y1, &x2, &y2);
  //Bottom left resizer
  mpBottomLeftResizerItem = new ResizerItem(this);
  mpBottomLeftResizerItem->setPos(mapFromScene(x1, y1));
  mpBottomLeftResizerItem->setResizePosition(ResizerItem::BottomLeft);
  connect(mpBottomLeftResizerItem, SIGNAL(resizerItemPressed(ResizerItem*)), SLOT(prepareResizeComponent(ResizerItem*)));
  connect(mpBottomLeftResizerItem, SIGNAL(resizerItemMoved(QPointF)), SLOT(resizeComponent(QPointF)));
  connect(mpBottomLeftResizerItem, SIGNAL(resizerItemReleased()), SLOT(finishResizeComponent()));
  connect(mpBottomLeftResizerItem, SIGNAL(resizerItemPositionChanged()), SLOT(resizedComponent()));
  mpBottomLeftResizerItem->blockSignals(isSystemLibrary || isInheritedComponent());
  //Top left resizer
  mpTopLeftResizerItem = new ResizerItem(this);
  mpTopLeftResizerItem->setPos(mapFromScene(x1, y2));
  mpTopLeftResizerItem->setResizePosition(ResizerItem::TopLeft);
  connect(mpTopLeftResizerItem, SIGNAL(resizerItemPressed(ResizerItem*)), SLOT(prepareResizeComponent(ResizerItem*)));
  connect(mpTopLeftResizerItem, SIGNAL(resizerItemMoved(QPointF)), SLOT(resizeComponent(QPointF)));
  connect(mpTopLeftResizerItem, SIGNAL(resizerItemReleased()), SLOT(finishResizeComponent()));
  connect(mpTopLeftResizerItem, SIGNAL(resizerItemPositionChanged()), SLOT(resizedComponent()));
  mpTopLeftResizerItem->blockSignals(isSystemLibrary || isInheritedComponent());
  //Top Right resizer
  mpTopRightResizerItem = new ResizerItem(this);
  mpTopRightResizerItem->setPos(mapFromScene(x2, y2));
  mpTopRightResizerItem->setResizePosition(ResizerItem::TopRight);
  connect(mpTopRightResizerItem, SIGNAL(resizerItemPressed(ResizerItem*)), SLOT(prepareResizeComponent(ResizerItem*)));
  connect(mpTopRightResizerItem, SIGNAL(resizerItemMoved(QPointF)), SLOT(resizeComponent(QPointF)));
  connect(mpTopRightResizerItem, SIGNAL(resizerItemReleased()), SLOT(finishResizeComponent()));
  connect(mpTopRightResizerItem, SIGNAL(resizerItemPositionChanged()), SLOT(resizedComponent()));
  mpTopRightResizerItem->blockSignals(isSystemLibrary || isInheritedComponent());
  //Bottom Right resizer
  mpBottomRightResizerItem = new ResizerItem(this);
  mpBottomRightResizerItem->setPos(mapFromScene(x2, y1));
  mpBottomRightResizerItem->setResizePosition(ResizerItem::BottomRight);
  connect(mpBottomRightResizerItem, SIGNAL(resizerItemPressed(ResizerItem*)), SLOT(prepareResizeComponent(ResizerItem*)));
  connect(mpBottomRightResizerItem, SIGNAL(resizerItemMoved(QPointF)), SLOT(resizeComponent(QPointF)));
  connect(mpBottomRightResizerItem, SIGNAL(resizerItemReleased()), SLOT(finishResizeComponent()));
  connect(mpBottomRightResizerItem, SIGNAL(resizerItemPositionChanged()), SLOT(resizedComponent()));
  mpBottomRightResizerItem->blockSignals(isSystemLibrary || isInheritedComponent());
}

void Component::getResizerItemsPositions(qreal *x1, qreal *y1, qreal *x2, qreal *y2)
{
  qreal x11, y11, x22, y22;
  sceneBoundingRect().getCoords(&x11, &y11, &x22, &y22);
  if (x11 < x22)
  {
    *x1 = x11;
    *x2 = x22;
  }
  else
  {
    *x1 = x22;
    *x2 = x11;
  }
  if (y11 < y22)
  {
    *y1 = y11;
    *y2 = y22;
  }
  else
  {
    *y1 = y22;
    *y2 = y11;
  }
}

void Component::showResizerItems()
{
  // show the origin item
  if (mTransformation.hasOrigin()) {
    mpOriginItem->setPos(mTransformation.getOrigin());
    mpOriginItem->setActive();
  }
  qreal x1, y1, x2, y2;
  getResizerItemsPositions(&x1, &y1, &x2, &y2);
  //Bottom left resizer
  mpBottomLeftResizerItem->setPos(mapFromScene(x1, y1));
  mpBottomLeftResizerItem->setActive();
  //Top left resizer
  mpTopLeftResizerItem->setPos(mapFromScene(x1, y2));
  mpTopLeftResizerItem->setActive();
  //Top Right resizer
  mpTopRightResizerItem->setPos(mapFromScene(x2, y2));
  mpTopRightResizerItem->setActive();
  //Bottom Right resizer
  mpBottomRightResizerItem->setPos(mapFromScene(x2, y1));
  mpBottomRightResizerItem->setActive();
}

void Component::hideResizerItems()
{
  mpOriginItem->setPassive();
  mpBottomLeftResizerItem->setPassive();
  mpTopLeftResizerItem->setPassive();
  mpTopRightResizerItem->setPassive();
  mpBottomRightResizerItem->setPassive();
}

void Component::getScale(qreal *sx, qreal *sy)
{
  qreal angle = mTransformation.getRotateAngle();
  if (transform().type() == QTransform::TxScale || transform().type() == QTransform::TxTranslate) {
    *sx = transform().m11() / (cos(angle * (M_PI / 180)));
    *sy = transform().m22() / (cos(angle * (M_PI / 180)));
  } else {
    *sx = transform().m12() / (sin(angle * (M_PI / 180)));
    *sy = -transform().m21() / (sin(angle * (M_PI / 180)));
  }
}

void Component::setOriginAndExtents()
{
  if (!mTransformation.hasOrigin()) {
    QPointF extent1, extent2;
    qreal sx, sy;
    getScale(&sx, &sy);
    extent1.setX(sx * boundingRect().left());
    extent1.setY(sy * boundingRect().top());
    extent2.setX(sx * boundingRect().right());
    extent2.setY(sy * boundingRect().bottom());
    mTransformation.setOrigin(scenePos());
    mTransformation.setExtent1(extent1);
    mTransformation.setExtent2(extent2);
  }
}

/*!
 * \brief Component::updateConnections
 * Updates the Component's connections.
 */
void Component::updateConnections()
{
  if ((!mpGraphicsView) || mpGraphicsView->getViewType() == StringHandler::Icon) {
    return;
  }
  foreach (LineAnnotation *pConnectionLineAnnotation, mpGraphicsView->getConnectionsList()) {
    // get start and end components
    QStringList startComponentList = pConnectionLineAnnotation->getStartComponentName().split(".");
    QStringList endComponentList = pConnectionLineAnnotation->getEndComponentName().split(".");
    // set the start component
    if ((startComponentList.size() > 1 && getName().compare(startComponentList.at(0)) == 0)) {
      QString startComponentName = startComponentList.at(1);
      if (startComponentName.contains("[")) {
        startComponentName = startComponentName.mid(0, startComponentName.indexOf("["));
      }
      pConnectionLineAnnotation->setStartComponent(mpGraphicsView->getModelWidget()->getConnectorComponent(this, startComponentName));
    }
    // set the end component
    if ((endComponentList.size() > 1 && getName().compare(endComponentList.at(0)) == 0)) {
      QString endComponentName = endComponentList.at(1);
      if (endComponentName.contains("[")) {
        endComponentName = endComponentName.mid(0, endComponentName.indexOf("["));
      }
      pConnectionLineAnnotation->setEndComponent(mpGraphicsView->getModelWidget()->getConnectorComponent(this, endComponentName));
    }
  }
}

/*!
 * \brief Component::getParameterDisplayStringFromExtendsModifiers
 * Gets the display string for Component from extends modifiers
 * \param parameterName
 * \return
 */
QString Component::getParameterDisplayStringFromExtendsModifiers(QString parameterName)
{
  QString displayString = "";
  /* Ticket:4204
   * Get the extends modifiers of the class not the inherited class.
   */
  if (mpLibraryTreeItem) {
    foreach (Component *pComponent, mInheritedComponentsList) {
      if (pComponent->getLibraryTreeItem()) {
        QMap<QString, QString> extendsModifiersMap = mpLibraryTreeItem->getModelWidget()->getExtendsModifiersMap(pComponent->getLibraryTreeItem()->getNameStructure());
        displayString = extendsModifiersMap.value(parameterName, "");
        if (!displayString.isEmpty()) {
          return displayString;
        }
      }
      displayString = pComponent->getParameterDisplayStringFromExtendsModifiers(parameterName);
      if (!displayString.isEmpty()) {
        return displayString;
      }
    }
  }
  return displayString;
}

/*!
 * \brief Component::getParameterDisplayStringFromExtendsParameters
 * Gets the display string for components from extends parameters.
 * \param parameterName
 * \param modifierString an existing extends modifier or an empty string
 * \return
 */
QString Component::getParameterDisplayStringFromExtendsParameters(QString parameterName, QString modifierString)
{
  QString displayString = modifierString;
  QString typeName = "";
  foreach (Component *pInheritedComponent, mInheritedComponentsList) {
    if (pInheritedComponent->getLibraryTreeItem()) {
      if (!pInheritedComponent->getLibraryTreeItem()->getModelWidget()) {
        MainWindow::instance()->getLibraryWidget()->getLibraryTreeModel()->showModelWidget(pInheritedComponent->getLibraryTreeItem(), false);
      }
      pInheritedComponent->getLibraryTreeItem()->getModelWidget()->loadDiagramView();
      foreach (Component *pComponent, pInheritedComponent->getLibraryTreeItem()->getModelWidget()->getDiagramGraphicsView()->getComponentsList()) {
        if (pComponent->getComponentInfo()->getName().compare(parameterName) == 0) {
          OMCProxy *pOMCProxy = MainWindow::instance()->getOMCProxy();
          /* Ticket:4204
           * Look for the parameter value in the parameter containing class not in the parameter class.
           */
          if (pInheritedComponent->getLibraryTreeItem()) {
            if (displayString.isEmpty()) {
              displayString = pComponent->getComponentInfo()->getParameterValue(pOMCProxy, pInheritedComponent->getLibraryTreeItem()->getNameStructure());
            }
            typeName = pComponent->getComponentInfo()->getClassName();
            checkEnumerationDisplayString(displayString, typeName);
            if (!(displayString.isEmpty() || typeName.isEmpty())) {
              return displayString;
            }
          }
        }
      }
    }
    displayString = pInheritedComponent->getParameterDisplayStringFromExtendsParameters(parameterName, displayString);
    if (!(displayString.isEmpty() || typeName.isEmpty())) {
      return displayString;
    }
  }
  return displayString;
}

/*!
 * \brief Component::checkEnumerationDisplayString
 * Checks for enumeration type and shortens enumeration value.
 * Returns true if displayString was modified.
 * See ModelicaSpec 3.3, section 18.6.5.5, ticket:4084
 */
bool Component::checkEnumerationDisplayString(QString &displayString, const QString &typeName)
{
  if (displayString.startsWith(typeName + ".")) {
    displayString = displayString.right(displayString.length() - typeName.length() - 1);
    return true;
  }
  return false;
}

/*!
 * \brief Component::updateToolTip
 * Updates the Component's tooltip.
 */
void Component::updateToolTip()
{
  QString comment = mpComponentInfo->getComment().replace("\\\"", "\"");
  OMCProxy *pOMCProxy = MainWindow::instance()->getOMCProxy();
  comment = pOMCProxy->makeDocumentationUriToFileName(comment);
  // since tooltips can't handle file:// scheme so we have to remove it in order to display images and make links work.
#ifdef WIN32
  comment.replace("src=\"file:///", "src=\"");
#else
  comment.replace("src=\"file://", "src=\"");
#endif

  if ((mIsInheritedComponent || mComponentType == Component::Port) && mpReferenceComponent) {
    setToolTip(tr("<b>%1</b> %2<br/>%3<br /><br />Component declared in %4").arg(mpComponentInfo->getClassName())
               .arg(mpComponentInfo->getName()).arg(comment)
               .arg(mpReferenceComponent->getGraphicsView()->getModelWidget()->getLibraryTreeItem()->getNameStructure()));
  } else {
    setToolTip(tr("<b>%1</b> %2<br/>%3").arg(mpComponentInfo->getClassName()).arg(mpComponentInfo->getName()).arg(comment));
  }
}

/*!
 * \brief Component::canUseDiagramAnnotation
 * If the component is a port component or has a port component as parent in the hirerchy
 * then we should not use the diagram annotation.
 * \return
 */
bool Component::canUseDiagramAnnotation()
{
  Component *pComponent = this;
  while (pComponent->getParentComponent()) {
    if (pComponent->getComponentType() == Component::Port) {
      return false;
    }
    pComponent = pComponent->getParentComponent();
  }
  return true;
}

void Component::updatePlacementAnnotation()
{
  // Add component annotation.
  LibraryTreeItem *pLibraryTreeItem = mpGraphicsView->getModelWidget()->getLibraryTreeItem();
  if (pLibraryTreeItem->getLibraryType()== LibraryTreeItem::CompositeModel) {
    CompositeModelEditor *pCompositeModelEditor = dynamic_cast<CompositeModelEditor*>(mpGraphicsView->getModelWidget()->getEditor());
    pCompositeModelEditor->updateSubModelPlacementAnnotation(mpComponentInfo->getName(), mTransformation.getVisible()? "true" : "false",
                                                        getTransformationOrigin(), getTransformationExtent(),
                                                        QString::number(mTransformation.getRotateAngle()));
  } else if (pLibraryTreeItem->getLibraryType()== LibraryTreeItem::OMS) {
    ssd_element_geometry_t elementGeometry;
    QPointF extent1 = mTransformation.getExtent1();
    QPointF extent2 = mTransformation.getExtent2();
    if (mTransformation.hasOrigin()) {
      extent1.setX(extent1.x() + mTransformation.getOrigin().x());
      extent1.setY(extent1.y() + mTransformation.getOrigin().y());
      extent2.setX(extent2.x() + mTransformation.getOrigin().x());
      extent2.setY(extent2.y() + mTransformation.getOrigin().y());
    }
    elementGeometry.x1 = extent1.x();
    elementGeometry.y1 = extent1.y();
    elementGeometry.x2 = extent2.x();
    elementGeometry.y2 = extent2.y();
    elementGeometry.rotation = mTransformation.getRotateAngle();
    elementGeometry.iconSource = NULL;
    OMSProxy::instance()->setElementGeometry(mpLibraryTreeItem->getNameStructure(), &elementGeometry);
  } else {
    OMCProxy *pOMCProxy = MainWindow::instance()->getOMCProxy();
    pOMCProxy->updateComponent(mpComponentInfo->getName(), mpComponentInfo->getClassName(),
                               mpGraphicsView->getModelWidget()->getLibraryTreeItem()->getNameStructure(), getPlacementAnnotation());
  }
  /* When something is changed in the icon layer then update the LibraryTreeItem in the Library Browser */
  if (mpGraphicsView->getViewType() == StringHandler::Icon) {
    mpGraphicsView->getModelWidget()->getLibraryTreeItem()->handleIconUpdated();
  }
}

/*!
 * \brief Component::updateOriginItem
 * Slot that updates the position of the component OriginItem.
 */
void Component::updateOriginItem()
{
  if (mTransformation.hasOrigin()) {
    mpOriginItem->setPos(mTransformation.getOrigin());
  }
}

/*!
 * \brief Component::handleLoaded
 * Slot activated when LibraryTreeItem::loaded() SIGNAL is raised.
 * Redraws the Component and updates its connections accordingly.
 */
void Component::handleLoaded()
{
  Component *pComponent = getRootParentComponent();
  pComponent->removeChildren();
  pComponent->drawComponent();
  pComponent->emitChanged();
  pComponent->updateConnections();
}

/*!
 * \brief Component::handleUnloaded
 * Slot activated when LibraryTreeItem::unLoaded() SIGNAL is raised.
 * Removes the Component and updates its connections accordingly.
 */
void Component::handleUnloaded()
{
  removeChildren();
  showNonExistingOrDefaultComponentIfNeeded();
  emitDeleted();
  Component *pComponent = getRootParentComponent();
  pComponent->updateConnections();
}

/*!
 * \brief Component::handleShapeAdded
 * Slot activated when a new shape is added to Component's class and LibraryTreeItem::shapeAdded() SIGNAL is raised.
 */
void Component::handleShapeAdded()
{
  Component *pComponent = getRootParentComponent();
  pComponent->removeChildren();
  pComponent->drawComponent();
  pComponent->emitChanged();
  pComponent->updateConnections();
}

void Component::handleComponentAdded()
{
  Component *pComponent = getRootParentComponent();
  pComponent->removeChildren();
  pComponent->drawComponent();
  pComponent->emitChanged();
  pComponent->updateConnections();
}

/*!
 * \brief Component::referenceComponentAdded
 * Adds the referenced components when reference component is added.
 */
void Component::referenceComponentAdded()
{
  if (mComponentType == Component::Port) {
    setVisible(true);
  } else {
    mpGraphicsView->addItem(this);
    mpGraphicsView->addItem(mpOriginItem);
  }
  if (mpGraphicsView->getViewType() == StringHandler::Icon) {
    mpGraphicsView->getModelWidget()->getLibraryTreeItem()->handleIconUpdated();
  }
}

/*!
 * \brief Component::referenceComponentTransformHasChanged
 * Updates the referenced components when reference component transform has changed.
 */
void Component::referenceComponentTransformHasChanged()
{
  Component *pComponent = qobject_cast<Component*>(sender());
  if (pComponent) {
    mTransformation.updateTransformation(pComponent->mTransformation);
    setTransform(mTransformation.getTransformationMatrix());
  }
  if (mpGraphicsView->getViewType() == StringHandler::Icon) {
    mpGraphicsView->getModelWidget()->getLibraryTreeItem()->handleIconUpdated();
  }
}

/*!
 * \brief Component::referenceComponentChanged
 * Updates the referenced components when reference component is changed.
 */
void Component::referenceComponentChanged()
{
  removeChildren();
  drawComponent();
  emitChanged();
  updateConnections();
}

/*!
 * \brief Component::referenceComponentDeleted
 * Delets the referenced components when reference component is deleted.
 */
void Component::referenceComponentDeleted()
{
  if (mComponentType == Component::Port) {
    setVisible(false);
  } else {
    mpGraphicsView->removeItem(this);
    mpGraphicsView->removeItem(mpOriginItem);
  }
  if (mpGraphicsView->getViewType() == StringHandler::Icon) {
    mpGraphicsView->getModelWidget()->getLibraryTreeItem()->handleIconUpdated();
  }
}

/*!
 * \brief Component::prepareResizeComponent
 * Slot is activated when ResizerItem::resizerItemPressed() SIGNAL is raised.
 * \param pResizerItem
 */
void Component::prepareResizeComponent(ResizerItem *pResizerItem)
{
  prepareGeometryChange();
  mOldTransformation = mTransformation;
  mpSelectedResizerItem = pResizerItem;
  mTransform = transform();
  mSceneBoundingRect = sceneBoundingRect();
  QPointF topLeft = sceneBoundingRect().topLeft();
  QPointF topRight = sceneBoundingRect().topRight();
  QPointF bottomLeft = sceneBoundingRect().bottomLeft();
  QPointF bottomRight = sceneBoundingRect().bottomRight();
  mTransformationStartPosition = scenePos();
  mPivotPoint = sceneBoundingRect().center();

  if (mpSelectedResizerItem->getResizePosition() == ResizerItem::BottomLeft) {
    mTransformationStartPosition = topLeft;
    mPivotPoint = bottomRight;
  } else if (mpSelectedResizerItem->getResizePosition() == ResizerItem::TopLeft) {
    mTransformationStartPosition = bottomLeft;
    mPivotPoint = topRight;
  } else if (mpSelectedResizerItem->getResizePosition() == ResizerItem::TopRight) {
    mTransformationStartPosition = bottomRight;
    mPivotPoint = topLeft;
  } else if (mpSelectedResizerItem->getResizePosition() == ResizerItem::BottomRight) {
    mTransformationStartPosition = topRight;
    mPivotPoint = bottomLeft;
  }
  mpResizerRectangle->setRect(boundingRect()); //Sets the current item to the temporary rect
  mpResizerRectangle->setTransform(transform()); //Set the same matrix of this item to the temporary item
  mpResizerRectangle->setPos(pos());
}

/*!
 * \brief Component::resizeComponent
 * Slot is activated when ResizerItem::resizerItemMoved() SIGNAL is raised.
 * \param newPosition
 */
void Component::resizeComponent(QPointF newPosition)
{
  float xDistance; //X distance between the current position of the mouse and the starting position mouse
  float yDistance; //Y distance between the current position of the mouse and the starting position mouse
  //Calculates the X distance
  xDistance = newPosition.x() - mTransformationStartPosition.x();
  //If the starting point is on the negative side of the X plane we do an inverse of the value
  if (mTransformationStartPosition.x() < mPivotPoint.x()) {
    xDistance = xDistance * -1;
  }
  //Calculates the Y distance
  yDistance = newPosition.y() - mTransformationStartPosition.y();
  //If the starting point is on the negative side of the Y plane we do an inverse of the value
  if (mTransformationStartPosition.y() < mPivotPoint.y()) {
    yDistance = yDistance * -1;
  }
  //Calculate the factors by dividing the distances againts the original size of this container
  mXFactor = 0;
  mYFactor = 0;
  mXFactor = xDistance / mSceneBoundingRect.width();
  mYFactor = yDistance / mSceneBoundingRect.height();
  mXFactor = 1 + mXFactor;
  mYFactor = 1 + mYFactor;
  // if preserveAspectRatio is true then resize equally
  CoOrdinateSystem coOrdinateSystem = getCoOrdinateSystem();
  if (coOrdinateSystem.getPreserveAspectRatio()) {
    qreal factor = qMax(fabs(mXFactor), fabs(mYFactor));
    mXFactor = mXFactor < 0 ? factor * -1 : factor;
    mYFactor = mYFactor < 0 ? factor * -1 : factor;
  }
  // Apply the transformation to the temporary polygon using the new scaling factors
  QPointF pivot = mPivotPoint - pos();
  // Creates a temporaty transformation
  QTransform tmpTransform = QTransform().translate(pivot.x(), pivot.y()).rotate(0)
      .scale(mXFactor, mYFactor)
      .translate(-pivot.x(), -pivot.y());
  mpResizerRectangle->setTransform(mTransform * tmpTransform); //Multiplies the previous transform * the temporary
  setTransform(mTransform * tmpTransform);
  // set the final resize on component.
  QPointF extent1, extent2;
  qreal sx, sy;
  getScale(&sx, &sy);
  extent1.setX(sx * boundingRect().left());
  extent1.setY(sy * boundingRect().top());
  extent2.setX(sx * boundingRect().right());
  extent2.setY(sy * boundingRect().bottom());
  mTransformation.setOrigin(scenePos());
  mTransformation.setExtent1(extent1);
  mTransformation.setExtent2(extent2);
  setTransform(mTransformation.getTransformationMatrix());
  // let connections know that component has changed.
  emit transformChange();
}

/*!
 * \brief Component::finishResizeComponent
 * Slot is activated when ResizerItem resizerItemReleased SIGNAL is raised.
 */
void Component::finishResizeComponent()
{
  if (isSelected()) {
    showResizerItems();
  } else {
    setSelected(true);
  }
}

/*!
 * \brief Component::resizedComponent
 * Slot is activated when ResizerItem resizerItemPositionChanged SIGNAL is raised.
 */
void Component::resizedComponent()
{
  UpdateComponentTransformationsCommand *pUpdateComponentCommand = new UpdateComponentTransformationsCommand(this, mOldTransformation,
                                                                                                             mTransformation);
  mpGraphicsView->getModelWidget()->getUndoStack()->push(pUpdateComponentCommand);
  mpGraphicsView->getModelWidget()->updateModelText();
}

/*!
 * \brief Component::componentCommentHasChanged
 * Updates the Component's tooltip when the component comment has changed.
 */
void Component::componentCommentHasChanged()
{
  updateToolTip();
  update();
}

/*!
 * \brief Component::componentNameHasChanged
 * Updates the Component's tooltip when the component name has changed. Emits displayTextChanged signal.
 */
void Component::componentNameHasChanged()
{
  updateToolTip();
  displayTextChangedRecursive();
  update();
}

/*!
 * \brief Component::displayTextChangedRecursive
 * Notifies all the TextAnnotation's about the name change.
 */
void Component::displayTextChangedRecursive()
{
  emit displayTextChanged();
  foreach (Component *pInheritedComponent, mInheritedComponentsList) {
    pInheritedComponent->displayTextChangedRecursive();
  }
}

/*!
 * \brief Component::deleteMe
 * Deletes the Component from the current view.
 */
void Component::deleteMe()
{
  // delete the component from model
  mpGraphicsView->deleteComponent(this);
}

/*!
 * \brief Component::duplicate
 * Duplicates the Component.
 */
void Component::duplicate()
{
  MainWindow *pMainWindow = MainWindow::instance();
  QString name;
  if (mpLibraryTreeItem) {
    // get the model defaultComponentName
    QString defaultName = pMainWindow->getOMCProxy()->getDefaultComponentName(mpLibraryTreeItem->getNameStructure());
    if (defaultName.isEmpty()) {
      name = mpGraphicsView->getUniqueComponentName(StringHandler::toCamelCase(mpLibraryTreeItem->getName()));
    } else {
      if (mpGraphicsView->checkComponentName(defaultName)) {
        name = defaultName;
      } else {
        name = mpGraphicsView->getUniqueComponentName(defaultName);
      }
    }
  } else {
    name = mpGraphicsView->getUniqueComponentName(StringHandler::toCamelCase(getName()));
  }
  QPointF gridStep(mpGraphicsView->mCoOrdinateSystem.getHorizontalGridStep() * 5, mpGraphicsView->mCoOrdinateSystem.getVerticalGridStep() * 5);
  // add component
  ComponentInfo *pComponentInfo = new ComponentInfo(mpComponentInfo);
  pComponentInfo->setName(name);
  mpGraphicsView->addComponentToView(name, mpLibraryTreeItem, getOMCPlacementAnnotation(gridStep), QPointF(0, 0), pComponentInfo, true, true);
  // set component modifiers and attributes for Diagram Layer component.
  Component *pDiagramComponent = mpGraphicsView->getModelWidget()->getDiagramGraphicsView()->getComponentsList().last();
  // save the old ComponentInfo
  ComponentInfo oldDiagramComponentInfo(pDiagramComponent->getComponentInfo());
  // Create a new ComponentInfo
  ComponentInfo newDiagramComponentInfo(mpComponentInfo);
  newDiagramComponentInfo.setName(oldDiagramComponentInfo.getName());
  UpdateComponentAttributesCommand *pUpdateDiagramComponentAttributesCommand;
  pUpdateDiagramComponentAttributesCommand = new UpdateComponentAttributesCommand(pDiagramComponent, oldDiagramComponentInfo,
                                                                                  newDiagramComponentInfo, true);
  mpGraphicsView->getModelWidget()->getUndoStack()->push(pUpdateDiagramComponentAttributesCommand);
  setSelected(false);
  if (mpGraphicsView->getViewType() == StringHandler::Diagram) {
    pDiagramComponent->setSelected(true);
  } else {
    Component *pIconComponent = mpGraphicsView->getModelWidget()->getIconGraphicsView()->getComponentsList().last();
    pIconComponent->setSelected(true);
  }
}

/*!
 * \brief Component::rotateClockwise
 * Rotates the component clockwise.
 */
void Component::rotateClockwise()
{
  qreal oldRotation = StringHandler::getNormalizedAngle(mTransformation.getRotateAngle());
  qreal rotateIncrement = -90;
  qreal angle = oldRotation + rotateIncrement;
  applyRotation(angle);
  showResizerItems();
}

/*!
 * \brief Component::rotateAntiClockwise
 * Rotates the Component anti clockwise.
 */
void Component::rotateAntiClockwise()
{
  qreal oldRotation = StringHandler::getNormalizedAngle(mTransformation.getRotateAngle());
  qreal rotateIncrement = 90;
  qreal angle = oldRotation + rotateIncrement;
  applyRotation(angle);
  showResizerItems();
}

/*!
 * \brief Component::flipHorizontal
 * Flips the component horizontally.
 */
void Component::flipHorizontal()
{
  Transformation oldTransformation = mTransformation;
  setOriginAndExtents();
  QPointF extent1 = mTransformation.getExtent1();
  QPointF extent2 = mTransformation.getExtent2();
  // do the flipping based on the component angle.
  qreal angle = StringHandler::getNormalizedAngle(mTransformation.getRotateAngle());
  if ((angle >= 0 && angle < 90) || (angle >= 180 && angle < 270)) {
    mTransformation.setExtent1(QPointF(extent2.x(), extent1.y()));
    mTransformation.setExtent2(QPointF(extent1.x(), extent2.y()));
  } else if ((angle >= 90 && angle < 180) || (angle >= 270 && angle < 360)) {
    mTransformation.setExtent1(QPointF(extent1.x(), extent2.y()));
    mTransformation.setExtent2(QPointF(extent2.x(), extent1.y()));
  }
  mpGraphicsView->getModelWidget()->getUndoStack()->push(new UpdateComponentTransformationsCommand(this, oldTransformation, mTransformation));
  showResizerItems();
}

/*!
 * \brief Component::flipVertical
 * Flips the component vertically.
 */
void Component::flipVertical()
{
  Transformation oldTransformation = mTransformation;
  setOriginAndExtents();
  QPointF extent1 = mTransformation.getExtent1();
  QPointF extent2 = mTransformation.getExtent2();
  // do the flipping based on the component angle.
  qreal angle = StringHandler::getNormalizedAngle(mTransformation.getRotateAngle());
  if ((angle >= 0 && angle < 90) || (angle >= 180 && angle < 270)) {
    mTransformation.setExtent1(QPointF(extent1.x(), extent2.y()));
    mTransformation.setExtent2(QPointF(extent2.x(), extent1.y()));
  } else if ((angle >= 90 && angle < 180) || (angle >= 270 && angle < 360)) {
    mTransformation.setExtent1(QPointF(extent2.x(), extent1.y()));
    mTransformation.setExtent2(QPointF(extent1.x(), extent2.y()));
  }
  mpGraphicsView->getModelWidget()->getUndoStack()->push(new UpdateComponentTransformationsCommand(this, oldTransformation, mTransformation));
  showResizerItems();
}

/*!
 * \brief Component::moveUp
 * Slot that moves component upwards depending on the grid step size value
 * \sa moveDown(), moveLeft(), moveRight(), moveShiftUp(), moveShiftDown(), moveShiftLeft(), moveShiftRight(), moveCtrlUp(), moveCtrlDown(),
 * moveCtrlLeft(), moveCtrlRight()
 */
void Component::moveUp()
{
  Transformation oldTransformation = mTransformation;
  mTransformation.adjustPosition(0, mpGraphicsView->mCoOrdinateSystem.getVerticalGridStep());
  mpGraphicsView->getModelWidget()->getUndoStack()->push(new UpdateComponentTransformationsCommand(this, oldTransformation, mTransformation));
}

/*!
 * \brief Component::moveShiftUp
 * Slot that moves component upwards depending on the grid step size value multiplied by 5
 * \sa moveUp(), moveDown(), moveLeft(), moveRight(), moveShiftDown(), moveShiftLeft(), moveShiftRight(), moveCtrlUp(), moveCtrlDown(),
 * moveCtrlLeft() and moveCtrlRight()
 */
void Component::moveShiftUp()
{
  Transformation oldTransformation = mTransformation;
  mTransformation.adjustPosition(0, mpGraphicsView->mCoOrdinateSystem.getVerticalGridStep() * 5);
  mpGraphicsView->getModelWidget()->getUndoStack()->push(new UpdateComponentTransformationsCommand(this, oldTransformation, mTransformation));
}

/*!
 * \brief Component::moveCtrlUp
 * Slot that moves component one pixel upwards
 * \sa moveUp(), moveDown(), moveLeft(), moveRight(), moveShiftUp(), moveShiftDown(), moveShiftLeft(), moveShiftRight(), moveCtrlDown(),
 * moveCtrlLeft() and moveCtrlRight()
 */
void Component::moveCtrlUp()
{
  Transformation oldTransformation = mTransformation;
  mTransformation.adjustPosition(0, 1);
  mpGraphicsView->getModelWidget()->getUndoStack()->push(new UpdateComponentTransformationsCommand(this, oldTransformation, mTransformation));
}

/*!
 * \brief Component::moveDown
 * Slot that moves component downwards depending on the grid step size value
 * \sa moveUp(), moveLeft(), moveRight(), moveShiftUp(), moveShiftDown(), moveShiftLeft(), moveShiftRight(), moveCtrlUp(), moveCtrlDown(),
 * moveCtrlLeft() and moveCtrlRight()
 */
void Component::moveDown()
{
  Transformation oldTransformation = mTransformation;
  mTransformation.adjustPosition(0, -mpGraphicsView->mCoOrdinateSystem.getVerticalGridStep());
  mpGraphicsView->getModelWidget()->getUndoStack()->push(new UpdateComponentTransformationsCommand(this, oldTransformation, mTransformation));
}

/*!
 * \brief Component::moveShiftDown
 * Slot that moves component downwards depending on the grid step size value multiplied by 5
 * \sa moveUp(), moveDown(), moveLeft(), moveRight(), moveShiftUp(), moveShiftLeft(), moveShiftRight(), moveCtrlUp(), moveCtrlDown(),
 * moveCtrlLeft() and moveCtrlRight()
 */
void Component::moveShiftDown()
{
  Transformation oldTransformation = mTransformation;
  mTransformation.adjustPosition(0, -(mpGraphicsView->mCoOrdinateSystem.getVerticalGridStep() * 5));
  mpGraphicsView->getModelWidget()->getUndoStack()->push(new UpdateComponentTransformationsCommand(this, oldTransformation, mTransformation));
}

/*!
 * \brief Component::moveCtrlDown
 * Slot that moves component one pixel downwards
 * \sa moveUp(), moveDown(), moveLeft(), moveRight(), moveShiftUp(), moveShiftDown(), moveShiftLeft(), moveShiftRight(), moveCtrlUp(),
 * moveCtrlLeft() and moveCtrlRight()
 */
void Component::moveCtrlDown()
{
  Transformation oldTransformation = mTransformation;
  mTransformation.adjustPosition(0, -1);
  mpGraphicsView->getModelWidget()->getUndoStack()->push(new UpdateComponentTransformationsCommand(this, oldTransformation, mTransformation));
}

/*!
 * \brief Component::moveLeft
 * Slot that moves component leftwards depending on the grid step size value
 * \sa moveUp(), moveDown(), moveRight(), moveShiftUp(), moveShiftDown(), moveShiftLeft(), moveShiftRight(), moveCtrlUp(), moveCtrlDown(),
 * moveCtrlLeft() and moveCtrlRight()
 */
void Component::moveLeft()
{
  Transformation oldTransformation = mTransformation;
  mTransformation.adjustPosition(-mpGraphicsView->mCoOrdinateSystem.getHorizontalGridStep(), 0);
  mpGraphicsView->getModelWidget()->getUndoStack()->push(new UpdateComponentTransformationsCommand(this, oldTransformation, mTransformation));
}

/*!
 * \brief Component::moveShiftLeft
 * Slot that moves component leftwards depending on the grid step size value multiplied by 5
 * \sa moveUp(), moveDown(), moveLeft(), moveRight(), moveShiftUp(), moveShiftDown(), moveShiftRight(), moveCtrlUp(), moveCtrlDown(),
 * moveCtrlLeft() and moveCtrlRight()
 */
void Component::moveShiftLeft()
{
  Transformation oldTransformation = mTransformation;
  mTransformation.adjustPosition(-(mpGraphicsView->mCoOrdinateSystem.getHorizontalGridStep() * 5), 0);
  mpGraphicsView->getModelWidget()->getUndoStack()->push(new UpdateComponentTransformationsCommand(this, oldTransformation, mTransformation));
}

/*!
 * \brief Component::moveCtrlLeft
 * Slot that moves component one pixel leftwards
 * \sa moveUp(), moveDown(), moveLeft(), moveRight(), moveShiftUp(), moveShiftDown(), moveShiftLeft(), moveShiftRight(), moveCtrlUp(),
 * moveCtrlDown() and moveCtrlRight()
 */
void Component::moveCtrlLeft()
{
  Transformation oldTransformation = mTransformation;
  mTransformation.adjustPosition(-1, 0);
  mpGraphicsView->getModelWidget()->getUndoStack()->push(new UpdateComponentTransformationsCommand(this, oldTransformation, mTransformation));
}

/*!
 * \brief Component::moveRight
 * Slot that moves component rightwards depending on the grid step size value
 * \sa moveUp(), moveDown(), moveLeft(), moveShiftUp(), moveShiftDown(), moveShiftLeft(), moveShiftRight(), moveCtrlUp(), moveCtrlDown(),
 * moveCtrlLeft() and moveCtrlRight()
 */
void Component::moveRight()
{
  Transformation oldTransformation = mTransformation;
  mTransformation.adjustPosition(mpGraphicsView->mCoOrdinateSystem.getHorizontalGridStep(), 0);
  mpGraphicsView->getModelWidget()->getUndoStack()->push(new UpdateComponentTransformationsCommand(this, oldTransformation, mTransformation));
}

/*!
 * \brief Component::moveShiftRight
 * Slot that moves component rightwards depending on the grid step size value multiplied by 5
 * \sa moveUp(), moveDown(), moveLeft(), moveRight(), moveShiftUp(), moveShiftDown(), moveShiftLeft(), moveCtrlUp(), moveCtrlDown(),
 * moveCtrlLeft() and moveCtrlRight()
 */
void Component::moveShiftRight()
{
  Transformation oldTransformation = mTransformation;
  mTransformation.adjustPosition(mpGraphicsView->mCoOrdinateSystem.getHorizontalGridStep() * 5, 0);
  mpGraphicsView->getModelWidget()->getUndoStack()->push(new UpdateComponentTransformationsCommand(this, oldTransformation, mTransformation));
}

/*!
 * \brief Component::moveCtrlRight
 * Slot that moves component one pixel rightwards
 * \sa moveUp(), moveDown(), moveLeft(), moveRight(), moveShiftUp(), moveShiftDown(), moveShiftLeft(), moveShiftRight(), moveCtrlUp(),
 * moveCtrlDown() and moveCtrlLeft()
 */
void Component::moveCtrlRight()
{
  Transformation oldTransformation = mTransformation;
  mTransformation.adjustPosition(1, 0);
  mpGraphicsView->getModelWidget()->getUndoStack()->push(new UpdateComponentTransformationsCommand(this, oldTransformation, mTransformation));
}

//! Slot that opens up the component parameters dialog.
//! @see showAttributes()
void Component::showParameters()
{
  MainWindow *pMainWindow = MainWindow::instance();
  if (pMainWindow->getOMCProxy()->isBuiltinType(mpComponentInfo->getClassName())) {
    return;
  }
  if (!mpLibraryTreeItem || mpLibraryTreeItem->isNonExisting()) {
    QMessageBox::critical(pMainWindow, QString("%1 - %2").arg(Helper::applicationName).arg(Helper::error),
                          tr("Cannot show parameters window for component <b>%1</b>. Did not find type <b>%2</b>.").arg(getName())
                          .arg(mpComponentInfo->getClassName()), Helper::ok);
    return;
  }
  pMainWindow->getStatusBar()->showMessage(tr("Opening %1 %2 parameters window").arg(mpLibraryTreeItem->getNameStructure()).arg(getName()));
  pMainWindow->getProgressBar()->setRange(0, 0);
  pMainWindow->showProgressBar();
  ComponentParameters *pComponentParameters = new ComponentParameters(this, pMainWindow);
  pMainWindow->hideProgressBar();
  pMainWindow->getStatusBar()->clearMessage();
  pComponentParameters->exec();
}

//! Slot that opens up the component attributes dialog.
//! @see showParameters()
void Component::showAttributes()
{
  MainWindow *pMainWindow = MainWindow::instance();
  pMainWindow->getStatusBar()->showMessage(tr("Opening %1 %2 attributes window").arg(mpLibraryTreeItem->getNameStructure())
                                           .arg(mpComponentInfo->getName()));
  pMainWindow->getProgressBar()->setRange(0, 0);
  pMainWindow->showProgressBar();
  ComponentAttributes *pComponentAttributes = new ComponentAttributes(this, pMainWindow);
  pMainWindow->hideProgressBar();
  pMainWindow->getStatusBar()->clearMessage();
  pComponentAttributes->exec();
}

void Component::fetchInterfaceData()
{
    MainWindow::instance()->fetchInterfaceData(mpGraphicsView->getModelWidget()->getLibraryTreeItem(), this->getName());
}

/*!
 * \brief Component::openClass
 * Slot that opens up the component Modelica class in a new tab/window.
 */
void Component::openClass()
{
  MainWindow::instance()->getLibraryWidget()->openLibraryTreeItem(mpLibraryTreeItem->getNameStructure());
}

//! Slot that opens up the component Modelica class in a documentation view.
void Component::viewDocumentation()
{
  MainWindow::instance()->getDocumentationWidget()->showDocumentation(mpLibraryTreeItem);
  bool state = MainWindow::instance()->getDocumentationDockWidget()->blockSignals(true);
  MainWindow::instance()->getDocumentationDockWidget()->show();
  MainWindow::instance()->getDocumentationDockWidget()->blockSignals(state);
}

/*!
 * \brief Component::showSubModelAttributes
 * Slot that opens up the CompositeModelSubModelAttributes Dialog.
 */
void Component::showSubModelAttributes()
{
  CompositeModelSubModelAttributes *pCompositeModelSubModelAttributes = new CompositeModelSubModelAttributes(this, MainWindow::instance());
  pCompositeModelSubModelAttributes->exec();
}

/*!
 * \brief Component::showOMSModelAttributes
 * Slot that opens up the CompositeModelSubModelAttributes Dialog.
 */
void Component::showOMSModelAttributes()
{
  OMSSubModelAttributes *pOMSSubModelAttributes = new OMSSubModelAttributes(this, MainWindow::instance());
  pOMSSubModelAttributes->exec();
}

/*!
 * \brief Component::contextMenuEvent
 * Reimplementation of contextMenuEvent.\n
 * Creates a context menu for the component.\n
 * \param event
 */
void Component::contextMenuEvent(QGraphicsSceneContextMenuEvent *event)
{
  Component *pComponent = getRootParentComponent();
  if (pComponent->isSelected()) {
    pComponent->showResizerItems();
  } else {
    // unselect all items
    foreach (QGraphicsItem *pItem, mpGraphicsView->items()) {
      pItem->setSelected(false);
    }
    pComponent->setSelected(true);
  }
<<<<<<< HEAD
=======

>>>>>>> 36aa34a7
  LibraryTreeItem *pLibraryTreeItem = mpGraphicsView->getModelWidget()->getLibraryTreeItem();
  if (pLibraryTreeItem) {
    QMenu menu(mpGraphicsView);
    switch (pLibraryTreeItem->getLibraryType()) {
      case LibraryTreeItem::Modelica:
      default:
        menu.addAction(pComponent->getParametersAction());
        menu.addAction(pComponent->getAttributesAction());
        menu.addSeparator();
        menu.addAction(pComponent->getOpenClassAction());
        menu.addAction(pComponent->getViewDocumentationAction());
        menu.addSeparator();
        menu.addAction(mpGraphicsView->getDuplicateAction());
        if (pComponent->isInheritedComponent()) {
          mpGraphicsView->getDeleteAction()->setDisabled(true);
          mpGraphicsView->getDuplicateAction()->setDisabled(true);
          mpGraphicsView->getRotateClockwiseAction()->setDisabled(true);
          mpGraphicsView->getRotateAntiClockwiseAction()->setDisabled(true);
          mpGraphicsView->getFlipHorizontalAction()->setDisabled(true);
          mpGraphicsView->getFlipVerticalAction()->setDisabled(true);
        }
        break;
      case LibraryTreeItem::CompositeModel:
        menu.addAction(pComponent->getFetchInterfaceDataAction());
        menu.addSeparator();
        menu.addAction(pComponent->getSubModelAttributesAction());
        break;
      case LibraryTreeItem::OMS:
        break;
    }
    menu.addSeparator();
    menu.addAction(mpGraphicsView->getDeleteAction());
    menu.addSeparator();
    menu.addAction(mpGraphicsView->getRotateClockwiseAction());
    menu.addAction(mpGraphicsView->getRotateAntiClockwiseAction());
    menu.addAction(mpGraphicsView->getFlipHorizontalAction());
    menu.addAction(mpGraphicsView->getFlipVerticalAction());
    menu.exec(event->screenPos());
  }
}

QVariant Component::itemChange(GraphicsItemChange change, const QVariant &value)
{
  QGraphicsItem::itemChange(change, value);
  if (change == QGraphicsItem::ItemSelectedHasChanged) {
    if (isSelected()) {
      showResizerItems();
      setCursor(Qt::SizeAllCursor);
      // Only allow manipulations on component if the class is not a system library class OR component is not an inherited component.
      if (!mpGraphicsView->getModelWidget()->getLibraryTreeItem()->isSystemLibrary() && !isInheritedComponent()) {
        connect(mpGraphicsView, SIGNAL(mouseDelete()), this, SLOT(deleteMe()), Qt::UniqueConnection);
        connect(mpGraphicsView, SIGNAL(mouseDuplicate()), this, SLOT(duplicate()), Qt::UniqueConnection);
        connect(mpGraphicsView, SIGNAL(mouseRotateClockwise()), this, SLOT(rotateClockwise()), Qt::UniqueConnection);
        connect(mpGraphicsView, SIGNAL(mouseRotateAntiClockwise()), this, SLOT(rotateAntiClockwise()), Qt::UniqueConnection);
        connect(mpGraphicsView, SIGNAL(mouseFlipHorizontal()), this, SLOT(flipHorizontal()), Qt::UniqueConnection);
        connect(mpGraphicsView, SIGNAL(mouseFlipVertical()), this, SLOT(flipVertical()), Qt::UniqueConnection);
        connect(mpGraphicsView, SIGNAL(keyPressDelete()), this, SLOT(deleteMe()), Qt::UniqueConnection);
        connect(mpGraphicsView, SIGNAL(keyPressDuplicate()), this, SLOT(duplicate()), Qt::UniqueConnection);
        connect(mpGraphicsView, SIGNAL(keyPressRotateClockwise()), this, SLOT(rotateClockwise()), Qt::UniqueConnection);
        connect(mpGraphicsView, SIGNAL(keyPressRotateAntiClockwise()), this, SLOT(rotateAntiClockwise()), Qt::UniqueConnection);
        connect(mpGraphicsView, SIGNAL(keyPressFlipHorizontal()), this, SLOT(flipHorizontal()), Qt::UniqueConnection);
        connect(mpGraphicsView, SIGNAL(keyPressFlipVertical()), this, SLOT(flipVertical()), Qt::UniqueConnection);
        connect(mpGraphicsView, SIGNAL(keyPressUp()), this, SLOT(moveUp()), Qt::UniqueConnection);
        connect(mpGraphicsView, SIGNAL(keyPressShiftUp()), this, SLOT(moveShiftUp()), Qt::UniqueConnection);
        connect(mpGraphicsView, SIGNAL(keyPressCtrlUp()), this, SLOT(moveCtrlUp()), Qt::UniqueConnection);
        connect(mpGraphicsView, SIGNAL(keyPressDown()), this, SLOT(moveDown()), Qt::UniqueConnection);
        connect(mpGraphicsView, SIGNAL(keyPressShiftDown()), this, SLOT(moveShiftDown()), Qt::UniqueConnection);
        connect(mpGraphicsView, SIGNAL(keyPressCtrlDown()), this, SLOT(moveCtrlDown()), Qt::UniqueConnection);
        connect(mpGraphicsView, SIGNAL(keyPressLeft()), this, SLOT(moveLeft()), Qt::UniqueConnection);
        connect(mpGraphicsView, SIGNAL(keyPressShiftLeft()), this, SLOT(moveShiftLeft()), Qt::UniqueConnection);
        connect(mpGraphicsView, SIGNAL(keyPressCtrlLeft()), this, SLOT(moveCtrlLeft()), Qt::UniqueConnection);
        connect(mpGraphicsView, SIGNAL(keyPressRight()), this, SLOT(moveRight()), Qt::UniqueConnection);
        connect(mpGraphicsView, SIGNAL(keyPressShiftRight()), this, SLOT(moveShiftRight()), Qt::UniqueConnection);
        connect(mpGraphicsView, SIGNAL(keyPressCtrlRight()), this, SLOT(moveCtrlRight()), Qt::UniqueConnection);
      }
    } else {
      if (!mpBottomLeftResizerItem->isPressed() && !mpTopLeftResizerItem->isPressed() &&
          !mpTopRightResizerItem->isPressed() && !mpBottomRightResizerItem->isPressed()) {
        hideResizerItems();
      }
      /* Always hide ResizerItem's for system library class and inherited components. */
      if (mpGraphicsView->getModelWidget()->getLibraryTreeItem()->isSystemLibrary() || isInheritedComponent()) {
        hideResizerItems();
      }
      unsetCursor();
      /* Only allow manipulations on component if the class is not a system library class OR component is not an inherited component. */
      if (!mpGraphicsView->getModelWidget()->getLibraryTreeItem()->isSystemLibrary() && !isInheritedComponent()) {
        disconnect(mpGraphicsView, SIGNAL(mouseDelete()), this, SLOT(deleteMe()));
        disconnect(mpGraphicsView, SIGNAL(mouseDuplicate()), this, SLOT(duplicate()));
        disconnect(mpGraphicsView, SIGNAL(mouseRotateClockwise()), this, SLOT(rotateClockwise()));
        disconnect(mpGraphicsView, SIGNAL(mouseRotateAntiClockwise()), this, SLOT(rotateAntiClockwise()));
        disconnect(mpGraphicsView, SIGNAL(mouseFlipHorizontal()), this, SLOT(flipHorizontal()));
        disconnect(mpGraphicsView, SIGNAL(mouseFlipVertical()), this, SLOT(flipVertical()));
        disconnect(mpGraphicsView, SIGNAL(keyPressDelete()), this, SLOT(deleteMe()));
        disconnect(mpGraphicsView, SIGNAL(keyPressDuplicate()), this, SLOT(duplicate()));
        disconnect(mpGraphicsView, SIGNAL(keyPressRotateClockwise()), this, SLOT(rotateClockwise()));
        disconnect(mpGraphicsView, SIGNAL(keyPressRotateAntiClockwise()), this, SLOT(rotateAntiClockwise()));
        disconnect(mpGraphicsView, SIGNAL(keyPressFlipHorizontal()), this, SLOT(flipHorizontal()));
        disconnect(mpGraphicsView, SIGNAL(keyPressFlipVertical()), this, SLOT(flipVertical()));
        disconnect(mpGraphicsView, SIGNAL(keyPressUp()), this, SLOT(moveUp()));
        disconnect(mpGraphicsView, SIGNAL(keyPressShiftUp()), this, SLOT(moveShiftUp()));
        disconnect(mpGraphicsView, SIGNAL(keyPressCtrlUp()), this, SLOT(moveCtrlUp()));
        disconnect(mpGraphicsView, SIGNAL(keyPressDown()), this, SLOT(moveDown()));
        disconnect(mpGraphicsView, SIGNAL(keyPressShiftDown()), this, SLOT(moveShiftDown()));
        disconnect(mpGraphicsView, SIGNAL(keyPressCtrlDown()), this, SLOT(moveCtrlDown()));
        disconnect(mpGraphicsView, SIGNAL(keyPressLeft()), this, SLOT(moveLeft()));
        disconnect(mpGraphicsView, SIGNAL(keyPressShiftLeft()), this, SLOT(moveShiftLeft()));
        disconnect(mpGraphicsView, SIGNAL(keyPressCtrlLeft()), this, SLOT(moveCtrlLeft()));
        disconnect(mpGraphicsView, SIGNAL(keyPressRight()), this, SLOT(moveRight()));
        disconnect(mpGraphicsView, SIGNAL(keyPressShiftRight()), this, SLOT(moveShiftRight()));
        disconnect(mpGraphicsView, SIGNAL(keyPressCtrlRight()), this, SLOT(moveCtrlRight()));
      }
    }
#if !defined(WITHOUT_OSG)
    // if subModel selection is changed in CompositeModel
    if (mpGraphicsView->getModelWidget()->getLibraryTreeItem()->getLibraryType() == LibraryTreeItem::CompositeModel) {
      MainWindow::instance()->getModelWidgetContainer()->updateThreeDViewer(mpGraphicsView->getModelWidget());
    }
#endif
  } else if (change == QGraphicsItem::ItemPositionHasChanged) {
    emit transformChange();
  }
  else if (change == QGraphicsItem::ItemPositionChange) {
    // move by grid distance while dragging component
    QPointF positionDifference = mpGraphicsView->movePointByGrid(value.toPointF() - pos(), mTransformation.getOrigin() + pos(), true);
    return pos() + positionDifference;
  }
  return value;
}<|MERGE_RESOLUTION|>--- conflicted
+++ resolved
@@ -2769,10 +2769,7 @@
     }
     pComponent->setSelected(true);
   }
-<<<<<<< HEAD
-=======
-
->>>>>>> 36aa34a7
+
   LibraryTreeItem *pLibraryTreeItem = mpGraphicsView->getModelWidget()->getLibraryTreeItem();
   if (pLibraryTreeItem) {
     QMenu menu(mpGraphicsView);
