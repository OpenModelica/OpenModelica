--- conflicted
+++ resolved
@@ -116,33 +116,8 @@
   mpSpeedComboBox->setEnabled(false);
   mpSpeedComboBox->setValidator(pDoubleValidator);
   mpSpeedComboBox->setCompleter(0);
-<<<<<<< HEAD
-  mpPerspectiveDropDownBox = new QComboBox(this);
-  mpPerspectiveDropDownBox->addItem(QIcon(":/Resources/icons/perspective0.svg"), QString("Isometric"));
-//  mpPerspectiveDropDownBox->addItem(QIcon(":/Resources/icons/perspective1.svg"),QString("Left 1"));
-//  mpPerspectiveDropDownBox->addItem(QIcon(":/Resources/icons/perspective2.svg"),QString("Left 2"));
-//  mpPerspectiveDropDownBox->addItem(QIcon(":/Resources/icons/perspective3.svg"),QString("Right 1"));
-  mpPerspectiveDropDownBox->addItem(QIcon(":/Resources/icons/perspective1.svg"),QString("Side"));
-  mpPerspectiveDropDownBox->addItem(QIcon(":/Resources/icons/perspective2.svg"),QString("Front"));
-//  mpPerspectiveDropDownBox->addItem(QIcon(":/Resources/icons/perspective6.svg"),QString("Front 2"));
-//  mpPerspectiveDropDownBox->addItem(QIcon(":/Resources/icons/perspective7.svg"),QString("Front 3"));
-//  mpPerspectiveDropDownBox->addItem(QIcon(":/Resources/icons/perspective8.svg"),QString("Back 1"));
-//  mpPerspectiveDropDownBox->addItem(QIcon(":/Resources/icons/perspective9.svg"),QString("Back 2"));
-//  mpPerspectiveDropDownBox->addItem(QIcon(":/Resources/icons/perspective10.svg"),QString("Back 3"));
-  mpPerspectiveDropDownBox->addItem(QIcon(":/Resources/icons/perspective3.svg"),QString("Top"));
-//  mpPerspectiveDropDownBox->addItem(QIcon(":/Resources/icons/perspective12.svg"),QString("Top 2"));
-//  mpPerspectiveDropDownBox->addItem(QIcon(":/Resources/icons/perspective13.svg"),QString("Top 3"));
-//  mpPerspectiveDropDownBox->addItem(QIcon(":/Resources/icons/perspective14.svg"),QString("Bottom 1"));
-//  mpPerspectiveDropDownBox->addItem(QIcon(":/Resources/icons/perspective15.svg"),QString("Bottom 2"));
-//  mpPerspectiveDropDownBox->addItem(QIcon(":/Resources/icons/perspective16.svg"),QString("Bottom 3"));
-  mpRotateCameraLeftButton = new QToolButton(this);
-  mpRotateCameraLeftButton->setIcon(QIcon(":/Resources/icons/rotateCameraLeft.svg"));
-  mpRotateCameraRightButton = new QToolButton(this);
-  mpRotateCameraRightButton->setIcon(QIcon(":/Resources/icons/rotateCameraRight.svg"));
-=======
   connect(mpSpeedComboBox, SIGNAL(currentIndexChanged(int)),this, SLOT(setSpeedSlotFunction()));
   connect(mpSpeedComboBox->lineEdit(), SIGNAL(textChanged(QString)),this, SLOT(setSpeedSlotFunction()));
->>>>>>> 12d09da2
   //assemble the animation toolbar
   mpAnimationToolBar->addAction(mpAnimationChooseFileAction);
   mpAnimationToolBar->addSeparator();
@@ -161,540 +136,6 @@
   mpAnimationToolBar->addWidget(mpSpeedComboBox);
   mpAnimationToolBar->addSeparator();
   mpAnimationToolBar->addWidget(mpPerspectiveDropDownBox);
-<<<<<<< HEAD
-  mpAnimationToolBar->addWidget(mpRotateCameraLeftButton);
-  mpAnimationToolBar->addWidget(mpRotateCameraRightButton);
-  mpAnimationToolBar->setIconSize(QSize(toolbarIconSize, toolbarIconSize));
-  addToolBar(Qt::TopToolBarArea,mpAnimationToolBar);
-  // Viewer layout
-  QGridLayout *pGridLayout = new QGridLayout;
-  pGridLayout->setContentsMargins(0, 0, 0, 0);
-  pGridLayout->addWidget(mpViewerWidget);
-  // add the viewer to the frame for boxed rectangle around it.
-  QFrame *pCentralWidgetFrame = new QFrame;
-  pCentralWidgetFrame->setFrameStyle(QFrame::StyledPanel);
-  pCentralWidgetFrame->setLayout(pGridLayout);
-  setCentralWidget(pCentralWidgetFrame);
-  //connections
-  connect(mpAnimationChooseFileAction, SIGNAL(triggered()),this, SLOT(chooseAnimationFileSlotFunction()));
-  connect(mpAnimationInitializeAction, SIGNAL(triggered()),this, SLOT(initSlotFunction()));
-  connect(mpAnimationPlayAction, SIGNAL(triggered()),this, SLOT(playSlotFunction()));
-  connect(mpAnimationPauseAction, SIGNAL(triggered()),this, SLOT(pauseSlotFunction()));
-  connect(mpPerspectiveDropDownBox, SIGNAL(activated(int)), this, SLOT(setPerspective(int)));
-  connect(mpRotateCameraLeftButton, SIGNAL(clicked()), this, SLOT(rotateCameraLeft()));
-  connect(mpRotateCameraRightButton, SIGNAL(clicked()), this, SLOT(rotateCameraRight()));
-  connect(mpAnimationSlider, SIGNAL(valueChanged(int)),this, SLOT(sliderSetTimeSlotFunction(int)));
-  connect(mpSpeedComboBox, SIGNAL(currentIndexChanged(int)),this, SLOT(setSpeedSlotFunction()));
-  connect(mpSpeedComboBox->lineEdit(), SIGNAL(textChanged(QString)),this, SLOT(setSpeedSlotFunction()));
-  connect(mpTimeTextBox, SIGNAL(returnPressed()),this, SLOT(jumpToTimeSlotFunction()));
-}
-
-/*!
- * \brief AnimationWindow::jumpToTimeSlotFunction
- * slot function to jump to the user input point of time
- */
-void AnimationWindow::jumpToTimeSlotFunction()
-{
-  QString str = mpTimeTextBox->text();
-  bool isFloat = true;
-  double start = mpVisualizer->getTimeManager()->getStartTime();
-  double end = mpVisualizer->getTimeManager()->getEndTime();
-  double value = str.toFloat(&isFloat);
-  if (isFloat && value >= 0.0) {
-    if (value < start) {
-      value = start;
-    } else if (value > end) {
-      value = end;
-    }
-    mpVisualizer->getTimeManager()->setVisTime(value);
-    bool state = mpAnimationSlider->blockSignals(true);
-    mpAnimationSlider->setValue(mpVisualizer->getTimeManager()->getTimeFraction());
-    mpAnimationSlider->blockSignals(state);
-    mpVisualizer->updateScene(value);
-  }
-}
-
-/*!
- * \brief AnimationWindow::setSpeedUpSlotFunction
- * slot function to set the user input speed up
- */
-void AnimationWindow::setSpeedSlotFunction()
-{
-  QString str = mpSpeedComboBox->lineEdit()->text();
-  bool isFloat = true;
-  double value = str.toFloat(&isFloat);
-  if (isFloat && value > 0.0) {
-    mpVisualizer->getTimeManager()->setSpeedUp(value);
-  }
-}
-
-AnimationWindow::~AnimationWindow()
-{
-  if (mpVisualizer) {
-    delete mpVisualizer;
-  }
-}
-
-/*!
- * \brief AnimationWindow::setupViewWidget
- * creates the widget for the osg viewer
- * \return the widget
- */
-QWidget* AnimationWindow::setupViewWidget()
-{
-  //desktop resolution
-  QRect rec = QApplication::desktop()->screenGeometry();
-  int height = rec.height();
-  int width = rec.width();
-  //int height = 1000;
-  //int width = 2000;
-  //get context
-  osg::ref_ptr<osg::DisplaySettings> ds = osg::DisplaySettings::instance().get();
-  osg::ref_ptr<osg::GraphicsContext::Traits> traits = new osg::GraphicsContext::Traits();
-  traits->windowName = "";
-  traits->windowDecoration = false;
-  traits->x = 0;
-  traits->y = 0;
-  traits->width = width;
-  traits->height = height;
-  traits->doubleBuffer = true;
-  traits->alpha = ds->getMinimumNumAlphaBits();
-  traits->stencil = ds->getMinimumNumStencilBits();
-  traits->sampleBuffers = ds->getMultiSamples();
-  traits->samples = ds->getNumMultiSamples();
-  osg::ref_ptr<osgQt::GraphicsWindowQt> gw = new osgQt::GraphicsWindowQt(traits.get());
-  //add a scene to viewer
-  addView(mpSceneView);
-  //get the viewer widget
-  osg::ref_ptr<osg::Camera> camera = mpSceneView->getCamera();
-  camera->setGraphicsContext(gw);
-  camera->setClearColor(osg::Vec4(0.95, 0.95, 0.95, 1.0));
-  //camera->setViewport(new osg::Viewport(0, 0, traits->width, traits->height));
-  camera->setViewport(new osg::Viewport(0, 0, width, height));
-  camera->setProjectionMatrixAsPerspective(30.0f, static_cast<double>(traits->width/2) / static_cast<double>(traits->height/2), 1.0f, 10000.0f);
-  mpSceneView->addEventHandler(new osgViewer::StatsHandler());
-  // reverse the mouse wheel zooming
-  osgGA::MultiTouchTrackballManipulator *pMultiTouchTrackballManipulator = new osgGA::MultiTouchTrackballManipulator();
-  pMultiTouchTrackballManipulator->setWheelZoomFactor(-pMultiTouchTrackballManipulator->getWheelZoomFactor());
-  mpSceneView->setCameraManipulator(pMultiTouchTrackballManipulator);
-#if OSG_VERSION_GREATER_OR_EQUAL(3,4,0)
-  gw->setTouchEventsEnabled(true);
-#endif
-  return gw->getGLWidget();
-}
-
-/*!
- * \brief AnimationWindow::loadVisualization
- * loads the data and the xml scene description
- */
-void AnimationWindow::loadVisualization()
-{
-  VisType visType = VisType::NONE;
-  // Get visualization type.
-  if (isFMU(mFileName)) {
-    visType = VisType::FMU;
-  } else if (isMAT(mFileName)) {
-    visType = VisType::MAT;
-  } else if (isCSV(mFileName)) {
-    visType = VisType::CSV;
-  } else {
-    MessagesWidget::instance()->addGUIMessage(MessageItem(MessageItem::Modelica, "", false, 0, 0, 0, 0, tr("Unknown visualization type."),
-                                                          Helper::scriptingKind, Helper::errorLevel));
-  }
-  //init visualizer
-  if (visType == VisType::MAT) {
-    mpVisualizer = new VisualizerMAT(mFileName, mPathName);
-  } else if (visType == VisType::CSV) {
-    mpVisualizer = new VisualizerCSV(mFileName, mPathName);
-  } else if (visType == VisType::FMU) {
-    mpVisualizer = new VisualizerFMU(mFileName, mPathName);
-  } else {
-    QString msg = tr("Could not init %1 %2.").arg(QString(mPathName.c_str())).arg(QString(mFileName.c_str()));
-    MessagesWidget::instance()->addGUIMessage(MessageItem(MessageItem::Modelica, "", false, 0, 0, 0, 0, msg, Helper::scriptingKind,
-                                                          Helper::errorLevel));
-  }
-  //load the XML File, build osgTree, get initial values for the shapes
-  bool xmlExists = checkForXMLFile(mFileName, mPathName);
-  if (!xmlExists) {
-    QString msg = tr("Could not find the visual XML file %1.").arg(QString(assembleXMLFileName(mFileName, mPathName).c_str()));
-    MessagesWidget::instance()->addGUIMessage(MessageItem(MessageItem::Modelica, "", false, 0, 0, 0, 0, msg, Helper::scriptingKind,
-                                                          Helper::errorLevel));
-  } else {
-    connect(mpVisualizer->getTimeManager()->getUpdateSceneTimer(), SIGNAL(timeout()), SLOT(updateScene()));
-    mpVisualizer->initData();
-    mpVisualizer->setUpScene();
-    mpVisualizer->initVisualization();
-    //add scene for the chosen visualization
-    mpSceneView->setSceneData(mpVisualizer->getOMVisScene()->getScene().getRootNode());
-  }
-  //FMU settings dialog
-  if (visType == VisType::FMU) {
-    //openFMUSettingsDialog();
-  }
-  //add window title
-  this->setWindowTitle(QString::fromStdString(mFileName));
-  //jump to xy-view
-  cameraPositionIsometric();
-}
-
-/*!
- * \brief AnimationWindow::animationFileSlotFunction
- * opens a file dialog to chooes an animation
- */
-void AnimationWindow::chooseAnimationFileSlotFunction()
-{
-  QString fileName = StringHandler::getOpenFileName(this, QString("%1 - %2").arg(Helper::applicationName).arg(Helper::chooseFile),
-                                                       NULL, Helper::visualizationFileTypes, NULL);
-  if (fileName.isEmpty()) {
-    return;
-  }
-  openAnimationFile(fileName);
-}
-
-/*!
- * \brief AnimationWindow::getTimeFraction
- * gets the fraction of the complete simulation time to move the slider
- */
-double AnimationWindow::getTimeFraction()
-{
-  if (mpVisualizer==NULL) {
-    return 0.0;
-  } else {
-    return mpVisualizer->getTimeManager()->getTimeFraction();
-  }
-}
-
-/*!
- * \brief AnimationWindow::sliderSetTimeSlotFunction
- * slot function for the time slider to jump to the adjusted point of time
- */
-void AnimationWindow::sliderSetTimeSlotFunction(int value)
-{
-  float time = (mpVisualizer->getTimeManager()->getEndTime()
-                - mpVisualizer->getTimeManager()->getStartTime())
-                * (float) (value / 100.0);
-  mpVisualizer->getTimeManager()->setVisTime(time);
-  mpTimeTextBox->setText(QString::number(mpVisualizer->getTimeManager()->getVisTime()));
-  mpVisualizer->updateScene(time);
-}
-
-/*!
- * \brief AnimationWindow::playSlotFunction
- * slot function for the play button
- */
-void AnimationWindow::playSlotFunction()
-{
-  mpVisualizer->getTimeManager()->setPause(false);
-}
-
-/*!
- * \brief AnimationWindow::pauseSlotFunction
- * slot function for the pause button
- */
-void AnimationWindow::pauseSlotFunction()
-{
-  mpVisualizer->getTimeManager()->setPause(true);
-}
-
-/*!
- * \brief AnimationWindow::initSlotFunction
- * slot function for the init button
- */
-void AnimationWindow::initSlotFunction()
-{
-  mpVisualizer->initVisualization();
-  bool state = mpAnimationSlider->blockSignals(true);
-  mpAnimationSlider->setValue(0);
-  mpAnimationSlider->blockSignals(state);
-  mpTimeTextBox->setText(QString::number(mpVisualizer->getTimeManager()->getVisTime()));
-}
-
-/*!
- * \brief AnimationWindow::updateSceneFunction
- * updates the visualization objects
- */
-void AnimationWindow::updateScene()
-{
-  if (!(mpVisualizer == NULL)) {
-    //set time label
-    if (!mpVisualizer->getTimeManager()->isPaused()) {
-      mpTimeTextBox->setText(QString::number(mpVisualizer->getTimeManager()->getVisTime()));
-      // set time slider
-      if (mpVisualizer->getVisType() != VisType::FMU) {
-        int time = mpVisualizer->getTimeManager()->getTimeFraction();
-        bool state = mpAnimationSlider->blockSignals(true);
-        mpAnimationSlider->setValue(time);
-        mpAnimationSlider->blockSignals(state);
-      }
-    }
-    //update the scene
-    mpVisualizer->sceneUpdate();
-  }
-}
-
-/*!
- * \brief AnimationWindow::renderFrame
- * renders the osg viewer
- */
-void AnimationWindow::renderFrame()
-{
-  frame();
-}
-
-/*!
- * \brief AnimationWindow::getVisTime
- * returns the current visualization time
- */
-double AnimationWindow::getVisTime()
-{
-  if (mpVisualizer==NULL) {
-    return -1.0;
-  } else {
-    return mpVisualizer->getTimeManager()->getVisTime();
-  }
-}
-
-/*!
- * \brief AnimationWindow::setPathName
- * sets mpPathName
- */
-void AnimationWindow::setPathName(std::string pathName)
-{
-  mPathName = pathName;
-}
-
-/*!
- * \brief AnimationWindow::setFileName
- * sets mpFileName
- */
-void AnimationWindow::setFileName(std::string fileName)
-{
-  mFileName = fileName;
-}
-
-/*!
- * \brief AnimationWindow::openAnimationFile
- * \param fileName
- */
-void AnimationWindow::openAnimationFile(QString fileName)
-{
-  std::string file = fileName.toStdString();
-  if (file.compare("")) {
-    std::size_t pos = file.find_last_of("/\\");
-    mPathName = file.substr(0, pos + 1);
-    mFileName = file.substr(pos + 1, file.length());
-    //std::cout<<"file "<<mFileName<<"   path "<<mPathName<<std::endl;
-    loadVisualization();
-    // start the widgets
-    mpAnimationInitializeAction->setEnabled(true);
-    mpAnimationPlayAction->setEnabled(true);
-    mpAnimationPauseAction->setEnabled(true);
-    mpAnimationSlider->setEnabled(true);
-    bool state = mpAnimationSlider->blockSignals(true);
-    mpAnimationSlider->setValue(0);
-    mpAnimationSlider->blockSignals(state);
-    mpSpeedComboBox->setEnabled(true);
-    mpTimeTextBox->setEnabled(true);
-    mpTimeTextBox->setText(QString::number(mpVisualizer->getTimeManager()->getStartTime()));
-    state = mpPerspectiveDropDownBox->blockSignals(true);
-    mpPerspectiveDropDownBox->setCurrentIndex(0);
-    mpPerspectiveDropDownBox->blockSignals(state);
-  }
-}
-
-/*!
- * \brief AnimationWindow::cameraPositionIsometric
- * sets the camera position to isometric view
- */
-void AnimationWindow::cameraPositionIsometric()
-{
-    double d = computeDistanceToOrigin();
-    osg::Matrixd mat = osg::Matrixd(0.7071, 0, -0.7071, 0,
-                       -0.409, 0.816, -0.409, 0,
-                       0.57735,  0.57735, 0.57735, 0,
-                       0.57735*d, 0.57735*d, 0.57735*d, 1);
-    mpSceneView->getCameraManipulator()->setByMatrix(mat);
-}
-
-/*!
- * \brief AnimationWindow::cameraPositionSide
- * sets the camera position to Side
- */
-void AnimationWindow::cameraPositionSide()
-{
-  double d = computeDistanceToOrigin();
-  osg::Matrixd mat = osg::Matrixd(1, 0, 0, 0,
-                                  0, 1, 0, 0,
-                                  0, 0, 1, 0,
-                                  0, 0, d, 1);
-  mpSceneView->getCameraManipulator()->setByMatrix(mat);
-}
-
-/*!
- * \brief AnimationWindow::cameraPositionFront
- * sets the camera position to Front
- */
-void AnimationWindow::cameraPositionFront()
-{
-    double d = computeDistanceToOrigin();
-    osg::Matrixd mat = osg::Matrixd(0, 0, 1, 0,
-                                    1, 0, 0, 0,
-                                    0, 1, 0, 0,
-                                    0, d, 0, 1);
-    mpSceneView->getCameraManipulator()->setByMatrix(mat);
-}
-
-/*!
- * \brief AnimationWindow::cameraPositionTop
- * sets the camera position to Top
- */
-void AnimationWindow::cameraPositionTop()
-{
-    double d = computeDistanceToOrigin();
-    osg::Matrixd mat = osg::Matrixd( 0, 0,-1, 0,
-                                     0, 1, 0, 0,
-                                     1, 0, 0, 0,
-                                     d, 0, 0, 1);
-    mpSceneView->getCameraManipulator()->setByMatrix(mat);
-}
-
-/*!
- * \brief AnimationWindow::rotateCameraLeft
- * rotates the camera 90 degress left about the line of sight
- */
-void AnimationWindow::rotateCameraLeft()
-{
-    osg::ref_ptr<osgGA::CameraManipulator> manipulator = mpSceneView->getCameraManipulator();
-    osg::Matrixd mat = manipulator->getMatrix();
-    osg::Camera *pCamera = mpSceneView->getCamera();
-
-    osg::Vec3d eye, center, up;
-    pCamera->getViewMatrixAsLookAt(eye, center, up);
-    osg::Vec3d rotationAxis = center-eye;
-
-    osg::Matrixd rotMatrix;
-    rotMatrix.makeRotate(3.1415/2.0, rotationAxis);
-
-    mpSceneView->getCameraManipulator()->setByMatrix(mat*rotMatrix);
-}
-
-/*!
- * \brief AnimationWindow::rotateCameraLeft
- * rotates the camera 90 degress right about the line of sight
- */
-void AnimationWindow::rotateCameraRight()
-{
-    osg::ref_ptr<osgGA::CameraManipulator> manipulator = mpSceneView->getCameraManipulator();
-    osg::Matrixd mat = manipulator->getMatrix();
-    osg::Camera *pCamera = mpSceneView->getCamera();
-
-    osg::Vec3d eye, center, up;
-    pCamera->getViewMatrixAsLookAt(eye, center, up);
-    osg::Vec3d rotationAxis = center-eye;
-
-    osg::Matrixd rotMatrix;
-    rotMatrix.makeRotate(-3.1415/2.0, rotationAxis);
-
-    mpSceneView->getCameraManipulator()->setByMatrix(mat*rotMatrix);
-}
-
-/*!
- * \brief AnimationWindow::computeDistanceToOrigin
- * computes distance to origin using pythagoras theorem
- */
-//
-double AnimationWindow::computeDistanceToOrigin()
-{
-    osg::ref_ptr<osgGA::CameraManipulator> manipulator = mpSceneView->getCameraManipulator();
-    osg::Matrixd mat = manipulator->getMatrix();
-    //assemble
-
-    //Compute distance to center using pythagoras theorem
-    double d = sqrt(abs(mat(3,0))*abs(mat(3,0))+
-                       abs(mat(3,1))*abs(mat(3,1))+
-                       abs(mat(3,2))*abs(mat(3,2)));
-
-    //If d is very small (~0), set it to 1 as default
-    if(d < 1e-10) {
-        d=1;
-    }
-
-    return d;
-}
-
-/*!
- * \brief AnimationWindow::resetCamera
- * resets the camera position
- */
-void AnimationWindow::resetCamera()
-{
-  mpSceneView->home();
-}
-
-/*!
- * \brief AnimationWindow::setPerspective
- * gets the identifier for the chosen perspective and calls the functions
- */
-void AnimationWindow::setPerspective(int value)
-{
-  switch(value) {
-    case 0:
-      cameraPositionIsometric();
-      break;
-    case 1:
-      cameraPositionSide();
-      break;
-    case 2:
-      cameraPositionTop();
-      break;
-    case 3:
-      cameraPositionFront();
-      break;
-  }
-}
-
-/*!
- * \brief AnimationWindow::openmpFMUSettingsDialog
- * opens a dialog to set the settings for the FMU visualization
- */
-void AnimationWindow::openFMUSettingsDialog()
-{
-  //create dialog
-  mpFMUSettingsDialog = new QDialog(this);
-  mpFMUSettingsDialog->setWindowTitle("FMU settings");
-  mpFMUSettingsDialog->setWindowIcon(QIcon(":/Resources/icons/animation.svg"));
-  //the layouts
-  QVBoxLayout *mainLayout = new QVBoxLayout;
-  QHBoxLayout *simulationLayout = new QHBoxLayout;
-  QVBoxLayout *leftSimLayout = new QVBoxLayout;
-  QVBoxLayout *rightSimLayout = new QVBoxLayout;
-  //the widgets
-  QLabel *simulationLabel = new QLabel(tr("Simulation settings"));
-  QPushButton *okButton = new QPushButton(tr("OK"));
-  //solver settings
-  QLabel *solverLabel = new QLabel(tr("solver"));
-  QComboBox *solverComboBox = new QComboBox(mpFMUSettingsDialog);
-  solverComboBox->addItem(QString("euler forward"));
-  //assemble
-  mainLayout->addWidget(simulationLabel);
-  mainLayout->addLayout(simulationLayout);
-  simulationLayout->addLayout(leftSimLayout);
-  simulationLayout->addLayout(rightSimLayout);
-  leftSimLayout->addWidget(solverLabel);
-  rightSimLayout->addWidget(solverComboBox);
-  mainLayout->addWidget(okButton);
-  mpFMUSettingsDialog->setLayout(mainLayout);
-  //connections
-  connect(okButton, SIGNAL(clicked()),this, SLOT(saveSimSettings()));
-  mpFMUSettingsDialog->show();
-}
-
-void AnimationWindow::saveSimSettings()
-{
-  std::cout<<"save simulation settings"<<std::endl;
-  mpFMUSettingsDialog->close();
-=======
   mpAnimationToolBar->addAction(mpRotateCameraLeftAction);
   mpAnimationToolBar->addAction(mpRotateCameraRightAction);
->>>>>>> 12d09da2
 }