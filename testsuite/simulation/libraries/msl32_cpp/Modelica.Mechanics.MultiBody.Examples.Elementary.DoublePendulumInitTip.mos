// name:     Modelica.Mechanics.MultiBody.Examples.Elementary.DoublePendulumInitTip
// keywords: simulation MSL Examples
// status: correct
// cflags: -d=-newInst
//
// Simulation Results
// Modelica Standard Library
//

runScript("../common/ModelTestingDefaults.mos"); getErrorString();

modelTestingType := OpenModelicaModelTesting.Kind.SimpleSimulation;
modelName := $TypeName(Modelica.Mechanics.MultiBody.Examples.Elementary.DoublePendulumInitTip);
compareVars :=
{
   "revolute1.phi",
   "revolute1.w",
   "revolute2.phi",
   "revolute2.w"
};

simulationRuntime := OpenModelicaModelTesting.SimulationRuntime.Cpp;

runScript(modelTesting);getErrorString();

// Result:
// "true
// "
// ""
// OpenModelicaModelTesting.Kind.SimpleSimulation
// Modelica.Mechanics.MultiBody.Examples.Elementary.DoublePendulumInitTip
// {"revolute1.phi","revolute1.w","revolute2.phi","revolute2.w"}
// OpenModelicaModelTesting.SimulationRuntime.Cpp
// Simulation options: startTime = 0.0, stopTime = 5.0, numberOfIntervals = 500, tolerance = 1e-06, method = 'dassl', fileNamePrefix = 'Modelica.Mechanics.MultiBody.Examples.Elementary.DoublePendulumInitTip', options = '', outputFormat = 'mat', variableFilter = 'time|revolute1.phi|revolute1.w|revolute2.phi|revolute2.w', cflags = '', simflags = ' -emit_protected'
// Result file: Modelica.Mechanics.MultiBody.Examples.Elementary.DoublePendulumInitTip_res.mat
<<<<<<< HEAD
// Messages: ERROR  : init  : SimManager: Could not initialize system
// ERROR  : init  : SimManager: Nonlinear solver 623 stopped at time 0 with error in algloop solver:
// error solving nonlinear system (iteration limit: 50)
// ERROR  : solver: SimController: Simulation failed using nonlinear solver newton
// ERROR  : solver: SimController: Recovering with nonlinear solver kinsol
//
=======
>>>>>>> ec99aac5
// "true
// "
// ""
// endResult<|MERGE_RESOLUTION|>--- conflicted
+++ resolved
@@ -33,15 +33,6 @@
 // OpenModelicaModelTesting.SimulationRuntime.Cpp
 // Simulation options: startTime = 0.0, stopTime = 5.0, numberOfIntervals = 500, tolerance = 1e-06, method = 'dassl', fileNamePrefix = 'Modelica.Mechanics.MultiBody.Examples.Elementary.DoublePendulumInitTip', options = '', outputFormat = 'mat', variableFilter = 'time|revolute1.phi|revolute1.w|revolute2.phi|revolute2.w', cflags = '', simflags = ' -emit_protected'
 // Result file: Modelica.Mechanics.MultiBody.Examples.Elementary.DoublePendulumInitTip_res.mat
-<<<<<<< HEAD
-// Messages: ERROR  : init  : SimManager: Could not initialize system
-// ERROR  : init  : SimManager: Nonlinear solver 623 stopped at time 0 with error in algloop solver:
-// error solving nonlinear system (iteration limit: 50)
-// ERROR  : solver: SimController: Simulation failed using nonlinear solver newton
-// ERROR  : solver: SimController: Recovering with nonlinear solver kinsol
-//
-=======
->>>>>>> ec99aac5
 // "true
 // "
 // ""
