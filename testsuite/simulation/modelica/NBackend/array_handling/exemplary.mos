// name: examplary
// keywords: NewBackend
// status: correct

// from OpenModelica Workshop Presentation 2022 by kabdelhak
// used for extreme scaling purposes with slicing, only scaled one is tested

loadString("
model exemplary
  Real x[5,2];
  Real y[2];
equation
  for i in 1:4, j in 1:2 loop
    x[i+1,j] = x[i,j] - y[j];
  end for;
  for j in 1:2 loop
	y[j] = j*sin(time);
    x[3,j] = j*cos(time);
  end for;
end exemplary;

model exemplaryS
  parameter Integer s = 20;
  Real x[5+s,2+s];
  Real y[2+s];
equation
  for i in 1:4+s, j in 1:2+s loop
    x[i+1,j] = x[i,j] - y[j];
  end for;
  for j in 1:2+s loop
    y[j] = j*sin(time);
    x[3,j] = j*cos(time);
  end for;
end exemplaryS;

"); getErrorString();

setCommandLineOptions("--newBackend -d=dumpSlice");
simulate(exemplaryS); getErrorString();
val(x[2,1],1);
val(x[4,2],1);

// Result:
// true
// ""
// true
// [dumpSlice] The block:
// BLOCK: Sliced Component (status = Solve.UNPROCESSED)
// ----------------------------------------
// ### Variable:
// 	y[j]
// ### Equation:
// 	[FOR-] (22) ($RES_SIM_0)
// 	[----] for j in 1:22 loop
<<<<<<< HEAD
// 	[----]   [SCAL] (1) x[3, j] = CAST(Real, j) * cos(time) ($RES_SIM_1)
=======
// 	[----]   [SCAL] (1) y[j] = CAST(Real, j) * sin(time)
>>>>>>> 536c1b2f
// 	[----] end for;
// 	 slice: {21, 20, 19, 18, 17, 16, 15, 14, 13, 12, ...}
//
// [dumpSlice] got sliced to:
// --- Alias of INI[1 | 1] ---
// BLOCK: Generic Component (status = Solve.EXPLICIT)
// ----------------------------------------
// ### Equation:
// 	[FOR-] (22) ($RES_SIM_0)
// 	[----] for j in 1:22 loop
<<<<<<< HEAD
// 	[----]   [SCAL] (1) x[3, j] = CAST(Real, j) * cos(time) ($RES_SIM_1)
=======
// 	[----]   [SCAL] (1) y[j] = CAST(Real, j) * sin(time)
>>>>>>> 536c1b2f
// 	[----] end for;
// 	 slice: {21, 20, 19, 18, 17, 16, 15, 14, 13, 12, ...}
//
//
// [dumpSlice] The block:
// BLOCK: Sliced Component (status = Solve.UNPROCESSED)
// ----------------------------------------
// ### Variable:
// 	x[3, j]
// ### Equation:
// 	[FOR-] (22) ($RES_SIM_2)
// 	[----] for j in 1:22 loop
<<<<<<< HEAD
// 	[----]   [SCAL] (1) y[j] = CAST(Real, j) * sin(time) ($RES_SIM_3)
=======
// 	[----]   [SCAL] (1) x[3, j] = CAST(Real, j) * cos(time)
>>>>>>> 536c1b2f
// 	[----] end for;
// 	 slice: {21, 20, 19, 18, 17, 16, 15, 14, 13, 12, ...}
//
// [dumpSlice] got sliced to:
// --- Alias of INI[1 | 2] ---
// BLOCK: Generic Component (status = Solve.EXPLICIT)
// ----------------------------------------
// ### Equation:
// 	[FOR-] (22) ($RES_SIM_2)
// 	[----] for j in 1:22 loop
<<<<<<< HEAD
// 	[----]   [SCAL] (1) y[j] = CAST(Real, j) * sin(time) ($RES_SIM_3)
=======
// 	[----]   [SCAL] (1) x[3, j] = CAST(Real, j) * cos(time)
>>>>>>> 536c1b2f
// 	[----] end for;
// 	 slice: {21, 20, 19, 18, 17, 16, 15, 14, 13, 12, ...}
//
//
// [dumpSlice] The block:
// BLOCK: Sliced Component (status = Solve.UNPROCESSED)
// ----------------------------------------
// ### Variable:
// 	x[i, j]
// ### Equation:
// 	[FOR-] (528) ($RES_SIM_4)
// 	[----] for {i in 1:24, j in 1:22} loop
// 	[----]   [SCAL] (1) x[i + 1, j] = x[i, j] - y[j] ($RES_SIM_5)
// 	[----] end for;
// 	 slice: {21, 43, 20, 42, 19, 41, 18, 40, 17, 39, ...}
//
// [dumpSlice] got sliced to:
// --- Alias of INI[1 | 3] ---
// BLOCK: Generic Component (status = Solve.EXPLICIT)
// ----------------------------------------
// ### Equation:
// 	[FOR-] (528) ($RES_SIM_4)
// 	[----] for {i in 1:24, j in 1:22} loop
// 	[----]   [SCAL] (1) x[i, j] = -(-(x[1 + i, j] + y[j])) ($RES_SIM_5)
// 	[----] end for;
// 	 slice: {21, 43, 20, 42, 19, 41, 18, 40, 17, 39, ...}
//
//
// [dumpSlice] The block:
// BLOCK: Sliced Component (status = Solve.UNPROCESSED)
// ----------------------------------------
// ### Variable:
// 	x[1 + i, j]
// ### Equation:
// 	[FOR-] (528) ($RES_SIM_4)
// 	[----] for {i in 1:24, j in 1:22} loop
// 	[----]   [SCAL] (1) x[i + 1, j] = x[i, j] - y[j] ($RES_SIM_5)
// 	[----] end for;
// 	 slice: {527, 505, 483, 461, 439, 417, 395, 373, 351, 329, ...}
//
// [dumpSlice] got sliced to:
// --- Alias of INI[1 | 4] ---
// BLOCK: Generic Component (status = Solve.EXPLICIT)
// ----------------------------------------
// ### Equation:
// 	[FOR-] (528) ($RES_SIM_4)
// 	[----] for {i in 1:24, j in 1:22} loop
// 	[----]   [SCAL] (1) x[1 + i, j] = x[i, j] - y[j] ($RES_SIM_5)
// 	[----] end for;
// 	 slice: {527, 505, 483, 461, 439, 417, 395, 373, 351, 329, ...}
//
//
// record SimulationResult
//     resultFile = "exemplaryS_res.mat",
//     simulationOptions = "startTime = 0.0, stopTime = 1.0, numberOfIntervals = 500, tolerance = 1e-06, method = 'dassl', fileNamePrefix = 'exemplaryS', options = '', outputFormat = 'mat', variableFilter = '.*', cflags = '', simflags = ''",
//     messages = "LOG_SUCCESS       | info    | The initialization finished successfully without homotopy method.
// LOG_SUCCESS       | info    | The simulation finished successfully.
// "
// end SimulationResult;
// ""
// -0.8414709848078965
// -0.6023373578795135
// endResult<|MERGE_RESOLUTION|>--- conflicted
+++ resolved
@@ -52,11 +52,7 @@
 // ### Equation:
 // 	[FOR-] (22) ($RES_SIM_0)
 // 	[----] for j in 1:22 loop
-<<<<<<< HEAD
-// 	[----]   [SCAL] (1) x[3, j] = CAST(Real, j) * cos(time) ($RES_SIM_1)
-=======
-// 	[----]   [SCAL] (1) y[j] = CAST(Real, j) * sin(time)
->>>>>>> 536c1b2f
+// 	[----]   [SCAL] (1) y[j] = CAST(Real, j) * sin(time) ($RES_SIM_1)
 // 	[----] end for;
 // 	 slice: {21, 20, 19, 18, 17, 16, 15, 14, 13, 12, ...}
 //
@@ -67,11 +63,7 @@
 // ### Equation:
 // 	[FOR-] (22) ($RES_SIM_0)
 // 	[----] for j in 1:22 loop
-<<<<<<< HEAD
-// 	[----]   [SCAL] (1) x[3, j] = CAST(Real, j) * cos(time) ($RES_SIM_1)
-=======
-// 	[----]   [SCAL] (1) y[j] = CAST(Real, j) * sin(time)
->>>>>>> 536c1b2f
+// 	[----]   [SCAL] (1) y[j] = CAST(Real, j) * sin(time) ($RES_SIM_1)
 // 	[----] end for;
 // 	 slice: {21, 20, 19, 18, 17, 16, 15, 14, 13, 12, ...}
 //
@@ -84,11 +76,7 @@
 // ### Equation:
 // 	[FOR-] (22) ($RES_SIM_2)
 // 	[----] for j in 1:22 loop
-<<<<<<< HEAD
-// 	[----]   [SCAL] (1) y[j] = CAST(Real, j) * sin(time) ($RES_SIM_3)
-=======
-// 	[----]   [SCAL] (1) x[3, j] = CAST(Real, j) * cos(time)
->>>>>>> 536c1b2f
+// 	[----]   [SCAL] (1) x[3, j] = CAST(Real, j) * cos(time) ($RES_SIM_3)
 // 	[----] end for;
 // 	 slice: {21, 20, 19, 18, 17, 16, 15, 14, 13, 12, ...}
 //
@@ -99,11 +87,7 @@
 // ### Equation:
 // 	[FOR-] (22) ($RES_SIM_2)
 // 	[----] for j in 1:22 loop
-<<<<<<< HEAD
-// 	[----]   [SCAL] (1) y[j] = CAST(Real, j) * sin(time) ($RES_SIM_3)
-=======
-// 	[----]   [SCAL] (1) x[3, j] = CAST(Real, j) * cos(time)
->>>>>>> 536c1b2f
+// 	[----]   [SCAL] (1) x[3, j] = CAST(Real, j) * cos(time) ($RES_SIM_3)
 // 	[----] end for;
 // 	 slice: {21, 20, 19, 18, 17, 16, 15, 14, 13, 12, ...}
 //
