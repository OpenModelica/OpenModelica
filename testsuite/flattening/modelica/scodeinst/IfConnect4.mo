--- conflicted
+++ resolved
@@ -31,10 +31,6 @@
 //   c1.f = 0.0;
 //   c2.f = 0.0;
 // end IfConnect4;
-<<<<<<< HEAD
-// [flattening/modelica/scodeinst/IfConnect4.mo:14:3-14:36:writable] Warning: Parameter b has no binding, and is fixed during initialization (fixed=true), using available start value (start=true) as default value.
-=======
 // [flattening/modelica/scodeinst/IfConnect4.mo:13:3-13:36:writable] Warning: Parameter b has no value, and is fixed during initialization (fixed=true), using available start value (start=true) as default value.
->>>>>>> fffd0a58
 //
 // endResult