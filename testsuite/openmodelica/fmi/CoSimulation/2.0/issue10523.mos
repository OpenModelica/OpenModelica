// name: issue10523.mos
// keywords: FMI 2.0 export
// status: correct
// teardown_command: rm -rf Modelica.Blocks.Sources.IntegerConstant.fmu Modelica_Blocks_Sources_IntegerConstant.log Modelica_Blocks_Sources_IntegerConstant_info.json

loadModel(Modelica);
getErrorString();

buildModelFMU(Modelica.Blocks.Sources.IntegerConstant, version="2.0", fmuType="cs", fileNamePrefix="Modelica.Blocks.Sources.IntegerConstant");
getErrorString();


// Result:
// true
// ""
// "Modelica.Blocks.Sources.IntegerConstant.fmu"
<<<<<<< HEAD
// "[Modelica 4.0.0+maint.om/Blocks/Sources.mo:2236:5-2236:57:writable] Warning: Parameter k has no binding, and is fixed during initialization (fixed=true), using available start value (start=1) as default value.
=======
// "[Modelica 4.1.0+maint.om/Blocks/Sources.mo:2286:5-2286:57:writable] Warning: Parameter k has no value, and is fixed during initialization (fixed=true), using available start value (start=1) as default value.
>>>>>>> fffd0a58
// "
// endResult<|MERGE_RESOLUTION|>--- conflicted
+++ resolved
@@ -14,10 +14,6 @@
 // true
 // ""
 // "Modelica.Blocks.Sources.IntegerConstant.fmu"
-<<<<<<< HEAD
-// "[Modelica 4.0.0+maint.om/Blocks/Sources.mo:2236:5-2236:57:writable] Warning: Parameter k has no binding, and is fixed during initialization (fixed=true), using available start value (start=1) as default value.
-=======
 // "[Modelica 4.1.0+maint.om/Blocks/Sources.mo:2286:5-2286:57:writable] Warning: Parameter k has no value, and is fixed during initialization (fixed=true), using available start value (start=1) as default value.
->>>>>>> fffd0a58
 // "
 // endResult