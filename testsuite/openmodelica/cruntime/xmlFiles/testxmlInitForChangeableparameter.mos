// name: testxmlInitForChangeableparameter
// keywords: xml, init, parameters, changeable value
// status: correct
// teardown_command: rm -f testParameters*
// cflags: -d=-newInst
//

loadString("
model testParameters
  parameter Real a0;
  parameter Real a = sin(1.21);
  parameter Real b = 2*a-c+a0;
  final parameter Real c = 3;
  parameter Real d(fixed=false);
  Real x;
initial equation
  d = 4;
equation
  der(x) = a+x;
end testParameters;
");

buildModel(testParameters);getErrorString();
system("cat testParameters_init.xml | grep -v OPENMODELICAHOME | grep -v guid | grep -v generationDateAndTime | grep -v generationTool > testParameters_init.tmp.xml");
readFile("testParameters_init.tmp.xml");

// Result:
// true
<<<<<<< HEAD
// {"testParameters","testParameters_init.xml"}
// "[<interactive>:3:3-3:20:writable] Warning: Parameter a0 has no binding, and is fixed during initialization (fixed=true), using available start value (start=0.0) as default value.
=======
// {"testParameters", "testParameters_init.xml"}
// "[<interactive>:3:3-3:20:writable] Warning: Parameter a0 has no value, and is fixed during initialization (fixed=true), using available start value (start=0.0) as default value.
>>>>>>> fffd0a58
// Warning: The initial conditions are not fully specified. For more information set -d=initialization. In OMEdit Tools->Options->Simulation->Show additional information from the initialization process, in OMNotebook call setCommandLineOptions(\"-d=initialization\").
// "
// 0
// "<?xml version = \"1.0\" encoding=\"UTF-8\"?>
//
// <!-- description of the model interface using an extention of the FMI standard -->
// <fmiModelDescription
//   fmiVersion                          = \"1.0\"
//
//   modelName                           = \"testParameters\"
//   modelIdentifier                     = \"testParameters\"
//
//
//
//   description                         = \"\"
//
//   variableNamingConvention            = \"structured\"
//
//   numberOfEventIndicators             = \"0\"  cmt_numberOfEventIndicators             = \"NG:       number of zero crossings,                           FMI\"
//   numberOfTimeEvents                  = \"0\"  cmt_numberOfTimeEvents                  = \"NG_SAM:   number of zero crossings that are samples,          OMC\"
//
//   numberOfInputVariables              = \"0\"  cmt_numberOfInputVariables              = \"NI:       number of inputvar on topmodel,                     OMC\"
//   numberOfOutputVariables             = \"0\"  cmt_numberOfOutputVariables             = \"NO:       number of outputvar on topmodel,                    OMC\"
//
//   numberOfExternalObjects             = \"0\"  cmt_numberOfExternalObjects             = \"NEXT:     number of external objects,                         OMC\"
//   numberOfFunctions                   = \"0\"  cmt_numberOfFunctions                   = \"NFUNC:    number of functions used by the simulation,         OMC\"
//
//   numberOfContinuousStates            = \"1\"  cmt_numberOfContinuousStates            = \"NX:       number of states,                                   FMI\"
//   numberOfRealAlgebraicVariables      = \"0\"  cmt_numberOfRealAlgebraicVariables      = \"NY:       number of real variables,                           OMC\"
//   numberOfRealAlgebraicAliasVariables = \"0\"  cmt_numberOfRealAlgebraicAliasVariables = \"NA:       number of alias variables,                          OMC\"
//   numberOfRealParameters              = \"5\"  cmt_numberOfRealParameters              = \"NP:       number of parameters,                               OMC\"
//
//   numberOfIntegerAlgebraicVariables   = \"0\"  cmt_numberOfIntegerAlgebraicVariables   = \"NYINT:    number of alg. int variables,                       OMC\"
//   numberOfIntegerAliasVariables       = \"0\"  cmt_numberOfIntegerAliasVariables       = \"NAINT:    number of alias int variables,                      OMC\"
//   numberOfIntegerParameters           = \"0\"  cmt_numberOfIntegerParameters           = \"NPINT:    number of int parameters,                           OMC\"
//
//   numberOfStringAlgebraicVariables    = \"0\"  cmt_numberOfStringAlgebraicVariables    = \"NYSTR:    number of alg. string variables,                    OMC\"
//   numberOfStringAliasVariables        = \"0\"  cmt_numberOfStringAliasVariables        = \"NASTR:    number of alias string variables,                   OMC\"
//   numberOfStringParameters            = \"0\"  cmt_numberOfStringParameters            = \"NPSTR:    number of string parameters,                        OMC\"
//
//   numberOfBooleanAlgebraicVariables   = \"0\"  cmt_numberOfBooleanAlgebraicVariables   = \"NYBOOL:   number of alg. bool variables,                      OMC\"
//   numberOfBooleanAliasVariables       = \"0\"  cmt_numberOfBooleanAliasVariables       = \"NABOOL:   number of alias bool variables,                     OMC\"
//   numberOfBooleanParameters           = \"0\"  cmt_numberOfBooleanParameters           = \"NPBOOL:   number of bool parameters,                          OMC\" >
//
//
//   <!-- startTime, stopTime, tolerance are FMI specific, all others are OMC specific -->
//   <DefaultExperiment
//     startTime      = \"0\"
//     stopTime       = \"1\"
//     stepSize       = \"0.002\"
//     tolerance      = \"1e-06\"
//     solver        = \"dassl\"
//     outputFormat      = \"mat\"
//     variableFilter      = \".*\" />
//
//   <!-- variables in the model -->
//   <ModelVariables>
//
//   <ScalarVariable
//     name = \"x\"
//     valueReference = \"1000\"
//     variability = \"continuous\" isDiscrete = \"false\"
//     causality = \"local\" isValueChangeable = \"true\"
//     alias = \"noAlias\"
//     classIndex = \"0\" classType = \"rSta\"
//     isProtected = \"false\" hideResult = \"\" isEncrypted = \"false\" initNonlinear = \"false\"
//     fileName = \"&lt;interactive&gt;\" startLine = \"8\" startColumn = \"3\" endLine = \"8\" endColumn = \"9\" fileWritable = \"true\">
//     <Real fixed=\"true\" useNominal=\"false\" />
//   </ScalarVariable>
//   <ScalarVariable
//     name = \"der(x)\"
//     valueReference = \"1001\"
//     variability = \"continuous\" isDiscrete = \"false\"
//     causality = \"local\" isValueChangeable = \"false\"
//     alias = \"noAlias\"
//     classIndex = \"0\" classType = \"rDer\"
//     isProtected = \"false\" hideResult = \"\" isEncrypted = \"false\" initNonlinear = \"false\"
//     fileName = \"&lt;interactive&gt;\" startLine = \"8\" startColumn = \"3\" endLine = \"8\" endColumn = \"9\" fileWritable = \"true\">
//     <Real fixed=\"false\" useNominal=\"false\" />
//   </ScalarVariable>
//   <ScalarVariable
//     name = \"a\"
//     valueReference = \"1002\"
//     variability = \"parameter\" isDiscrete = \"true\"
//     causality = \"parameter\" isValueChangeable = \"true\"
//     alias = \"noAlias\"
//     classIndex = \"0\" classType = \"rPar\"
//     isProtected = \"false\" hideResult = \"\" isEncrypted = \"false\" initNonlinear = \"false\"
//     fileName = \"&lt;interactive&gt;\" startLine = \"4\" startColumn = \"3\" endLine = \"4\" endColumn = \"31\" fileWritable = \"true\">
//     <Real start=\"0.9356160015533859\" fixed=\"true\" useNominal=\"false\" />
//   </ScalarVariable>
//   <ScalarVariable
//     name = \"a0\"
//     valueReference = \"1003\"
//     variability = \"parameter\" isDiscrete = \"true\"
//     causality = \"parameter\" isValueChangeable = \"true\"
//     alias = \"noAlias\"
//     classIndex = \"1\" classType = \"rPar\"
//     isProtected = \"false\" hideResult = \"\" isEncrypted = \"false\" initNonlinear = \"false\"
//     fileName = \"&lt;interactive&gt;\" startLine = \"3\" startColumn = \"3\" endLine = \"3\" endColumn = \"20\" fileWritable = \"true\">
//     <Real start=\"0.0\" fixed=\"true\" useNominal=\"false\" />
//   </ScalarVariable>
//   <ScalarVariable
//     name = \"b\"
//     valueReference = \"1004\"
//     variability = \"parameter\" isDiscrete = \"true\"
//     causality = \"calculatedParameter\" isValueChangeable = \"false\"
//     alias = \"noAlias\"
//     classIndex = \"2\" classType = \"rPar\"
//     isProtected = \"false\" hideResult = \"\" isEncrypted = \"false\" initNonlinear = \"false\"
//     fileName = \"&lt;interactive&gt;\" startLine = \"5\" startColumn = \"3\" endLine = \"5\" endColumn = \"30\" fileWritable = \"true\">
//     <Real fixed=\"true\" useNominal=\"false\" />
//   </ScalarVariable>
//   <ScalarVariable
//     name = \"c\"
//     valueReference = \"1005\"
//     variability = \"parameter\" isDiscrete = \"true\"
//     causality = \"calculatedParameter\" isValueChangeable = \"false\"
//     alias = \"noAlias\"
//     classIndex = \"3\" classType = \"rPar\"
//     isProtected = \"false\" hideResult = \"\" isEncrypted = \"false\" initNonlinear = \"false\"
//     fileName = \"&lt;interactive&gt;\" startLine = \"6\" startColumn = \"3\" endLine = \"6\" endColumn = \"29\" fileWritable = \"true\">
//     <Real start=\"3.0\" fixed=\"true\" useNominal=\"false\" />
//   </ScalarVariable>
//   <ScalarVariable
//     name = \"d\"
//     valueReference = \"1006\"
//     variability = \"parameter\" isDiscrete = \"true\"
//     causality = \"calculatedParameter\" isValueChangeable = \"false\"
//     alias = \"noAlias\"
//     classIndex = \"4\" classType = \"rPar\"
//     isProtected = \"false\" hideResult = \"\" isEncrypted = \"false\" initNonlinear = \"false\"
//     fileName = \"&lt;interactive&gt;\" startLine = \"7\" startColumn = \"3\" endLine = \"7\" endColumn = \"32\" fileWritable = \"true\">
//     <Real start=\"0.0\" fixed=\"false\" useNominal=\"false\" />
//   </ScalarVariable>
//
//
//
//   </ModelVariables>
//
//
// </fmiModelDescription>
//
// "
// endResult<|MERGE_RESOLUTION|>--- conflicted
+++ resolved
@@ -26,13 +26,8 @@
 
 // Result:
 // true
-<<<<<<< HEAD
-// {"testParameters","testParameters_init.xml"}
-// "[<interactive>:3:3-3:20:writable] Warning: Parameter a0 has no binding, and is fixed during initialization (fixed=true), using available start value (start=0.0) as default value.
-=======
 // {"testParameters", "testParameters_init.xml"}
 // "[<interactive>:3:3-3:20:writable] Warning: Parameter a0 has no value, and is fixed during initialization (fixed=true), using available start value (start=0.0) as default value.
->>>>>>> fffd0a58
 // Warning: The initial conditions are not fully specified. For more information set -d=initialization. In OMEdit Tools->Options->Simulation->Show additional information from the initialization process, in OMNotebook call setCommandLineOptions(\"-d=initialization\").
 // "
 // 0
