// This file defines templates for transforming Modelica/MetaModelica code to FMU
// code. They are used in the code generator phase of the compiler to write
// target code.
//
// There are one root template intended to be called from the code generator:
// translateModel. These template do not return any
// result but instead write the result to files. All other templates return
// text and are used by the root templates (most of them indirectly).
//
// To future maintainers of this file:
//
// - A line like this
//     # var = "" /*BUFD*/
//   declares a text buffer that you can later append text to. It can also be
//   passed to other templates that in turn can append text to it. In the new
//   version of Susan it should be written like this instead:
//     let &var = buffer ""
//
// - A line like this
//     ..., Text var /*BUFP*/, ...
//   declares that a template takes a text buffer as input parameter. In the
//   new version of Susan it should be written like this instead:
//     ..., Text &var, ...
//
// - A line like this:
//     ..., var /*BUFC*/, ...
//   passes a text buffer to a template. In the new version of Susan it should
//   be written like this instead:
//     ..., &var, ...
//
// - Style guidelines:
//
//   - Try (hard) to limit each row to 80 characters
//
//   - Code for a template should be indented with 2 spaces
//
//     - Exception to this rule is if you have only a single case, then that
//       single case can be written using no indentation
//
//       This single case can be seen as a clarification of the input to the
//       template
//
//   - Code after a case should be indented with 2 spaces if not written on the
//     same line

package CodegenFMU

import interface SimCodeTV;
import interface SimCodeBackendTV;
import CodegenUtil.*;
import CodegenC.*; //unqualified import, no need the CodegenC is optional when calling a template; or mandatory when the same named template exists in this package (name hiding)
import CodegenCFunctions.*;
import CodegenFMUCommon.*;
import CodegenFMU1;
import CodegenFMU2;


template translateModel(SimCode simCode, String FMUVersion, String FMUType)
 "Generates C code and Makefile for compiling a FMU of a
  Modelica model."
::=
match simCode
case sc as SIMCODE(modelInfo=modelInfo as MODELINFO(__)) then
  let guid = getUUIDStr()
  let target  = simulationCodeTarget()
  let &dummy = buffer ""
  let fileNamePrefixTmpDir = '<%fileNamePrefix%>.fmutmp/sources/<%fileNamePrefix%>'
  let()= textFile(simulationLiteralsFile(fileNamePrefix, literals), '<%fileNamePrefixTmpDir%>_literals.h')
  let()= textFile(simulationFunctionsHeaderFile(fileNamePrefix, modelInfo.functions, recordDecls), '<%fileNamePrefixTmpDir%>_functions.h')
  let()= textFile(simulationFunctionsFile(fileNamePrefix, modelInfo.functions, dummy), '<%fileNamePrefixTmpDir%>_functions.c')
  let()= textFile(externalFunctionIncludes(sc.externalFunctionIncludes), '<%fileNamePrefixTmpDir%>_includes.h')
  let()= textFile(recordsFile(fileNamePrefix, recordDecls), '<%fileNamePrefixTmpDir%>_records.c')
  let()= textFile(simulationHeaderFile(simCode,guid), '<%fileNamePrefixTmpDir%>_model.h')

  let _ = generateSimulationFiles(simCode,guid,fileNamePrefixTmpDir,true)

  let()= textFile(simulationInitFile(simCode,guid), '<%fileNamePrefixTmpDir%>_init.xml')
  let x = covertTextFileToCLiteral('<%fileNamePrefixTmpDir%>_init.xml','<%fileNamePrefixTmpDir%>_init.c')
  let()= textFile(fmumodel_identifierFile(simCode,guid,FMUVersion), '<%fileNamePrefixTmpDir%>_FMU.c')
  let()= textFile(fmuModelDescriptionFile(simCode,guid,FMUVersion,FMUType), '<%fileNamePrefix%>.fmutmp/modelDescription.xml')
  let()= textFile(fmudeffile(simCode,FMUVersion), '<%fileNamePrefix%>.fmutmp/sources/<%fileNamePrefix%>.def')
  let()= textFile(fmuMakefile(target,simCode,FMUVersion), '<%fileNamePrefix%>.fmutmp/sources/Makefile')
  let()= textFile('# Dummy file so OMDEV Compile.bat works<%\n%>include Makefile<%\n%>', '<%fileNamePrefix%>.fmutmp/sources/<%fileNamePrefix%>.makefile')
  let()= textFile(fmuSourceMakefile(simCode,FMUVersion), '<%fileNamePrefix%>_FMU.makefile')
  "" // Return empty result since result written to files directly
end translateModel;

template fmuModelDescriptionFile(SimCode simCode, String guid, String FMUVersion, String FMUType)
 "Generates code for ModelDescription file for FMU target."
::=
match simCode
case SIMCODE(__) then
  <<
  <?xml version="1.0" encoding="UTF-8"?>
  <%
  if isFMIVersion20(FMUVersion) then CodegenFMU2.fmiModelDescription(simCode,guid)
  else CodegenFMU1.fmiModelDescription(simCode,guid,FMUType)
  %>
  >>
end fmuModelDescriptionFile;

template VendorAnnotations(SimCode simCode)
 "Generates code for VendorAnnotations file for FMU target."
::=
match simCode
case SIMCODE(__) then
  <<
  <VendorAnnotations>
  </VendorAnnotations>
  >>
end VendorAnnotations;

template fmumodel_identifierFile(SimCode simCode, String guid, String FMUVersion)
 "Generates code for ModelDescription file for FMU target."
::=
match simCode
case SIMCODE(__) then
  <<

  // define class name and unique id
  #define MODEL_IDENTIFIER <%modelNamePrefix(simCode)%>
  #define MODEL_GUID "{<%guid%>}"

  // include fmu header files, typedefs and macros
  #include <stdio.h>
  #include <string.h>
  #include <assert.h>
  #include "openmodelica.h"
  #include "openmodelica_func.h"
  #include "simulation_data.h"
  #include "util/omc_error.h"
  #include "<%fileNamePrefix%>_functions.h"
  #include "<%fileNamePrefix%>_literals.h"
  #include "simulation/solver/initialization/initialization.h"
  #include "simulation/solver/events.h"
  <%if isFMIVersion20(FMUVersion) then
  '#include "fmu2_model_interface.h"'
  else
  '#include "fmu1_model_interface.h"'%>

  #ifdef __cplusplus
  extern "C" {
  #endif

  void setStartValues(ModelInstance *comp);
  void setDefaultStartValues(ModelInstance *comp);
  <%if isFMIVersion20(FMUVersion) then
  <<
  void eventUpdate(ModelInstance* comp, fmi2EventInfo* eventInfo);
  fmi2Real getReal(ModelInstance* comp, const fmi2ValueReference vr);
  fmi2Status setReal(ModelInstance* comp, const fmi2ValueReference vr, const fmi2Real value);
  fmi2Integer getInteger(ModelInstance* comp, const fmi2ValueReference vr);
  fmi2Status setInteger(ModelInstance* comp, const fmi2ValueReference vr, const fmi2Integer value);
  fmi2Boolean getBoolean(ModelInstance* comp, const fmi2ValueReference vr);
  fmi2Status setBoolean(ModelInstance* comp, const fmi2ValueReference vr, const fmi2Boolean value);
  fmi2String getString(ModelInstance* comp, const fmi2ValueReference vr);
  fmi2Status setString(ModelInstance* comp, const fmi2ValueReference vr, fmi2String value);
  fmi2Status setExternalFunction(ModelInstance* c, const fmi2ValueReference vr, const void* value);
  >>
  else
  <<
  void eventUpdate(ModelInstance* comp, fmiEventInfo* eventInfo);
  fmiReal getReal(ModelInstance* comp, const fmiValueReference vr);
  fmiStatus setReal(ModelInstance* comp, const fmiValueReference vr, const fmiReal value);
  fmiInteger getInteger(ModelInstance* comp, const fmiValueReference vr);
  fmiStatus setInteger(ModelInstance* comp, const fmiValueReference vr, const fmiInteger value);
  fmiBoolean getBoolean(ModelInstance* comp, const fmiValueReference vr);
  fmiStatus setBoolean(ModelInstance* comp, const fmiValueReference vr, const fmiBoolean value);
  fmiString getString(ModelInstance* comp, const fmiValueReference vr);
  fmiStatus setString(ModelInstance* comp, const fmiValueReference vr, fmiString value);
  fmiStatus setExternalFunction(ModelInstance* c, const fmiValueReference vr, const void* value);
  >>
  %>

  <%ModelDefineData(modelInfo)%>

  // implementation of the Model Exchange functions
  <%if isFMIVersion20(FMUVersion) then
  '  extern void <%symbolName(modelNamePrefix(simCode),"setupDataStruc")%>(DATA *data);
  #define fmu2_model_interface_setupDataStruc <%symbolName(modelNamePrefix(simCode),"setupDataStruc")%>
  #include "fmu2_model_interface.c"'
  else
  '  extern void <%symbolName(modelNamePrefix(simCode),"setupDataStruc")%>(DATA *data);
  #define fmu1_model_interface_setupDataStruc <%symbolName(modelNamePrefix(simCode),"setupDataStruc")%>
  #include "fmu1_model_interface.c"'%>

  <%setDefaultStartValues(modelInfo)%>
  <%setStartValues(modelInfo)%>
  <%if isFMIVersion20(FMUVersion) then
  <<
    <%eventUpdateFunction2(simCode)%>
    <%getRealFunction2(modelInfo)%>
    <%setRealFunction2(modelInfo)%>
    <%getIntegerFunction2(modelInfo)%>
    <%setIntegerFunction2(modelInfo)%>
    <%getBooleanFunction2(modelInfo)%>
    <%setBooleanFunction2(modelInfo)%>
    <%getStringFunction2(modelInfo)%>
    <%setStringFunction2(modelInfo)%>
    <%setExternalFunction2(modelInfo)%>
  >>
  else
  <<
    <%eventUpdateFunction(simCode)%>
    <%getRealFunction(modelInfo)%>
    <%setRealFunction(modelInfo)%>
    <%getIntegerFunction(modelInfo)%>
    <%setIntegerFunction(modelInfo)%>
    <%getBooleanFunction(modelInfo)%>
    <%setBooleanFunction(modelInfo)%>
    <%getStringFunction(modelInfo)%>
    <%setStringFunction(modelInfo)%>
    <%setExternalFunction(modelInfo)%>
  >>
  %>

  #ifdef __cplusplus
  }
  #endif

  >>
end fmumodel_identifierFile;

template ModelDefineData(ModelInfo modelInfo)
 "Generates global data in simulation file."
::=
match modelInfo
case MODELINFO(varInfo=VARINFO(__), vars=SIMVARS(stateVars = listStates)) then
let numberOfReals = intAdd(intMul(varInfo.numStateVars,2),intAdd(varInfo.numDiscreteReal, intAdd(varInfo.numAlgVars,intAdd(varInfo.numParams,varInfo.numAlgAliasVars))))
let numberOfIntegers = intAdd(varInfo.numIntAlgVars,intAdd(varInfo.numIntParams,varInfo.numIntAliasVars))
let numberOfStrings = intAdd(varInfo.numStringAlgVars,intAdd(varInfo.numStringParamVars,varInfo.numStringAliasVars))
let numberOfBooleans = intAdd(varInfo.numBoolAlgVars,intAdd(varInfo.numBoolParams,varInfo.numBoolAliasVars))
  <<
  // define model size
  #define NUMBER_OF_STATES <%if intEq(varInfo.numStateVars,1) then statesnumwithDummy(listStates) else  varInfo.numStateVars%>
  #define NUMBER_OF_EVENT_INDICATORS <%varInfo.numZeroCrossings%>
  #define NUMBER_OF_REALS <%numberOfReals%>
  #define NUMBER_OF_INTEGERS <%numberOfIntegers%>
  #define NUMBER_OF_STRINGS <%numberOfStrings%>
  #define NUMBER_OF_BOOLEANS <%numberOfBooleans%>
  #define NUMBER_OF_EXTERNALFUNCTIONS <%countDynamicExternalFunctions(functions)%>

  // define variable data for model
  <%System.tmpTickReset(0)%>
  <%vars.stateVars |> var => DefineVariables(var) ;separator="\n"%>
  <%vars.derivativeVars |> var => DefineVariables(var) ;separator="\n"%>
  <%vars.algVars |> var => DefineVariables(var) ;separator="\n"%>
  <%vars.discreteAlgVars |> var => DefineVariables(var) ;separator="\n"%>
  <%vars.paramVars |> var => DefineVariables(var) ;separator="\n"%>
  <%vars.aliasVars |> var => DefineVariables(var) ;separator="\n"%>
  <%System.tmpTickReset(0)%>
  <%vars.intAlgVars |> var => DefineVariables(var) ;separator="\n"%>
  <%vars.intParamVars |> var => DefineVariables(var) ;separator="\n"%>
  <%vars.intAliasVars |> var => DefineVariables(var) ;separator="\n"%>
  <%System.tmpTickReset(0)%>
  <%vars.boolAlgVars |> var => DefineVariables(var) ;separator="\n"%>
  <%vars.boolParamVars |> var => DefineVariables(var) ;separator="\n"%>
  <%vars.boolAliasVars |> var => DefineVariables(var) ;separator="\n"%>
  <%System.tmpTickReset(0)%>
  <%vars.stringAlgVars |> var => DefineVariables(var) ;separator="\n"%>
  <%vars.stringParamVars |> var => DefineVariables(var) ;separator="\n"%>
  <%vars.stringAliasVars |> var => DefineVariables(var) ;separator="\n"%>


  // define initial state vector as vector of value references
  #define STATES { <%vars.stateVars |> SIMVAR(__) => if stringEq(crefStr(name),"$dummy") then '' else '<%cref(name)%>_'  ;separator=", "%> }
  #define STATESDERIVATIVES { <%vars.derivativeVars |> SIMVAR(__) => if stringEq(crefStr(name),"der($dummy)") then '' else '<%cref(name)%>_'  ;separator=", "%> }

  <%System.tmpTickReset(0)%>
  <%(functions |> fn => defineExternalFunction(fn) ; separator="\n")%>
  >>
end ModelDefineData;

template dervativeNameCStyle(ComponentRef cr)
 "Generates the name of a derivative in c style, replaces ( with _"
::=
  match cr
  case CREF_QUAL(ident = "$DER") then 'der_<%crefStr(componentRef)%>_'
end dervativeNameCStyle;

template DefineVariables(SimVar simVar)
 "Generates code for defining variables in c file for FMU target. "
::=
match simVar
  case SIMVAR(__) then
  let description = if comment then '// "<%comment%>"'
  if stringEq(crefStr(name),"$dummy") then
  <<>>
  else if stringEq(crefStr(name),"der($dummy)") then
  <<>>
  else
  <<
  #define <%cref(name)%>_ <%System.tmpTick()%> <%description%>
  >>
end DefineVariables;

template defineExternalFunction(Function fn)
 "Generates external function definitions."
::=
  match fn
    case EXTERNAL_FUNCTION(dynamicLoad=true) then
      let fname = extFunctionName(extName, language)
      <<
      #define $P<%fname%> <%System.tmpTick()%>
      >>
end defineExternalFunction;


template setDefaultStartValues(ModelInfo modelInfo)
 "Generates code in c file for function setStartValues() which will set start values for all variables."
::=
match modelInfo
case MODELINFO(varInfo=VARINFO(numStateVars=numStateVars, numAlgVars= numAlgVars),vars=SIMVARS(__)) then
  <<
  // Set values for all variables that define a start value
  void setDefaultStartValues(ModelInstance *comp) {

  <%vars.stateVars |> var => initValsDefault(var,"realVars",0) ;separator="\n"%>
  <%vars.derivativeVars |> var => initValsDefault(var,"realVars",numStateVars) ;separator="\n"%>
  <%vars.algVars |> var => initValsDefault(var,"realVars",intMul(2,numStateVars)) ;separator="\n"%>
  <%vars.discreteAlgVars |> var => initValsDefault(var, "realVars", intAdd(intMul(2,numStateVars), numAlgVars)) ;separator="\n"%>
  <%vars.intAlgVars |> var => initValsDefault(var,"integerVars",0) ;separator="\n"%>
  <%vars.boolAlgVars |> var => initValsDefault(var,"booleanVars",0) ;separator="\n"%>
  <%vars.stringAlgVars |> var => initValsDefault(var,"stringVars",0) ;separator="\n"%>
  <%vars.paramVars |> var => initParamsDefault(var,"realParameter") ;separator="\n"%>
  <%vars.intParamVars |> var => initParamsDefault(var,"integerParameter") ;separator="\n"%>
  <%vars.boolParamVars |> var => initParamsDefault(var,"booleanParameter") ;separator="\n"%>
  <%vars.stringParamVars |> var => initParamsDefault(var,"stringParameter") ;separator="\n"%>
  }
  >>
end setDefaultStartValues;

template setStartValues(ModelInfo modelInfo)
 "Generates code in c file for function setStartValues() which will set start values for all variables."
::=
match modelInfo
case MODELINFO(varInfo=VARINFO(numStateVars=numStateVars, numAlgVars= numAlgVars),vars=SIMVARS(__)) then
  <<
  // Set values for all variables that define a start value
  void setStartValues(ModelInstance *comp) {

  <%vars.stateVars |> var => initVals(var,"realVars",0) ;separator="\n"%>
  <%vars.derivativeVars |> var => initVals(var,"realVars",numStateVars) ;separator="\n"%>
  <%vars.algVars |> var => initVals(var,"realVars",intMul(2,numStateVars)) ;separator="\n"%>
  <%vars.discreteAlgVars |> var => initVals(var, "realVars", intAdd(intMul(2,numStateVars), numAlgVars)) ;separator="\n"%>
  <%vars.intAlgVars |> var => initVals(var,"integerVars",0) ;separator="\n"%>
  <%vars.boolAlgVars |> var => initVals(var,"booleanVars",0) ;separator="\n"%>
  <%vars.stringAlgVars |> var => initVals(var,"stringVars",0) ;separator="\n"%>
  <%vars.paramVars |> var => initParams(var,"realParameter") ;separator="\n"%>
  <%vars.intParamVars |> var => initParams(var,"integerParameter") ;separator="\n"%>
  <%vars.boolParamVars |> var => initParams(var,"booleanParameter") ;separator="\n"%>
  <%vars.stringParamVars |> var => initParams(var,"stringParameter") ;separator="\n"%>
  }
  >>
end setStartValues;

template initializeFunction(list<SimEqSystem> allEquations)
  "Generates initialize function for c file."
::=
  let &varDecls = buffer "" /*BUFD*/
  let eqPart = ""/* (allEquations |> eq as SES_SIMPLE_ASSIGN(__) =>
      equation_(eq, contextOther, &varDecls)
    ;separator="\n") */
  <<
  // Used to set the first time event, if any.
  void initialize(ModelInstance* comp, fmiEventInfo* eventInfo) {

    <%varDecls%>

    <%eqPart%>
    <%allEquations |> SES_SIMPLE_ASSIGN(__) =>
      'if (sim_verbose) { printf("Setting variable start value: %s(start=%f)\n", "<%cref(cref)%>", <%cref(cref)%>); }'
    ;separator="\n"%>

  }
  >>
end initializeFunction;


template initVals(SimVar var, String arrayName, Integer offset) ::=
  match var
    case SIMVAR(__) then
    if stringEq(crefStr(name),"$dummy") then
    <<>>
    else if stringEq(crefStr(name),"der($dummy)") then
    <<>>
    else
    let str = 'comp->fmuData->modelData.<%arrayName%>Data[<%intAdd(index,offset)%>].attribute.start'
    <<
      <%str%> =  comp->fmuData->localData[0]-><%arrayName%>[<%intAdd(index,offset)%>];
    >>
end initVals;

template initParams(SimVar var, String arrayName) ::=
  match var
    case SIMVAR(__) then
    let str = 'comp->fmuData->modelData.<%arrayName%>Data[<%index%>].attribute.start'
      '<%str%> = comp->fmuData->simulationInfo.<%arrayName%>[<%index%>];'
end initParams;

template initValsDefault(SimVar var, String arrayName, Integer offset) ::=
  match var
    case SIMVAR(index=index, type_=type_) then
    let str = 'comp->fmuData->modelData.<%arrayName%>Data[<%intAdd(index,offset)%>].attribute.start'
    match initialValue
      case SOME(v as ICONST(__))
      case SOME(v as RCONST(__))
      case SOME(v as SCONST(__))
      case SOME(v as BCONST(__))
      case SOME(v as ENUM_LITERAL(__)) then
      '<%str%> = <%initVal(v)%>;'
      else
        match type_
          case T_INTEGER(__)
          case T_REAL(__)
          case T_ENUMERATION(__)
          case T_BOOL(__) then '<%str%> = 0;'
          case T_STRING(__) then '<%str%> = "";'
          else 'UNKOWN_TYPE'
end initValsDefault;

template initParamsDefault(SimVar var, String arrayName) ::=
  match var
    case SIMVAR(__) then
    let str = 'comp->fmuData->modelData.<%arrayName%>Data[<%index%>].attribute.start'
    match initialValue
      case SOME(v) then
      '<%str%> = <%initVal(v)%>;'
end initParamsDefault;

template initVal(Exp initialValue)
::=
  match initialValue
  case ICONST(__) then integer
  case RCONST(__) then real
  case SCONST(__) then '"<%Util.escapeModelicaStringToXmlString(string)%>"'
  case BCONST(__) then if bool then "1" else "0"
  case ENUM_LITERAL(__) then '<%index%>'
  else "*ERROR* initial value of unknown type"
end initVal;

template eventUpdateFunction(SimCode simCode)
 "Generates event update function for c file."
::=
match simCode
case SIMCODE(__) then
  <<
  // Used to set the next time event, if any.
  void eventUpdate(ModelInstance* comp, fmiEventInfo* eventInfo) {
  }

  >>
end eventUpdateFunction;

template getRealFunction(ModelInfo modelInfo)
 "Generates getReal function for c file."
::=
match modelInfo
case MODELINFO(vars=SIMVARS(__),varInfo=VARINFO(numStateVars=numStateVars, numAlgVars= numAlgVars)) then
  <<
  fmiReal getReal(ModelInstance* comp, const fmiValueReference vr) {
    switch (vr) {
        <%vars.stateVars |> var => SwitchVars(var, "realVars", 0) ;separator="\n"%>
        <%vars.derivativeVars |> var => SwitchVars(var, "realVars", numStateVars) ;separator="\n"%>
        <%vars.algVars |> var => SwitchVars(var, "realVars", intMul(2,numStateVars)) ;separator="\n"%>
        <%vars.discreteAlgVars |> var => SwitchVars(var, "realVars", intAdd(intMul(2,numStateVars), numAlgVars)) ;separator="\n"%>
        <%vars.paramVars |> var => SwitchParameters(var, "realParameter") ;separator="\n"%>
        <%vars.aliasVars |> var => SwitchAliasVars(var, "Real","-") ;separator="\n"%>
        default:
            return 0;
    }
  }

  >>
end getRealFunction;

template setRealFunction(ModelInfo modelInfo)
 "Generates setReal function for c file."
::=
match modelInfo
case MODELINFO(vars=SIMVARS(__),varInfo=VARINFO(numStateVars=numStateVars, numAlgVars= numAlgVars)) then
  <<
  fmiStatus setReal(ModelInstance* comp, const fmiValueReference vr, const fmiReal value) {
    switch (vr) {
        <%vars.stateVars |> var => SwitchVarsSet(var, "realVars", 0) ;separator="\n"%>
        <%vars.derivativeVars |> var => SwitchVarsSet(var, "realVars", numStateVars) ;separator="\n"%>
        <%vars.algVars |> var => SwitchVarsSet(var, "realVars", intMul(2,numStateVars)) ;separator="\n"%>
        <%vars.discreteAlgVars |> var => SwitchVarsSet(var, "realVars", intAdd(intMul(2,numStateVars), numAlgVars)) ;separator="\n"%>
        <%vars.paramVars |> var => SwitchParametersSet(var, "realParameter") ;separator="\n"%>
        <%vars.aliasVars |> var => SwitchAliasVarsSet(var, "Real", "-") ;separator="\n"%>
        default:
            return fmiError;
    }
    return fmiOK;
  }

  >>
end setRealFunction;

template getIntegerFunction(ModelInfo modelInfo)
 "Generates getInteger function for c file."
::=
match modelInfo
case MODELINFO(vars=SIMVARS(__)) then
  <<
  fmiInteger getInteger(ModelInstance* comp, const fmiValueReference vr) {
    switch (vr) {
        <%vars.intAlgVars |> var => SwitchVars(var, "integerVars", 0) ;separator="\n"%>
        <%vars.intParamVars |> var => SwitchParameters(var, "integerParameter") ;separator="\n"%>
        <%vars.intAliasVars |> var => SwitchAliasVars(var, "Integer", "-") ;separator="\n"%>
        default:
            return 0;
    }
  }
  >>
end getIntegerFunction;

template setIntegerFunction(ModelInfo modelInfo)
 "Generates setInteger function for c file."
::=
match modelInfo
case MODELINFO(vars=SIMVARS(__)) then
  <<
  fmiStatus setInteger(ModelInstance* comp, const fmiValueReference vr, const fmiInteger value) {
    switch (vr) {
        <%vars.intAlgVars |> var => SwitchVarsSet(var, "integerVars", 0) ;separator="\n"%>
        <%vars.intParamVars |> var => SwitchParametersSet(var, "integerParameter") ;separator="\n"%>
        <%vars.intAliasVars |> var => SwitchAliasVarsSet(var, "Integer", "-") ;separator="\n"%>
        default:
            return fmiError;
    }
    return fmiOK;
  }
  >>
end setIntegerFunction;

template getBooleanFunction(ModelInfo modelInfo)
 "Generates getBoolean function for c file."
::=
match modelInfo
case MODELINFO(vars=SIMVARS(__)) then
  <<
  fmiBoolean getBoolean(ModelInstance* comp, const fmiValueReference vr) {
    switch (vr) {
        <%vars.boolAlgVars |> var => SwitchVars(var, "booleanVars", 0) ;separator="\n"%>
        <%vars.boolParamVars |> var => SwitchParameters(var, "booleanParameter") ;separator="\n"%>
        <%vars.boolAliasVars |> var => SwitchAliasVars(var, "Boolean", "!") ;separator="\n"%>
        default:
            return fmiFalse;
    }
  }

  >>
end getBooleanFunction;

template setBooleanFunction(ModelInfo modelInfo)
 "Generates setBoolean function for c file."
::=
match modelInfo
case MODELINFO(vars=SIMVARS(__)) then
  <<
  fmiStatus setBoolean(ModelInstance* comp, const fmiValueReference vr, const fmiBoolean value) {
    switch (vr) {
        <%vars.boolAlgVars |> var => SwitchVarsSet(var, "booleanVars", 0) ;separator="\n"%>
        <%vars.boolParamVars |> var => SwitchParametersSet(var, "booleanParameter") ;separator="\n"%>
        <%vars.boolAliasVars |> var => SwitchAliasVarsSet(var, "Boolean", "!") ;separator="\n"%>
        default:
            return fmiError;
    }
    return fmiOK;
  }

  >>
end setBooleanFunction;

template getStringFunction(ModelInfo modelInfo)
 "Generates getString function for c file."
::=
match modelInfo
case MODELINFO(vars=SIMVARS(__)) then
  <<
  fmiString getString(ModelInstance* comp, const fmiValueReference vr) {
    switch (vr) {
        <%vars.stringAlgVars |> var => SwitchVars(var, "stringVars", 0) ;separator="\n"%>
        <%vars.stringParamVars |> var => SwitchParameters(var, "stringParameter") ;separator="\n"%>
        <%vars.stringAliasVars |> var => SwitchAliasVars(var, "String", "") ;separator="\n"%>
        default:
            return "";
    }
  }

  >>
end getStringFunction;

template setStringFunction(ModelInfo modelInfo)
 "Generates setString function for c file."
::=
match modelInfo
case MODELINFO(vars=SIMVARS(__)) then
  <<
  fmiStatus setString(ModelInstance* comp, const fmiValueReference vr, fmiString value) {
    switch (vr) {
        <%vars.stringAlgVars |> var => SwitchVarsSet(var, "stringVars", 0) ;separator="\n"%>
        <%vars.stringParamVars |> var => SwitchParametersSet(var, "stringParameter") ;separator="\n"%>
        <%vars.stringAliasVars |> var => SwitchAliasVarsSet(var, "String", "") ;separator="\n"%>
        default:
            return fmiError;
    }
    return fmiOK;
  }

  >>
end setStringFunction;

template setExternalFunction(ModelInfo modelInfo)
 "Generates setExternal function for c file."
::=
match modelInfo
case MODELINFO(vars=SIMVARS(__)) then
  let externalFuncs = setExternalFunctionsSwitch(functions)
  <<
  fmiStatus setExternalFunction(ModelInstance* c, const fmiValueReference vr, const void* value){
    switch (vr) {
        <%externalFuncs%>
        default:
            return fmiError;
    }
    return fmiOK;
  }

  >>
end setExternalFunction;

template eventUpdateFunction2(SimCode simCode)
 "Generates event update function for c file."
::=
match simCode
case SIMCODE(__) then
  <<
  // Used to set the next time event, if any.
  void eventUpdate(ModelInstance* comp, fmi2EventInfo* eventInfo) {
  }

  >>
end eventUpdateFunction2;

template getRealFunction2(ModelInfo modelInfo)
 "Generates getReal function for c file."
::=
match modelInfo
case MODELINFO(vars=SIMVARS(__),varInfo=VARINFO(numStateVars=numStateVars, numAlgVars= numAlgVars)) then
  <<
  fmi2Real getReal(ModelInstance* comp, const fmi2ValueReference vr) {
    switch (vr) {
        <%vars.stateVars |> var => SwitchVars(var, "realVars", 0) ;separator="\n"%>
        <%vars.derivativeVars |> var => SwitchVars(var, "realVars", numStateVars) ;separator="\n"%>
        <%vars.algVars |> var => SwitchVars(var, "realVars", intMul(2,numStateVars)) ;separator="\n"%>
        <%vars.discreteAlgVars |> var => SwitchVars(var, "realVars", intAdd(intMul(2,numStateVars), numAlgVars)) ;separator="\n"%>
        <%vars.paramVars |> var => SwitchParameters(var, "realParameter") ;separator="\n"%>
        <%vars.aliasVars |> var => SwitchAliasVars(var, "Real","-") ;separator="\n"%>
        default:
            return 0;
    }
  }

  >>
end getRealFunction2;

template setRealFunction2(ModelInfo modelInfo)
 "Generates setReal function for c file."
::=
match modelInfo
case MODELINFO(vars=SIMVARS(__),varInfo=VARINFO(numStateVars=numStateVars, numAlgVars= numAlgVars)) then
  <<
  fmi2Status setReal(ModelInstance* comp, const fmi2ValueReference vr, const fmi2Real value) {
    switch (vr) {
        <%vars.stateVars |> var => SwitchVarsSet(var, "realVars", 0) ;separator="\n"%>
        <%vars.derivativeVars |> var => SwitchVarsSet(var, "realVars", numStateVars) ;separator="\n"%>
        <%vars.algVars |> var => SwitchVarsSet(var, "realVars", intMul(2,numStateVars)) ;separator="\n"%>
        <%vars.discreteAlgVars |> var => SwitchVarsSet(var, "realVars", intAdd(intMul(2,numStateVars), numAlgVars)) ;separator="\n"%>
        <%vars.paramVars |> var => SwitchParametersSet(var, "realParameter") ;separator="\n"%>
        <%vars.aliasVars |> var => SwitchAliasVarsSet(var, "Real", "-") ;separator="\n"%>
        default:
            return fmi2Error;
    }
    return fmi2OK;
  }

  >>
end setRealFunction2;

template getIntegerFunction2(ModelInfo modelInfo)
 "Generates setInteger function for c file."
::=
match modelInfo
case MODELINFO(vars=SIMVARS(__)) then
  <<
  fmi2Integer getInteger(ModelInstance* comp, const fmi2ValueReference vr) {
    switch (vr) {
        <%vars.intAlgVars |> var => SwitchVars(var, "integerVars", 0) ;separator="\n"%>
        <%vars.intParamVars |> var => SwitchParameters(var, "integerParameter") ;separator="\n"%>
        <%vars.intAliasVars |> var => SwitchAliasVars(var, "Integer", "-") ;separator="\n"%>
        default:
            return 0;
    }
  }
  >>
end getIntegerFunction2;

template setIntegerFunction2(ModelInfo modelInfo)
 "Generates getInteger function for c file."
::=
match modelInfo
case MODELINFO(vars=SIMVARS(__)) then
  <<
  fmi2Status setInteger(ModelInstance* comp, const fmi2ValueReference vr, const fmi2Integer value) {
    switch (vr) {
        <%vars.intAlgVars |> var => SwitchVarsSet(var, "integerVars", 0) ;separator="\n"%>
        <%vars.intParamVars |> var => SwitchParametersSet(var, "integerParameter") ;separator="\n"%>
        <%vars.intAliasVars |> var => SwitchAliasVarsSet(var, "Integer", "-") ;separator="\n"%>
        default:
            return fmi2Error;
    }
    return fmi2OK;
  }
  >>
end setIntegerFunction2;

template getBooleanFunction2(ModelInfo modelInfo)
 "Generates setBoolean function for c file."
::=
match modelInfo
case MODELINFO(vars=SIMVARS(__)) then
  <<
  fmi2Boolean getBoolean(ModelInstance* comp, const fmi2ValueReference vr) {
    switch (vr) {
        <%vars.boolAlgVars |> var => SwitchVars(var, "booleanVars", 0) ;separator="\n"%>
        <%vars.boolParamVars |> var => SwitchParameters(var, "booleanParameter") ;separator="\n"%>
        <%vars.boolAliasVars |> var => SwitchAliasVars(var, "Boolean", "!") ;separator="\n"%>
        default:
            return fmi2False;
    }
  }

  >>
end getBooleanFunction2;

template setBooleanFunction2(ModelInfo modelInfo)
 "Generates getBoolean function for c file."
::=
match modelInfo
case MODELINFO(vars=SIMVARS(__)) then
  <<
  fmi2Status setBoolean(ModelInstance* comp, const fmi2ValueReference vr, const fmi2Boolean value) {
    switch (vr) {
        <%vars.boolAlgVars |> var => SwitchVarsSet(var, "booleanVars", 0) ;separator="\n"%>
        <%vars.boolParamVars |> var => SwitchParametersSet(var, "booleanParameter") ;separator="\n"%>
        <%vars.boolAliasVars |> var => SwitchAliasVarsSet(var, "Boolean", "!") ;separator="\n"%>
        default:
            return fmi2Error;
    }
    return fmi2OK;
  }

  >>
end setBooleanFunction2;

template getStringFunction2(ModelInfo modelInfo)
 "Generates getString function for c file."
::=
match modelInfo
case MODELINFO(vars=SIMVARS(__)) then
  <<
  fmi2String getString(ModelInstance* comp, const fmi2ValueReference vr) {
    switch (vr) {
        <%vars.stringAlgVars |> var => SwitchVars(var, "stringVars", 0) ;separator="\n"%>
        <%vars.stringParamVars |> var => SwitchParameters(var, "stringParameter") ;separator="\n"%>
        <%vars.stringAliasVars |> var => SwitchAliasVars(var, "String", "") ;separator="\n"%>
        default:
            return "";
    }
  }

  >>
end getStringFunction2;

template setStringFunction2(ModelInfo modelInfo)
 "Generates setString function for c file."
::=
match modelInfo
case MODELINFO(vars=SIMVARS(__)) then
  <<
  fmi2Status setString(ModelInstance* comp, const fmi2ValueReference vr, fmi2String value) {
    switch (vr) {
        <%vars.stringAlgVars |> var => SwitchVarsSet(var, "stringVars", 0) ;separator="\n"%>
        <%vars.stringParamVars |> var => SwitchParametersSet(var, "stringParameter") ;separator="\n"%>
        <%vars.stringAliasVars |> var => SwitchAliasVarsSet(var, "String", "") ;separator="\n"%>
        default:
            return fmi2Error;
    }
    return fmi2OK;
  }

  >>
end setStringFunction2;

template setExternalFunction2(ModelInfo modelInfo)
 "Generates setExternal function for c file."
::=
match modelInfo
case MODELINFO(vars=SIMVARS(__)) then
  let externalFuncs = setExternalFunctionsSwitch(functions)
  <<
  fmi2Status setExternalFunction(ModelInstance* c, const fmi2ValueReference vr, const void* value){
    switch (vr) {
        <%externalFuncs%>
        default:
            return fmi2Error;
    }
    return fmi2OK;
  }

  >>
end setExternalFunction2;

template setExternalFunctionsSwitch(list<Function> functions)
 "Generates external function definitions."
::=
  (functions |> fn => setExternalFunctionSwitch(fn) ; separator="\n")
end setExternalFunctionsSwitch;

template setExternalFunctionSwitch(Function fn)
 "Generates external function definitions."
::=
  match fn
    case EXTERNAL_FUNCTION(dynamicLoad=true) then
      let fname = extFunctionName(extName, language)
      <<
      case $P<%fname%> : ptr_<%fname%>=(ptrT_<%fname%>)value; break;
      >>
end setExternalFunctionSwitch;

template SwitchVars(SimVar simVar, String arrayName, Integer offset)
 "Generates code for defining variables in c file for FMU target. "
::=
match simVar
  case SIMVAR(__) then
  let description = if comment then '// "<%comment%>"'
  if stringEq(crefStr(name),"$dummy") then
  <<>>
  else if stringEq(crefStr(name),"der($dummy)") then
  <<>>
  else
  if stringEq(arrayName, "stringVars")
  then
  <<
  case <%cref(name)%>_ : return MMC_STRINGDATA(comp->fmuData->localData[0]-><%arrayName%>[<%intAdd(index,offset)%>]); break;
  >>
  else
  <<
  case <%cref(name)%>_ : return comp->fmuData->localData[0]-><%arrayName%>[<%intAdd(index,offset)%>]; break;
  >>
end SwitchVars;

template SwitchParameters(SimVar simVar, String arrayName)
 "Generates code for defining variables in c file for FMU target. "
::=
match simVar
  case SIMVAR(__) then
  let description = if comment then '// "<%comment%>"'
  if stringEq(arrayName,  "stringParameter")
  then
  <<
  case <%cref(name)%>_ : return MMC_STRINGDATA(comp->fmuData->simulationInfo.<%arrayName%>[<%index%>]); break;
  >>
  else
  <<
  case <%cref(name)%>_ : return comp->fmuData->simulationInfo.<%arrayName%>[<%index%>]; break;
  >>
end SwitchParameters;


template SwitchAliasVars(SimVar simVar, String arrayName, String negate)
 "Generates code for defining variables in c file for FMU target. "
::=
match simVar
  case SIMVAR(__) then
    let description = if comment then '// "<%comment%>"'
    let crefName = '<%cref(name)%>_'
      match aliasvar
        case ALIAS(__) then
        if stringEq(crefStr(varName),"time") then
        <<
        case <%crefName%> : return comp->fmuData->localData[0]->timeValue; break;
        >>
        else
        <<
        case <%crefName%> : return get<%arrayName%>(comp, <%cref(varName)%>_); break;
        >>
        case NEGATEDALIAS(__) then
        if stringEq(crefStr(varName),"time") then
        <<
        case <%crefName%> : return comp->fmuData->localData[0]->timeValue; break;
        >>
        else
        <<
        case <%crefName%> : return (<%negate%> get<%arrayName%>(comp, <%cref(varName)%>_)); break;
        >>
     end match
end SwitchAliasVars;


template SwitchVarsSet(SimVar simVar, String arrayName, Integer offset)
 "Generates code for defining variables in c file for FMU target. "
::=
match simVar
  case SIMVAR(__) then
  let description = if comment then '// "<%comment%>"'
  if stringEq(crefStr(name),"$dummy") then
  <<>>
  else if stringEq(crefStr(name),"der($dummy)") then
  <<>>
  else
  if stringEq(arrayName, "stringVars")
  then
  <<
  case <%cref(name)%>_ : comp->fmuData->localData[0]-><%arrayName%>[<%intAdd(index,offset)%>] = mmc_mk_scon(value); break;
  >>
  else
  <<
  case <%cref(name)%>_ : comp->fmuData->localData[0]-><%arrayName%>[<%intAdd(index,offset)%>] = value; break;
  >>
end SwitchVarsSet;

template SwitchParametersSet(SimVar simVar, String arrayName)
 "Generates code for defining variables in c file for FMU target. "
::=
match simVar
  case SIMVAR(__) then
  let description = if comment then '// "<%comment%>"'
  if stringEq(arrayName, "stringParameter")
  then
  <<
  case <%cref(name)%>_ : comp->fmuData->simulationInfo.<%arrayName%>[<%index%>] = mmc_mk_scon(value); break;
  >>
  else
  <<
  case <%cref(name)%>_ : comp->fmuData->simulationInfo.<%arrayName%>[<%index%>] = value; break;
  >>
end SwitchParametersSet;


template SwitchAliasVarsSet(SimVar simVar, String arrayName, String negate)
 "Generates code for defining variables in c file for FMU target. "
::=
match simVar
  case SIMVAR(__) then
    let description = if comment then '// "<%comment%>"'
    let crefName = '<%cref(name)%>_'
      match aliasvar
        case ALIAS(__) then
        if stringEq(crefStr(varName),"time") then
        <<
        >>
        else
        <<
        case <%crefName%> : return set<%arrayName%>(comp, <%cref(varName)%>_, value); break;
        >>
        case NEGATEDALIAS(__) then
        if stringEq(crefStr(varName),"time") then
        <<
        >>
        else
        <<
        case <%crefName%> : return set<%arrayName%>(comp, <%cref(varName)%>_, (<%negate%> value)); break;
        >>
     end match
end SwitchAliasVarsSet;


template getPlatformString2(String modelNamePrefix, String platform, String fileNamePrefix, String dirExtra, String libsPos1, String libsPos2, String omhome, String FMUVersion)
 "returns compilation commands for the platform. "
::=
let fmudirname = '<%fileNamePrefix%>.fmutmp'
match platform
  case "win32" then
  <<
  <%fileNamePrefix%>_FMU: $(MAINOBJ) <%fileNamePrefix%>_functions.h <%fileNamePrefix%>_literals.h $(OFILES) $(RUNTIMEFILES)
  <%\t%>$(CXX) -shared -I. -o <%modelNamePrefix%>$(DLLEXT) $(MAINOBJ) $(RUNTIMEFILES) $(OFILES) $(CPPFLAGS) <%dirExtra%> <%libsPos1%> <%libsPos2%> $(CFLAGS) $(LDFLAGS) -Wl,-Bstatic -lf2c -Wl,-Bdynamic -llis -Wl,--kill-at
  <%\t%>mkdir.exe -p ../binaries/<%platform%>
  <%\t%>dlltool -d <%fileNamePrefix%>.def --dllname <%fileNamePrefix%>$(DLLEXT) --output-lib <%fileNamePrefix%>.lib --kill-at
  <%\t%>cp <%fileNamePrefix%>$(DLLEXT) <%fileNamePrefix%>.lib <%fileNamePrefix%>_FMU.libs ../binaries/<%platform%>/
  <%\t%>cp <%omhome%>/bin/libexpat.dll ../binaries/<%platform%>/
  <%\t%>cp <%omhome%>/bin/pthreadGC2.dll ../binaries/<%platform%>/
  <%\t%>cp <%omhome%>/bin/libgfortran-3.dll ../binaries/<%platform%>/
  <%\t%>cp <%omhome%>/bin/libsundials_kinsol.dll ../binaries/<%platform%>/
  <%\t%>cp <%omhome%>/bin/libsundials_nvecserial.dll ../binaries/<%platform%>/
  <%\t%>rm -f <%fileNamePrefix%>.def <%fileNamePrefix%>.o <%fileNamePrefix%>$(DLLEXT) $(OFILES) $(RUNTIMEFILES)
  <%\t%>cd .. && rm -f ../<%fileNamePrefix%>.fmu && zip -r ../<%fileNamePrefix%>.fmu *

  >>
  else
  <<
  <%fileNamePrefix%>_FMU: $(MAINOBJ) <%fileNamePrefix%>_functions.h <%fileNamePrefix%>_literals.h $(OFILES) $(RUNTIMEFILES)
  <%\t%>$(LD) -o <%modelNamePrefix%>$(DLLEXT) $(MAINOBJ) $(OFILES) $(RUNTIMEFILES) <%dirExtra%> <%libsPos1%> <%libsPos2%> $(LDFLAGS)
  <%\t%>mkdir -p ../binaries/$(FMIPLATFORM)
  <%\t%>cp <%fileNamePrefix%>$(DLLEXT) <%fileNamePrefix%>_FMU.libs ../binaries/$(FMIPLATFORM)/
  <%\t%>rm -f <%fileNamePrefix%>.def <%fileNamePrefix%>.o <%fileNamePrefix%>$(DLLEXT) $(OFILES) $(RUNTIMEFILES)
  <%\t%>cd .. && rm -f ../<%fileNamePrefix%>.fmu && zip -r ../<%fileNamePrefix%>.fmu *

  >>
end getPlatformString2;

template fmuMakefile(String target, SimCode simCode, String FMUVersion)
 "Generates the contents of the makefile for the simulation case. Copy libexpat & correct linux fmu"
::=
let common =
  match simCode
  case SIMCODE(modelInfo=MODELINFO(__), makefileParams=MAKEFILE_PARAMS(__), simulationSettingsOpt = sopt) then
  <<
  MAINFILE=<%fileNamePrefix%>_FMU.c
  MAINOBJ=<%fileNamePrefix%>_FMU.o
  CFILES=<%fileNamePrefix%>.c <%fileNamePrefix%>_functions.c <%fileNamePrefix%>_records.c \
  <%fileNamePrefix%>_01exo.c <%fileNamePrefix%>_02nls.c <%fileNamePrefix%>_03lsy.c <%fileNamePrefix%>_04set.c <%fileNamePrefix%>_05evt.c <%fileNamePrefix%>_06inz.c <%fileNamePrefix%>_07dly.c \
  <%fileNamePrefix%>_08bnd.c <%fileNamePrefix%>_09alg.c <%fileNamePrefix%>_10asr.c <%fileNamePrefix%>_11mix.c <%fileNamePrefix%>_12jac.c <%fileNamePrefix%>_13opt.c <%fileNamePrefix%>_14lnz.c \
  <%fileNamePrefix%>_15syn.c
  OFILES=$(CFILES:.c=.o)
  GENERATEDFILES=$(MAINFILE) <%fileNamePrefix%>_FMU.makefile <%fileNamePrefix%>_literals.h <%fileNamePrefix%>_model.h <%fileNamePrefix%>_includes.h <%fileNamePrefix%>_functions.h  <%fileNamePrefix%>_11mix.h <%fileNamePrefix%>_12jac.h <%fileNamePrefix%>_13opt.h <%fileNamePrefix%>_init.c <%fileNamePrefix%>_info.c $(CFILES) <%fileNamePrefix%>_FMU.libs

  # FIXME: before you push into master...
  RUNTIMEDIR=include
  OMC_MINIMAL_RUNTIME=1
  OMC_FMI_RUNTIME=1
  include $(RUNTIMEDIR)/Makefile.objs
  ifeq ($(OPENMODELICA_DYNAMIC),)
  RUNTIMEFILES=$(FMI_ME_OBJS:%=$(RUNTIMEDIR)/%.o)
  endif
  >>
match target
case "msvc" then
match simCode
case SIMCODE(modelInfo=MODELINFO(__), makefileParams=MAKEFILE_PARAMS(__), simulationSettingsOpt = sopt) then
  let dirExtra = if modelInfo.directory then '-L"<%modelInfo.directory%>"' //else ""
  let libsStr = (makefileParams.libs |> lib => lib ;separator=" ")
  let libsPos1 = if not dirExtra then libsStr //else ""
  let libsPos2 = if dirExtra then libsStr // else ""
  let fmudirname = '<%fileNamePrefix%>.fmutmp'
  let extraCflags = match sopt case SOME(s as SIMULATION_SETTINGS(__)) then
    '<%match s.method
       case "inline-euler" then "-D_OMC_INLINE_EULER"
       case "inline-rungekutta" then "-D_OMC_INLINE_RK"%>'
  let compilecmds = getPlatformString2(modelNamePrefix(simCode), makefileParams.platform, fileNamePrefix, dirExtra, libsPos1, libsPos2, makefileParams.omhome, FMUVersion)
  let mkdir = match makefileParams.platform case "win32" then '"mkdir.exe"' else 'mkdir'
  <<
  # Makefile generated by OpenModelica

  # Simulations use -O3 by default
  SIM_OR_DYNLOAD_OPT_LEVEL=
  MODELICAUSERCFLAGS=
  CXX=cl
  EXEEXT=.exe
  DLLEXT=.dll
  FMUEXT=.fmu
  PLATWIN32 = win32

  # /Od - Optimization disabled
  # /EHa enable C++ EH (w/ SEH exceptions)
  # /fp:except - consider floating-point exceptions when generating code
  # /arch:SSE2 - enable use of instructions available with SSE2 enabled CPUs
  # /I - Include Directories
  # /DNOMINMAX - Define NOMINMAX (does what it says)
  # /TP - Use C++ Compiler
  CFLAGS=/Od /ZI /EHa /fp:except /I"<%makefileParams.omhome%>/include/omc/c" /I"<%makefileParams.omhome%>/include/omc/msvc/" <%if isFMIVersion20(FMUVersion) then '/I"<%makefileParams.omhome%>/include/omc/c/fmi2"' else '/I"<%makefileParams.omhome%>/include/omc/c/fmi1"'%> /I. /DNOMINMAX /TP /DNO_INTERACTIVE_DEPENDENCY  <% if Flags.isSet(Flags.FMU_EXPERIMENTAL) then '/DFMU_EXPERIMENTAL'%>

  # /ZI enable Edit and Continue debug info
  CDFLAGS = /ZI

  # /MD - link with MSVCRT.LIB
  # /link - [linker options and libraries]
  # /LIBPATH: - Directories where libs can be found
  LDFLAGS=/MD /link /dll /debug /pdb:"<%fileNamePrefix%>.pdb" /LIBPATH:"<%makefileParams.omhome%>/lib/<%getTriple()%>/omc/msvc/" /LIBPATH:"<%makefileParams.omhome%>/lib/<%getTriple()%>/omc/msvc/release/" <%dirExtra%> <%libsPos1%> <%libsPos2%> f2c.lib initialization.lib libexpat.lib math-support.lib meta.lib results.lib simulation.lib solver.lib sundials_kinsol.lib sundials_nvecserial.lib util.lib lapack_win32_MT.lib lis.lib  gc-lib.lib user32.lib pthreadVC2.lib wsock32.lib cminpack.lib umfpack.lib amd.lib

  # /MDd link with MSVCRTD.LIB debug lib
  # lib names should not be appended with a d just switch to lib/omc/msvc/debug


  <%common%>

  <%fileNamePrefix%>$(FMUEXT): <%fileNamePrefix%>$(DLLEXT) modelDescription.xml
      if not exist <%fmudirname%>\binaries\$(PLATWIN32) <%mkdir%> <%fmudirname%>\binaries\$(PLATWIN32)
      if not exist <%fmudirname%>\sources <%mkdir%> <%fmudirname%>\sources

      copy <%fileNamePrefix%>.dll <%fmudirname%>\binaries\$(PLATWIN32)
      copy <%fileNamePrefix%>.lib <%fmudirname%>\binaries\$(PLATWIN32)
      copy <%fileNamePrefix%>.pdb <%fmudirname%>\binaries\$(PLATWIN32)
      copy <%fileNamePrefix%>.c <%fmudirname%>\sources\<%fileNamePrefix%>.c
      copy <%fileNamePrefix%>_model.h <%fmudirname%>\sources\<%fileNamePrefix%>_model.h
      copy <%fileNamePrefix%>_FMU.c <%fmudirname%>\sources\<%fileNamePrefix%>_FMU.c
      copy <%fileNamePrefix%>_info.c <%fmudirname%>\sources\<%fileNamePrefix%>_info.c
      copy <%fileNamePrefix%>_init.c <%fmudirname%>\sources\<%fileNamePrefix%>_init.c
      copy <%fileNamePrefix%>_functions.c <%fmudirname%>\sources\<%fileNamePrefix%>_functions.c
      copy <%fileNamePrefix%>_functions.h <%fmudirname%>\sources\<%fileNamePrefix%>_functions.h
      copy <%fileNamePrefix%>_records.c <%fmudirname%>\sources\<%fileNamePrefix%>_records.c
      copy modelDescription.xml <%fmudirname%>\modelDescription.xml
      copy <%stringReplace(makefileParams.omhome,"/","\\")%>\bin\SUNDIALS_KINSOL.DLL <%fmudirname%>\binaries\$(PLATWIN32)
      copy <%stringReplace(makefileParams.omhome,"/","\\")%>\bin\SUNDIALS_NVECSERIAL.DLL <%fmudirname%>\binaries\$(PLATWIN32)
      copy <%stringReplace(makefileParams.omhome,"/","\\")%>\bin\LAPACK_WIN32_MT.DLL <%fmudirname%>\binaries\$(PLATWIN32)
      copy <%stringReplace(makefileParams.omhome,"/","\\")%>\bin\pthreadVC2.dll <%fmudirname%>\binaries\$(PLATWIN32)
      cd <%fmudirname%>
      "zip.exe" -r ../<%fileNamePrefix%>.fmu *
      cd ..
      rm -rf <%fmudirname%>

  <%fileNamePrefix%>$(DLLEXT): $(MAINOBJ) $(CFILES)
      $(CXX) /Fe<%fileNamePrefix%>$(DLLEXT) $(MAINFILE) <%fileNamePrefix%>_FMU.c $(CFILES) $(CFLAGS) $(LDFLAGS)
  >>
end match
case "gcc" then
match simCode
case SIMCODE(modelInfo=MODELINFO(__), makefileParams=MAKEFILE_PARAMS(__), simulationSettingsOpt = sopt) then
  let dirExtra = if modelInfo.directory then '-L"<%modelInfo.directory%>"' //else ""
  let libsStr = (makefileParams.libs |> lib => lib ;separator=" ")
  let libsPos1 = if not dirExtra then libsStr //else ""
  let libsPos2 = if dirExtra then libsStr // else ""
  let extraCflags = match sopt case SOME(s as SIMULATION_SETTINGS(__)) then
    '<%match s.method
       case "inline-euler" then "-D_OMC_INLINE_EULER"
       case "inline-rungekutta" then "-D_OMC_INLINE_RK"%>'
  let compilecmds = getPlatformString2(modelNamePrefix(simCode), makefileParams.platform, fileNamePrefix, dirExtra, libsPos1, libsPos2, makefileParams.omhome, FMUVersion)
  let platformstr = makefileParams.platform
  <<
  # Makefile generated by OpenModelica

  # Note: Simulation of the fmu with dymola does not work with -finline-small-functions (enabled by most optimization levels)
  override CPPFLAGS += -Iinclude/ -Iinclude/fmi<%if isFMIVersion20(FMUVersion) then "2" else "1"%> -I. <%makefileParams.includes ; separator=" "%> <% if Flags.isSet(Flags.FMU_EXPERIMENTAL) then '-DFMU_EXPERIMENTAL'%>
  ifeq ($(OPENMODELICA_DYNAMIC),)
  override CPPFLAGS += -DOMC_MINIMAL_RUNTIME=1 -DCMINPACK_NO_DLL=1
  override LDFLAGS += -L"<%makefileParams.omhome%>/lib/<%getTriple()%>/omc"
  else
  override LDFLAGS += -L"<%makefileParams.omhome%>/lib/<%getTriple()%>/omc" -Wl,-rpath,'<%makefileParams.omhome%>/lib/<%getTriple()%>/omc' <%makefileParams.ldflags%> <%makefileParams.runtimelibs%> <%dirExtra%>
  endif

  ifeq ($(DLLEXT),)
  no-dll:
  <%\t%>@echo "You need to set DLLEXT=.so or similar when calling this makefile"
  <%\t%>@false
  endif

  ifeq ($(FMIPLATFORM),)
  no-fmiplatform:
  <%\t%>@echo "You need to set FMIPLATFORM=linux32 or similar when calling this makefile"
  <%\t%>@false
  endif

  <%common%>

  PHONY: <%fileNamePrefix%>_FMU
  <%compilecmds%>
  >>
end match
else
  error(sourceInfo(), 'target <%target%> is not handled!')
end fmuMakefile;


template fmuSourceMakefile(SimCode simCode, String FMUVersion)
 "Generates the contents of the makefile for the simulation case. Copy libexpat & correct linux fmu"
::=
  match simCode
  case SIMCODE(modelInfo=MODELINFO(__), makefileParams=MAKEFILE_PARAMS(__), simulationSettingsOpt = sopt) then
  let includedir = '<%fileNamePrefix%>.fmutmp/sources/include/'
  let mkdir = match makefileParams.platform case "win32" then '"mkdir.exe"' else 'mkdir'
  <<
  # FIXME: before you push into master...
  RUNTIMEDIR=<%makefileParams.omhome%>/include/omc/c/
  OMC_MINIMAL_RUNTIME=1
  OMC_FMI_RUNTIME=1
  include $(RUNTIMEDIR)/Makefile.objs
  #COPY_RUNTIMEFILES=$(FMI_ME_OBJS:%= && (OMCFILE=% && cp $(RUNTIMEDIR)/$$OMCFILE.c $$OMCFILE.c))

  fmu:
  <%\t%>rm -f <%fileNamePrefix%>.fmutmp/sources/<%fileNamePrefix%>_init.xml<%/*Already translated to .c*/%>
  <%\t%>cp -pur <%makefileParams.omhome%>/include/omc/c/* <%includedir%>
  <%\t%>cp -a <%fileNamePrefix%>_FMU.libs <%fileNamePrefix%>.fmutmp/sources/
  <%\n%>
  >>
end fmuSourceMakefile;

template fmudeffile(SimCode simCode, String FMUVersion)
 "Generates the def file of the fmu."
::=
match simCode
case SIMCODE(modelInfo=MODELINFO(__), makefileParams=MAKEFILE_PARAMS(__), simulationSettingsOpt = sopt) then
  if isFMIVersion20(FMUVersion) then
  <<
  EXPORTS
    ;***************************************************
    ;Common Functions
    ;****************************************************
    <%fileNamePrefix%>_fmiGetTypesPlatform @1
    <%fileNamePrefix%>_fmiGetVersion @2
    <%fileNamePrefix%>_fmiSetDebugLogging @3
    <%fileNamePrefix%>_fmiInstantiate @4
    <%fileNamePrefix%>_fmiFreeInstance @5
    <%fileNamePrefix%>_fmiSetupExperiment @6
    <%fileNamePrefix%>_fmiEnterInitializationMode @7
    <%fileNamePrefix%>_fmiExitInitializationMode @8
    <%fileNamePrefix%>_fmiTerminate @9
    <%fileNamePrefix%>_fmiReset @10
    <%fileNamePrefix%>_fmiGetReal @11
    <%fileNamePrefix%>_fmiGetInteger @12
    <%fileNamePrefix%>_fmiGetBoolean @13
    <%fileNamePrefix%>_fmiGetString @14
    <%fileNamePrefix%>_fmiSetReal @15
    <%fileNamePrefix%>_fmiSetInteger @16
    <%fileNamePrefix%>_fmiSetBoolean @17
    <%fileNamePrefix%>_fmiSetString @18
    <%fileNamePrefix%>_fmiGetFMUstate @19
    <%fileNamePrefix%>_fmiSetFMUstate @20
    <%fileNamePrefix%>_fmiFreeFMUstate @21
    <%fileNamePrefix%>_fmiSerializedFMUstateSize @22
    <%fileNamePrefix%>_fmiSerializeFMUstate @23
    <%fileNamePrefix%>_fmiDeSerializeFMUstate @24
    <%fileNamePrefix%>_fmiGetDirectionalDerivative @25
    ;***************************************************
    ;Functions for FMI for Model Exchange
    ;****************************************************
    <%fileNamePrefix%>_fmiEnterEventMode @26
    <%fileNamePrefix%>_fmiNewDiscreteStates @27
    <%fileNamePrefix%>_fmiEnterContinuousTimeMode @28
    <%fileNamePrefix%>_fmiCompletedIntegratorStep @29
    <%fileNamePrefix%>_fmiSetTime @30
    <%fileNamePrefix%>_fmiSetContinuousStates @31
    <%fileNamePrefix%>_fmiGetDerivatives @32
    <%fileNamePrefix%>_fmiGetEventIndicators @33
    <%fileNamePrefix%>_fmiGetContinuousStates @34
    <%fileNamePrefix%>_fmiGetNominalsOfContinuousStates @35
<<<<<<< HEAD
    <%fileNamePrefix%>_fmiGetSpecificDerivatives @36
=======
    ;***************************************************
    ;Functions for FMI for Co-Simulation
    ;****************************************************
    <%fileNamePrefix%>_fmiSetRealInputDerivatives @36
    <%fileNamePrefix%>_fmiGetRealOutputDerivatives @37
    <%fileNamePrefix%>_fmiDoStep @38
    <%fileNamePrefix%>_fmiCancelStep @39
    <%fileNamePrefix%>_fmiGetStatus @40
    <%fileNamePrefix%>_fmiGetRealStatus @41
    <%fileNamePrefix%>_fmiGetIntegerStatus @42
    <%fileNamePrefix%>_fmiGetBooleanStatus @43
    <%fileNamePrefix%>_fmiGetStringStatus @44
>>>>>>> 1eff681c
  >>
  else
  <<
  EXPORTS
    <%fileNamePrefix%>_fmiCompletedIntegratorStep @1
    <%fileNamePrefix%>_fmiEventUpdate @2
    <%fileNamePrefix%>_fmiFreeModelInstance @3
    <%fileNamePrefix%>_fmiGetBoolean @4
    <%fileNamePrefix%>_fmiGetContinuousStates @5
    <%fileNamePrefix%>_fmiGetDerivatives @6
    <%fileNamePrefix%>_fmiGetEventIndicators @7
    <%fileNamePrefix%>_fmiGetInteger @8
    <%fileNamePrefix%>_fmiGetModelTypesPlatform @9
    <%fileNamePrefix%>_fmiGetNominalContinuousStates @10
    <%fileNamePrefix%>_fmiGetReal @11
    <%fileNamePrefix%>_fmiGetStateValueReferences @12
    <%fileNamePrefix%>_fmiGetString @13
    <%fileNamePrefix%>_fmiGetVersion @14
    <%fileNamePrefix%>_fmiInitialize @15
    <%fileNamePrefix%>_fmiInstantiateModel @16
    <%fileNamePrefix%>_fmiSetBoolean @17
    <%fileNamePrefix%>_fmiSetContinuousStates @18
    <%fileNamePrefix%>_fmiSetDebugLogging @19
    <%fileNamePrefix%>_fmiSetExternalFunction @20
    <%fileNamePrefix%>_fmiSetInteger @21
    <%fileNamePrefix%>_fmiSetReal @22
    <%fileNamePrefix%>_fmiSetString @23
    <%fileNamePrefix%>_fmiSetTime @24
    <%fileNamePrefix%>_fmiTerminate @25
  >>
end fmudeffile;

template importFMUModelica(FmiImport fmi)
 "Generates the Modelica code depending on the FMU type."
::=
match fmi
case FMIIMPORT(__) then
  match fmiInfo
    case (INFO(fmiVersion = "1.0", fmiType = 0)) then
      importFMU1ModelExchange(fmi)
    case (INFO(fmiVersion = "1.0", fmiType = 1)) then
      importFMU1CoSimulationStandAlone(fmi)
    case (INFO(fmiVersion = "2.0", fmiType = 1)) then
      importFMU2ModelExchange(fmi)
end importFMUModelica;

template importFMU1ModelExchange(FmiImport fmi)
 "Generates Modelica code for FMI Model Exchange version 1.0"
::=
match fmi
case FMIIMPORT(fmiInfo=INFO(__),fmiExperimentAnnotation=EXPERIMENTANNOTATION(__)) then
  /* Get Real parameters and their value references */
  let realParametersVRs = dumpVariables(fmiModelVariablesList, "real", "parameter", false, 1, "1.0")
  let realParametersNames = dumpVariables(fmiModelVariablesList, "real", "parameter", false, 2, "1.0")
  /* Get Integer parameters and their value references */
  let integerParametersVRs = dumpVariables(fmiModelVariablesList, "integer", "parameter", false, 1, "1.0")
  let integerParametersNames = dumpVariables(fmiModelVariablesList, "integer", "parameter", false, 2, "1.0")
  /* Get Boolean parameters and their value references */
  let booleanParametersVRs = dumpVariables(fmiModelVariablesList, "boolean", "parameter", false, 1, "1.0")
  let booleanParametersNames = dumpVariables(fmiModelVariablesList, "boolean", "parameter", false, 2, "1.0")
  /* Get String parameters and their value references */
  let stringParametersVRs = dumpVariables(fmiModelVariablesList, "string", "parameter", false, 1, "1.0")
  let stringParametersNames = dumpVariables(fmiModelVariablesList, "string", "parameter", false, 2, "1.0")
  /* Get dependent Real parameters and their value references */
  let realDependentParametersVRs = dumpVariables(fmiModelVariablesList, "real", "parameter", true, 1, "1.0")
  let realDependentParametersNames = dumpVariables(fmiModelVariablesList, "real", "parameter", true, 2, "1.0")
  /* Get dependent Integer parameters and their value references */
  let integerDependentParametersVRs = dumpVariables(fmiModelVariablesList, "integer", "parameter", true, 1, "1.0")
  let integerDependentParametersNames = dumpVariables(fmiModelVariablesList, "integer", "parameter", true, 2, "1.0")
  /* Get dependent Boolean parameters and their value references */
  let booleanDependentParametersVRs = dumpVariables(fmiModelVariablesList, "boolean", "parameter", true, 1, "1.0")
  let booleanDependentParametersNames = dumpVariables(fmiModelVariablesList, "boolean", "parameter", true, 2, "1.0")
  /* Get dependent String parameters and their value references */
  let stringDependentParametersVRs = dumpVariables(fmiModelVariablesList, "string", "parameter", true, 1, "1.0")
  let stringDependentParametersNames = dumpVariables(fmiModelVariablesList, "string", "parameter", true, 2, "1.0")
  /* Get input Real varibales and their value references */
  let realInputVariablesVRs = dumpVariables(fmiModelVariablesList, "real", "input", false, 1, "1.0")
  let realInputVariablesNames = dumpVariables(fmiModelVariablesList, "real", "input", false, 2, "1.0")
  let realInputVariablesReturnNames = dumpVariables(fmiModelVariablesList, "real", "input", false, 3, "1.0")
  /* Get input Integer varibales and their value references */
  let integerInputVariablesVRs = dumpVariables(fmiModelVariablesList, "integer", "input", false, 1, "1.0")
  let integerInputVariablesNames = dumpVariables(fmiModelVariablesList, "integer", "input", false, 2, "1.0")
  let integerInputVariablesReturnNames = dumpVariables(fmiModelVariablesList, "integer", "input", false, 3, "1.0")
  /* Get input Boolean varibales and their value references */
  let booleanInputVariablesVRs = dumpVariables(fmiModelVariablesList, "boolean", "input", false, 1, "1.0")
  let booleanInputVariablesNames = dumpVariables(fmiModelVariablesList, "boolean", "input", false, 2, "1.0")
  let booleanInputVariablesReturnNames = dumpVariables(fmiModelVariablesList, "boolean", "input", false, 3, "1.0")
  /* Get input String varibales and their value references */
  let stringInputVariablesVRs = dumpVariables(fmiModelVariablesList, "string", "input", false, 1, "1.0")
  let stringStartVariablesNames = dumpVariables(fmiModelVariablesList, "string", "input", false, 2, "1.0")
  let stringInputVariablesReturnNames = dumpVariables(fmiModelVariablesList, "string", "input", false, 3, "1.0")
  /* Get output Real varibales and their value references */
  let realOutputVariablesVRs = dumpVariables(fmiModelVariablesList, "real", "output", false, 1, "1.0")
  let realOutputVariablesNames = dumpVariables(fmiModelVariablesList, "real", "output", false, 2, "1.0")
  /* Get output Integer varibales and their value references */
  let integerOutputVariablesVRs = dumpVariables(fmiModelVariablesList, "integer", "output", false, 1, "1.0")
  let integerOutputVariablesNames = dumpVariables(fmiModelVariablesList, "integer", "output", false, 2, "1.0")
  /* Get output Boolean varibales and their value references */
  let booleanOutputVariablesVRs = dumpVariables(fmiModelVariablesList, "boolean", "output", false, 1, "1.0")
  let booleanOutputVariablesNames = dumpVariables(fmiModelVariablesList, "boolean", "output", false, 2, "1.0")
  /* Get output String varibales and their value references */
  let stringOutputVariablesVRs = dumpVariables(fmiModelVariablesList, "string", "output", false, 1, "1.0")
  let stringOutputVariablesNames = dumpVariables(fmiModelVariablesList, "string", "output", false, 2, "1.0")
  <<
  model <%fmiInfo.fmiModelIdentifier%>_<%getFMIType(fmiInfo)%>_FMU<%if stringEq(fmiInfo.fmiDescription, "") then "" else " \""+fmiInfo.fmiDescription+"\""%>
    <%dumpFMITypeDefinitions(fmiTypeDefinitionsList)%>
    constant String fmuWorkingDir = "<%fmuWorkingDirectory%>";
    parameter Integer logLevel = <%fmiLogLevel%> "log level used during the loading of FMU" annotation (Dialog(tab="FMI", group="Enable logging"));
    parameter Boolean debugLogging = <%fmiDebugOutput%> "enables the FMU simulation logging" annotation (Dialog(tab="FMI", group="Enable logging"));
    <%dumpFMIModelVariablesList("1.0", fmiModelVariablesList, fmiTypeDefinitionsList, generateInputConnectors, generateOutputConnectors)%>
  protected
    FMI1ModelExchange fmi1me = FMI1ModelExchange(logLevel, fmuWorkingDir, "<%fmiInfo.fmiModelIdentifier%>", debugLogging);
    constant Integer numberOfContinuousStates = <%listLength(fmiInfo.fmiNumberOfContinuousStates)%>;
    Real fmi_x[numberOfContinuousStates] "States";
    Real fmi_x_new[numberOfContinuousStates](each fixed = true) "New States";
    constant Integer numberOfEventIndicators = <%listLength(fmiInfo.fmiNumberOfEventIndicators)%>;
    Real fmi_z[numberOfEventIndicators] "Events Indicators";
    Boolean fmi_z_positive[numberOfEventIndicators](each fixed = true);
    parameter Real flowStartTime(fixed=false);
    Real flowTime;
    parameter Real flowInitialized(fixed=false);
    parameter Real flowParamsStart(fixed=false);
    parameter Real flowInitInputs(fixed=false);
    Real flowStatesInputs;
    <%if not stringEq(realInputVariablesVRs, "") then "Real "+realInputVariablesReturnNames+";"%>
    <%if not stringEq(integerInputVariablesVRs, "") then "Integer "+integerInputVariablesReturnNames+";"%>
    <%if not stringEq(booleanInputVariablesVRs, "") then "Boolean "+booleanInputVariablesReturnNames+";"%>
    <%if not stringEq(stringInputVariablesVRs, "") then "String "+stringInputVariablesReturnNames+";"%>
    Boolean callEventUpdate;
    constant Boolean intermediateResults = false;
    Boolean newStatesAvailable(fixed = true);
    Real triggerDSSEvent;
    Real nextEventTime;
  initial equation
    flowStartTime = fmi1Functions.fmi1SetTime(fmi1me, time, 1);
    flowInitialized = fmi1Functions.fmi1Initialize(fmi1me, flowParamsStart+flowInitInputs+flowStartTime);
    <%if intGt(listLength(fmiInfo.fmiNumberOfContinuousStates), 0) then
    <<
    fmi_x = fmi1Functions.fmi1GetContinuousStates(fmi1me, numberOfContinuousStates, flowParamsStart+flowInitialized);
    >>
    %>
  initial algorithm
    flowParamsStart := 1;
    <%if not stringEq(realParametersVRs, "") then "flowParamsStart := fmi1Functions.fmi1SetRealParameter(fmi1me, {"+realParametersVRs+"}, {"+realParametersNames+"});"%>
    <%if not stringEq(integerParametersVRs, "") then "flowParamsStart := fmi1Functions.fmi1SetIntegerParameter(fmi1me, {"+integerParametersVRs+"}, {"+integerParametersNames+"});"%>
    <%if not stringEq(booleanParametersVRs, "") then "flowParamsStart := fmi1Functions.fmi1SetBooleanParameter(fmi1me, {"+booleanParametersVRs+"}, {"+booleanParametersNames+"});"%>
    <%if not stringEq(stringParametersVRs, "") then "flowParamsStart := fmi1Functions.fmi1SetStringParameter(fmi1me, {"+stringParametersVRs+"}, {"+stringParametersNames+"});"%>
    flowInitInputs := 1;
  initial equation
    <%if not stringEq(realDependentParametersVRs, "") then "{"+realDependentParametersNames+"} = fmi1Functions.fmi1GetReal(fmi1me, {"+realDependentParametersVRs+"}, flowInitialized);"%>
    <%if not stringEq(integerDependentParametersVRs, "") then "{"+integerDependentParametersNames+"} = fmi1Functions.fmi1GetInteger(fmi1me, {"+integerDependentParametersVRs+"}, flowInitialized);"%>
    <%if not stringEq(booleanDependentParametersVRs, "") then "{"+booleanDependentParametersNames+"} = fmi1Functions.fmi1GetBoolean(fmi1me, {"+booleanDependentParametersVRs+"}, flowInitialized);"%>
    <%if not stringEq(stringDependentParametersVRs, "") then "{"+stringDependentParametersNames+"} = fmi1Functions.fmi1GetString(fmi1me, {"+stringDependentParametersVRs+"}, flowInitialized);"%>
  equation
    flowTime = fmi1Functions.fmi1SetTime(fmi1me, time, flowInitialized);
    <%if not stringEq(realInputVariablesVRs, "") then "{"+realInputVariablesReturnNames+"} = fmi1Functions.fmi1SetReal(fmi1me, {"+realInputVariablesVRs+"}, {"+realInputVariablesNames+"});"%>
    <%if not stringEq(integerInputVariablesVRs, "") then "{"+integerInputVariablesReturnNames+"} = fmi1Functions.fmi1SetInteger(fmi1me, {"+integerInputVariablesVRs+"}, {"+integerInputVariablesNames+"});"%>
    <%if not stringEq(booleanInputVariablesVRs, "") then "{"+booleanInputVariablesReturnNames+"} = fmi1Functions.fmi1SetBoolean(fmi1me, {"+booleanInputVariablesVRs+"}, {"+booleanInputVariablesNames+"});"%>
    <%if not stringEq(stringInputVariablesVRs, "") then "{"+stringInputVariablesReturnNames+"} = fmi1Functions.fmi1SetString(fmi1me, {"+stringInputVariablesVRs+"}, {"+stringStartVariablesNames+"});"%>
    flowStatesInputs = fmi1Functions.fmi1SetContinuousStates(fmi1me, fmi_x, flowParamsStart + flowTime);
    der(fmi_x) = fmi1Functions.fmi1GetDerivatives(fmi1me, numberOfContinuousStates, flowStatesInputs);
    fmi_z  = fmi1Functions.fmi1GetEventIndicators(fmi1me, numberOfEventIndicators, flowStatesInputs);
    for i in 1:size(fmi_z,1) loop
      fmi_z_positive[i] = if not terminal() then fmi_z[i] > 0 else pre(fmi_z_positive[i]);
    end for;
    callEventUpdate = fmi1Functions.fmi1CompletedIntegratorStep(fmi1me, flowStatesInputs);
    triggerDSSEvent = noEvent(if callEventUpdate then flowStatesInputs+1.0 else flowStatesInputs-1.0);
    nextEventTime = fmi1Functions.fmi1nextEventTime(fmi1me, flowStatesInputs);
    <%if not boolAnd(stringEq(realOutputVariablesNames, ""), stringEq(realOutputVariablesVRs, "")) then "{"+realOutputVariablesNames+"} = fmi1Functions.fmi1GetReal(fmi1me, {"+realOutputVariablesVRs+"}, flowStatesInputs);"%>
    <%if not boolAnd(stringEq(integerOutputVariablesNames, ""), stringEq(integerOutputVariablesVRs, "")) then "{"+integerOutputVariablesNames+"} = fmi1Functions.fmi1GetInteger(fmi1me, {"+integerOutputVariablesVRs+"}, flowStatesInputs);"%>
    <%if not boolAnd(stringEq(booleanOutputVariablesNames, ""), stringEq(booleanOutputVariablesVRs, "")) then "{"+booleanOutputVariablesNames+"} = fmi1Functions.fmi1GetBoolean(fmi1me, {"+booleanOutputVariablesVRs+"}, flowStatesInputs);"%>
    <%if not boolAnd(stringEq(stringOutputVariablesNames, ""), stringEq(stringOutputVariablesVRs, "")) then "{"+stringOutputVariablesNames+"} = fmi1Functions.fmi1GetString(fmi1me, {"+stringOutputVariablesVRs+"}, flowStatesInputs);"%>
    <%dumpOutputGetEnumerationVariables(fmiModelVariablesList, fmiTypeDefinitionsList, "fmi1Functions.fmi1GetInteger", "fmi1me")%>
  algorithm
  <%if intGt(listLength(fmiInfo.fmiNumberOfEventIndicators), 0) then
  <<
    when {(<%fmiInfo.fmiNumberOfEventIndicators |> eventIndicator =>  "change(fmi_z_positive["+eventIndicator+"])" ;separator=" or "%>) and not initial(),triggerDSSEvent > flowStatesInputs, nextEventTime < time, terminal()} then
  >>
  else
  <<
    when {not initial(), triggerDSSEvent > flowStatesInputs, nextEventTime < time, terminal()} then
  >>
  %>
      newStatesAvailable := fmi1Functions.fmi1EventUpdate(fmi1me, intermediateResults);
  <%if intGt(listLength(fmiInfo.fmiNumberOfContinuousStates), 0) then
  <<
      if newStatesAvailable then
        fmi_x_new := fmi1Functions.fmi1GetContinuousStates(fmi1me, numberOfContinuousStates, flowStatesInputs);
        <%fmiInfo.fmiNumberOfContinuousStates |> continuousStates =>  "reinit(fmi_x["+continuousStates+"], fmi_x_new["+continuousStates+"]);" ;separator="\n"%>
      end if;
  >>
  %>
    end when;
    annotation(experiment(StartTime=<%fmiExperimentAnnotation.fmiExperimentStartTime%>, StopTime=<%fmiExperimentAnnotation.fmiExperimentStopTime%>, Tolerance=<%fmiExperimentAnnotation.fmiExperimentTolerance%>));
    annotation (Icon(graphics={
        Rectangle(
          extent={{-100,100},{100,-100}},
          lineColor={0,0,0},
          fillColor={240,240,240},
          fillPattern=FillPattern.Solid,
          lineThickness=0.5),
        Text(
          extent={{-100,40},{100,0}},
          lineColor={0,0,0},
          textString="%name"),
        Text(
          extent={{-100,-50},{100,-90}},
          lineColor={0,0,0},
          textString="V1.0")}));
  protected
    class FMI1ModelExchange
      extends ExternalObject;
        function constructor
          input Integer logLevel;
          input String workingDirectory;
          input String instanceName;
          input Boolean debugLogging;
          output FMI1ModelExchange fmi1me;
          external "C" fmi1me = FMI1ModelExchangeConstructor_OMC(logLevel, workingDirectory, instanceName, debugLogging) annotation(Library = {"OpenModelicaFMIRuntimeC", "fmilib"});
        end constructor;

        function destructor
          input FMI1ModelExchange fmi1me;
          external "C" FMI1ModelExchangeDestructor_OMC(fmi1me) annotation(Library = {"OpenModelicaFMIRuntimeC", "fmilib"});
        end destructor;
    end FMI1ModelExchange;

    <%dumpFMITypeDefinitionsMappingFunctions(fmiTypeDefinitionsList)%>

    <%dumpFMITypeDefinitionsArrayMappingFunctions(fmiTypeDefinitionsList)%>

    package fmi1Functions
      function fmi1Initialize
        input FMI1ModelExchange fmi1me;
        input Real preInitialized;
        output Real postInitialized=preInitialized;
        external "C" fmi1Initialize_OMC(fmi1me) annotation(Library = {"OpenModelicaFMIRuntimeC", "fmilib"});
      end fmi1Initialize;

      function fmi1SetTime
        input FMI1ModelExchange fmi1me;
        input Real inTime;
        input Real inFlow;
        output Real outFlow = inFlow;
        external "C" fmi1SetTime_OMC(fmi1me, inTime) annotation(Library = {"OpenModelicaFMIRuntimeC", "fmilib"});
      end fmi1SetTime;

      function fmi1GetContinuousStates
        input FMI1ModelExchange fmi1me;
        input Integer numberOfContinuousStates;
        input Real inFlowParams;
        output Real fmi_x[numberOfContinuousStates];
        external "C" fmi1GetContinuousStates_OMC(fmi1me, numberOfContinuousStates, inFlowParams, fmi_x) annotation(Library = {"OpenModelicaFMIRuntimeC", "fmilib"});
      end fmi1GetContinuousStates;

      function fmi1SetContinuousStates
        input FMI1ModelExchange fmi1me;
        input Real fmi_x[:];
        input Real inFlowParams;
        output Real outFlowStates;
        external "C" outFlowStates = fmi1SetContinuousStates_OMC(fmi1me, size(fmi_x, 1), inFlowParams, fmi_x) annotation(Library = {"OpenModelicaFMIRuntimeC", "fmilib"});
      end fmi1SetContinuousStates;

      function fmi1GetDerivatives
        input FMI1ModelExchange fmi1me;
        input Integer numberOfContinuousStates;
        input Real inFlowStates;
        output Real fmi_x[numberOfContinuousStates];
        external "C" fmi1GetDerivatives_OMC(fmi1me, numberOfContinuousStates, inFlowStates, fmi_x) annotation(Library = {"OpenModelicaFMIRuntimeC", "fmilib"});
      end fmi1GetDerivatives;

      function fmi1GetEventIndicators
        input FMI1ModelExchange fmi1me;
        input Integer numberOfEventIndicators;
        input Real inFlowStates;
        output Real fmi_z[numberOfEventIndicators];
        external "C" fmi1GetEventIndicators_OMC(fmi1me, numberOfEventIndicators, inFlowStates, fmi_z) annotation(Library = {"OpenModelicaFMIRuntimeC", "fmilib"});
      end fmi1GetEventIndicators;

      function fmi1GetReal
        input FMI1ModelExchange fmi1me;
        input Real realValuesReferences[:];
        input Real inFlowStatesInput;
        output Real realValues[size(realValuesReferences, 1)];
        external "C" fmi1GetReal_OMC(fmi1me, size(realValuesReferences, 1), realValuesReferences, inFlowStatesInput, realValues, 1) annotation(Library = {"OpenModelicaFMIRuntimeC", "fmilib"});
      end fmi1GetReal;

      function fmi1SetReal
        input FMI1ModelExchange fmi1me;
        input Real realValueReferences[:];
        input Real realValues[size(realValueReferences, 1)];
        output Real outValues[size(realValueReferences, 1)] = realValues;
        external "C" fmi1SetReal_OMC(fmi1me, size(realValueReferences, 1), realValueReferences, realValues, 1) annotation(Library = {"OpenModelicaFMIRuntimeC", "fmilib"});
      end fmi1SetReal;

      function fmi1SetRealParameter
        input FMI1ModelExchange fmi1me;
        input Real realValueReferences[:];
        input Real realValues[size(realValueReferences, 1)];
        output Real out_Value = 1;
        external "C" fmi1SetReal_OMC(fmi1me, size(realValueReferences, 1), realValueReferences, realValues, 1) annotation(Library = {"OpenModelicaFMIRuntimeC", "fmilib"});
      end fmi1SetRealParameter;

      function fmi1GetInteger
        input FMI1ModelExchange fmi1me;
        input Real integerValueReferences[:];
        input Real inFlowStatesInput;
        output Integer integerValues[size(integerValueReferences, 1)];
        external "C" fmi1GetInteger_OMC(fmi1me, size(integerValueReferences, 1), integerValueReferences, inFlowStatesInput, integerValues, 1) annotation(Library = {"OpenModelicaFMIRuntimeC", "fmilib"});
      end fmi1GetInteger;

      function fmi1SetInteger
        input FMI1ModelExchange fmi1me;
        input Real integerValuesReferences[:];
        input Integer integerValues[size(integerValuesReferences, 1)];
        output Integer outValues[size(integerValuesReferences, 1)] = integerValues;
        external "C" fmi1SetInteger_OMC(fmi1me, size(integerValuesReferences, 1), integerValuesReferences, integerValues, 1) annotation(Library = {"OpenModelicaFMIRuntimeC", "fmilib"});
      end fmi1SetInteger;

      function fmi1SetIntegerParameter
        input FMI1ModelExchange fmi1me;
        input Real integerValuesReferences[:];
        input Integer integerValues[size(integerValuesReferences, 1)];
        output Real out_Value = 1;
        external "C" fmi1SetInteger_OMC(fmi1me, size(integerValuesReferences, 1), integerValuesReferences, integerValues, 1) annotation(Library = {"OpenModelicaFMIRuntimeC", "fmilib"});
      end fmi1SetIntegerParameter;

      function fmi1GetBoolean
        input FMI1ModelExchange fmi1me;
        input Real booleanValuesReferences[:];
        input Real inFlowStatesInput;
        output Boolean booleanValues[size(booleanValuesReferences, 1)];
        external "C" fmi1GetBoolean_OMC(fmi1me, size(booleanValuesReferences, 1), booleanValuesReferences, inFlowStatesInput, booleanValues, 1) annotation(Library = {"OpenModelicaFMIRuntimeC", "fmilib"});
      end fmi1GetBoolean;

      function fmi1SetBoolean
        input FMI1ModelExchange fmi1me;
        input Real booleanValueReferences[:];
        input Boolean booleanValues[size(booleanValueReferences, 1)];
        output Boolean outValues[size(booleanValueReferences, 1)] = booleanValues;
        external "C" fmi1SetBoolean_OMC(fmi1me, size(booleanValueReferences, 1), booleanValueReferences, booleanValues, 1) annotation(Library = {"OpenModelicaFMIRuntimeC", "fmilib"});
      end fmi1SetBoolean;

      function fmi1SetBooleanParameter
        input FMI1ModelExchange fmi1me;
        input Real booleanValueReferences[:];
        input Boolean booleanValues[size(booleanValueReferences, 1)];
        output Real out_Value = 1;
        external "C" fmi1SetBoolean_OMC(fmi1me, size(booleanValueReferences, 1), booleanValueReferences, booleanValues, 1) annotation(Library = {"OpenModelicaFMIRuntimeC", "fmilib"});
      end fmi1SetBooleanParameter;

      function fmi1GetString
        input FMI1ModelExchange fmi1me;
        input Real stringValuesReferences[:];
        input Real inFlowStatesInput;
        output String stringValues[size(stringValuesReferences, 1)];
        external "C" fmi1GetString_OMC(fmi1me, size(stringValuesReferences, 1), stringValuesReferences, inFlowStatesInput, stringValues, 1) annotation(Library = {"OpenModelicaFMIRuntimeC", "fmilib"});
      end fmi1GetString;

      function fmi1SetString
        input FMI1ModelExchange fmi1me;
        input Real stringValueReferences[:];
        input String stringValues[size(stringValueReferences, 1)];
        output String outValues[size(stringValueReferences, 1)] = stringValues;
        external "C" fmi1SetString_OMC(fmi1me, size(stringValueReferences, 1), stringValueReferences, stringValues, 1) annotation(Library = {"OpenModelicaFMIRuntimeC", "fmilib"});
      end fmi1SetString;

      function fmi1SetStringParameter
        input FMI1ModelExchange fmi1me;
        input Real stringValueReferences[:];
        input String stringValues[size(stringValueReferences, 1)];
        output Real out_Value = 1;
        external "C" fmi1SetString_OMC(fmi1me, size(stringValueReferences, 1), stringValueReferences, stringValues, 1) annotation(Library = {"OpenModelicaFMIRuntimeC", "fmilib"});
      end fmi1SetStringParameter;

      function fmi1EventUpdate
        input FMI1ModelExchange fmi1me;
        input Boolean intermediateResults;
        output Boolean outNewStatesAvailable;
        external "C" outNewStatesAvailable = fmi1EventUpdate_OMC(fmi1me, intermediateResults) annotation(Library = {"OpenModelicaFMIRuntimeC", "fmilib"});
      end fmi1EventUpdate;

      function fmi1nextEventTime
        input FMI1ModelExchange fmi1me;
        input Real inFlowStates;
        output Real outNewnextTime;
        external "C" outNewnextTime = fmi1nextEventTime_OMC(fmi1me, inFlowStates) annotation(Library = {"OpenModelicaFMIRuntimeC", "fmilib"});
      end fmi1nextEventTime;

      function fmi1CompletedIntegratorStep
        input FMI1ModelExchange fmi1me;
        input Real inFlowStates;
        output Boolean outCallEventUpdate;
        external "C" outCallEventUpdate = fmi1CompletedIntegratorStep_OMC(fmi1me, inFlowStates) annotation(Library = {"OpenModelicaFMIRuntimeC", "fmilib"});
      end fmi1CompletedIntegratorStep;
    end fmi1Functions;
  end <%fmiInfo.fmiModelIdentifier%>_<%getFMIType(fmiInfo)%>_FMU;
  >>
end importFMU1ModelExchange;

template importFMU2ModelExchange(FmiImport fmi)
 "Generates Modelica code for FMI Model Exchange version 2.0"
::=
match fmi
case FMIIMPORT(fmiInfo=INFO(__),fmiExperimentAnnotation=EXPERIMENTANNOTATION(__)) then
  /* Get Real parameters and their value references */
  let realParametersVRs = dumpVariables(fmiModelVariablesList, "real", "parameter", false, 1, "2.0")
  let realParametersNames = dumpVariables(fmiModelVariablesList, "real", "parameter", false, 2, "2.0")
  /* Get Integer parameters and their value references */
  let integerParametersVRs = dumpVariables(fmiModelVariablesList, "integer", "parameter", false, 1, "2.0")
  let integerParametersNames = dumpVariables(fmiModelVariablesList, "integer", "parameter", false, 2, "2.0")
  /* Get Boolean parameters and their value references */
  let booleanParametersVRs = dumpVariables(fmiModelVariablesList, "boolean", "parameter", false, 1, "2.0")
  let booleanParametersNames = dumpVariables(fmiModelVariablesList, "boolean", "parameter", false, 2, "2.0")
  /* Get String parameters and their value references */
  let stringParametersVRs = dumpVariables(fmiModelVariablesList, "string", "parameter", false, 1, "2.0")
  let stringParametersNames = dumpVariables(fmiModelVariablesList, "string", "parameter", false, 2, "2.0")
  /* Get dependent Real parameters and their value references */
  let realDependentParametersVRs = dumpVariables(fmiModelVariablesList, "real", "parameter", true, 1, "2.0")
  let realDependentParametersNames = dumpVariables(fmiModelVariablesList, "real", "parameter", true, 2, "2.0")
  /* Get dependent Integer parameters and their value references */
  let integerDependentParametersVRs = dumpVariables(fmiModelVariablesList, "integer", "parameter", true, 1, "2.0")
  let integerDependentParametersNames = dumpVariables(fmiModelVariablesList, "integer", "parameter", true, 2, "2.0")
  /* Get dependent Boolean parameters and their value references */
  let booleanDependentParametersVRs = dumpVariables(fmiModelVariablesList, "boolean", "parameter", true, 1, "2.0")
  let booleanDependentParametersNames = dumpVariables(fmiModelVariablesList, "boolean", "parameter", true, 2, "2.0")
  /* Get dependent String parameters and their value references */
  let stringDependentParametersVRs = dumpVariables(fmiModelVariablesList, "string", "parameter", true, 1, "2.0")
  let stringDependentParametersNames = dumpVariables(fmiModelVariablesList, "string", "parameter", true, 2, "2.0")
  /* Get input Real varibales and their value references */
  let realInputVariablesVRs = dumpVariables(fmiModelVariablesList, "real", "input", false, 1, "2.0")
  let realInputVariablesNames = dumpVariables(fmiModelVariablesList, "real", "input", false, 2, "2.0")
  let realInputVariablesReturnNames = dumpVariables(fmiModelVariablesList, "real", "input", false, 3, "2.0")
  /* Get input Integer varibales and their value references */
  let integerInputVariablesVRs = dumpVariables(fmiModelVariablesList, "integer", "input", false, 1, "2.0")
  let integerInputVariablesNames = dumpVariables(fmiModelVariablesList, "integer", "input", false, 2, "2.0")
  let integerInputVariablesReturnNames = dumpVariables(fmiModelVariablesList, "integer", "input", false, 3, "2.0")
  /* Get input Boolean varibales and their value references */
  let booleanInputVariablesVRs = dumpVariables(fmiModelVariablesList, "boolean", "input", false, 1, "2.0")
  let booleanInputVariablesNames = dumpVariables(fmiModelVariablesList, "boolean", "input", false, 2, "2.0")
  let booleanInputVariablesReturnNames = dumpVariables(fmiModelVariablesList, "boolean", "input", false, 3, "2.0")
  /* Get input String varibales and their value references */
  let stringInputVariablesVRs = dumpVariables(fmiModelVariablesList, "string", "input", false, 1, "2.0")
  let stringStartVariablesNames = dumpVariables(fmiModelVariablesList, "string", "input", false, 2, "2.0")
  let stringInputVariablesReturnNames = dumpVariables(fmiModelVariablesList, "string", "input", false, 3, "2.0")
  /* Get output Real varibales and their value references */
  let realOutputVariablesVRs = dumpVariables(fmiModelVariablesList, "real", "output", false, 1, "2.0")
  let realOutputVariablesNames = dumpVariables(fmiModelVariablesList, "real", "output", false, 2, "2.0")
  /* Get output Integer varibales and their value references */
  let integerOutputVariablesVRs = dumpVariables(fmiModelVariablesList, "integer", "output", false, 1, "2.0")
  let integerOutputVariablesNames = dumpVariables(fmiModelVariablesList, "integer", "output", false, 2, "2.0")
  /* Get output Boolean varibales and their value references */
  let booleanOutputVariablesVRs = dumpVariables(fmiModelVariablesList, "boolean", "output", false, 1, "2.0")
  let booleanOutputVariablesNames = dumpVariables(fmiModelVariablesList, "boolean", "output", false, 2, "2.0")
  /* Get output String varibales and their value references */
  let stringOutputVariablesVRs = dumpVariables(fmiModelVariablesList, "string", "output", false, 1, "2.0")
  let stringOutputVariablesNames = dumpVariables(fmiModelVariablesList, "string", "output", false, 2, "2.0")
  <<
  model <%fmiInfo.fmiModelIdentifier%>_<%getFMIType(fmiInfo)%>_FMU<%if stringEq(fmiInfo.fmiDescription, "") then "" else " \""+fmiInfo.fmiDescription+"\""%>
    <%dumpFMITypeDefinitions(fmiTypeDefinitionsList)%>
    constant String fmuWorkingDir = "<%fmuWorkingDirectory%>";
    parameter Integer logLevel = <%fmiLogLevel%> "log level used during the loading of FMU" annotation (Dialog(tab="FMI", group="Enable logging"));
    parameter Boolean debugLogging = <%fmiDebugOutput%> "enables the FMU simulation logging" annotation (Dialog(tab="FMI", group="Enable logging"));
    <%dumpFMIModelVariablesList("2.0", fmiModelVariablesList, fmiTypeDefinitionsList, generateInputConnectors, generateOutputConnectors)%>
  protected
    FMI2ModelExchange fmi2me = FMI2ModelExchange(logLevel, fmuWorkingDir, "<%fmiInfo.fmiModelIdentifier%>", debugLogging);
    constant Integer numberOfContinuousStates = <%listLength(fmiInfo.fmiNumberOfContinuousStates)%>;
    Real fmi_x[numberOfContinuousStates] "States";
    Real fmi_x_new[numberOfContinuousStates](each fixed=true) "New States";
    constant Integer numberOfEventIndicators = <%listLength(fmiInfo.fmiNumberOfEventIndicators)%>;
    Real fmi_z[numberOfEventIndicators] "Events Indicators";
    Boolean fmi_z_positive[numberOfEventIndicators](each fixed=true);
    parameter Real flowStartTime(fixed=false);
    Real flowTime;
    parameter Real flowEnterInitialization(fixed=false);
    parameter Real flowInitialized(fixed=false);
    parameter Real flowParamsStart(fixed=false);
    parameter Real flowInitInputs(fixed=false);
    Real flowStatesInputs;
    <%if not stringEq(realInputVariablesVRs, "") then "Real "+realInputVariablesReturnNames+";"%>
    <%if not stringEq(integerInputVariablesVRs, "") then "Integer "+integerInputVariablesReturnNames+";"%>
    <%if not stringEq(booleanInputVariablesVRs, "") then "Boolean "+booleanInputVariablesReturnNames+";"%>
    <%if not stringEq(stringInputVariablesVRs, "") then "String "+stringInputVariablesReturnNames+";"%>
    Boolean callEventUpdate;
    Boolean newStatesAvailable(fixed = true);
    Real triggerDSSEvent;
    Real nextEventTime(fixed = true);
  initial equation
    flowStartTime = fmi2Functions.fmi2SetTime(fmi2me, time, 1);
    flowEnterInitialization = fmi2Functions.fmi2EnterInitialization(fmi2me, flowParamsStart+flowInitInputs+flowStartTime);
    flowInitialized = fmi2Functions.fmi2ExitInitialization(fmi2me, flowParamsStart+flowInitInputs+flowStartTime+flowEnterInitialization);
    <%if intGt(listLength(fmiInfo.fmiNumberOfContinuousStates), 0) then
    <<
    fmi_x = fmi2Functions.fmi2GetContinuousStates(fmi2me, numberOfContinuousStates, flowParamsStart+flowInitialized);
    >>
    %>
  initial algorithm
    flowParamsStart := 1;
    <%if not stringEq(realParametersVRs, "") then "flowParamsStart := fmi2Functions.fmi2SetRealParameter(fmi2me, {"+realParametersVRs+"}, {"+realParametersNames+"});"%>
    <%if not stringEq(integerParametersVRs, "") then "flowParamsStart := fmi2Functions.fmi2SetIntegerParameter(fmi2me, {"+integerParametersVRs+"}, {"+integerParametersNames+"});"%>
    <%if not stringEq(booleanParametersVRs, "") then "flowParamsStart := fmi2Functions.fmi2SetBooleanParameter(fmi2me, {"+booleanParametersVRs+"}, {"+booleanParametersNames+"});"%>
    <%if not stringEq(stringParametersVRs, "") then "flowParamsStart := fmi2Functions.fmi2SetStringParameter(fmi2me, {"+stringParametersVRs+"}, {"+stringParametersNames+"});"%>
    flowInitInputs := 1;
  initial equation
    <%if not stringEq(realDependentParametersVRs, "") then "{"+realDependentParametersNames+"} = fmi2Functions.fmi2GetReal(fmi2me, {"+realDependentParametersVRs+"}, flowInitialized);"%>
    <%if not stringEq(integerDependentParametersVRs, "") then "{"+integerDependentParametersNames+"} = fmi2Functions.fmi2GetInteger(fmi2me, {"+integerDependentParametersVRs+"}, flowInitialized);"%>
    <%if not stringEq(booleanDependentParametersVRs, "") then "{"+booleanDependentParametersNames+"} = fmi2Functions.fmi2GetBoolean(fmi2me, {"+booleanDependentParametersVRs+"}, flowInitialized);"%>
    <%if not stringEq(stringDependentParametersVRs, "") then "{"+stringDependentParametersNames+"} = fmi2Functions.fmi2GetString(fmi2me, {"+stringDependentParametersVRs+"}, flowInitialized);"%>
  equation
    flowTime = fmi2Functions.fmi2SetTime(fmi2me, time, flowInitialized);
    <%if not stringEq(realInputVariablesVRs, "") then "{"+realInputVariablesReturnNames+"} = fmi2Functions.fmi2SetReal(fmi2me, {"+realInputVariablesVRs+"}, {"+realInputVariablesNames+"});"%>
    <%if not stringEq(integerInputVariablesVRs, "") then "{"+integerInputVariablesReturnNames+"} = fmi2Functions.fmi2SetInteger(fmi2me, {"+integerInputVariablesVRs+"}, {"+integerInputVariablesNames+"});"%>
    <%if not stringEq(booleanInputVariablesVRs, "") then "{"+booleanInputVariablesReturnNames+"} = fmi2Functions.fmi2SetBoolean(fmi2me, {"+booleanInputVariablesVRs+"}, {"+booleanInputVariablesNames+"});"%>
    <%if not stringEq(stringInputVariablesVRs, "") then "{"+stringInputVariablesReturnNames+"} = fmi2Functions.fmi2SetString(fmi2me, {"+stringInputVariablesVRs+"}, {"+stringStartVariablesNames+"});"%>
    flowStatesInputs = fmi2Functions.fmi2SetContinuousStates(fmi2me, fmi_x, flowParamsStart + flowTime);
    der(fmi_x) = fmi2Functions.fmi2GetDerivatives(fmi2me, numberOfContinuousStates, flowStatesInputs);
    fmi_z  = fmi2Functions.fmi2GetEventIndicators(fmi2me, numberOfEventIndicators, flowStatesInputs);
    for i in 1:size(fmi_z,1) loop
      fmi_z_positive[i] = if not terminal() then fmi_z[i] > 0 else pre(fmi_z_positive[i]);
    end for;

    triggerDSSEvent = noEvent(if callEventUpdate then flowStatesInputs+1.0 else flowStatesInputs-1.0);

    <%if not boolAnd(stringEq(realOutputVariablesNames, ""), stringEq(realOutputVariablesVRs, "")) then "{"+realOutputVariablesNames+"} = fmi2Functions.fmi2GetReal(fmi2me, {"+realOutputVariablesVRs+"}, flowStatesInputs);"%>
    <%if not boolAnd(stringEq(integerOutputVariablesNames, ""), stringEq(integerOutputVariablesVRs, "")) then "{"+integerOutputVariablesNames+"} = fmi2Functions.fmi2GetInteger(fmi2me, {"+integerOutputVariablesVRs+"}, flowStatesInputs);"%>
    <%if not boolAnd(stringEq(booleanOutputVariablesNames, ""), stringEq(booleanOutputVariablesVRs, "")) then "{"+booleanOutputVariablesNames+"} = fmi2Functions.fmi2GetBoolean(fmi2me, {"+booleanOutputVariablesVRs+"}, flowStatesInputs);"%>
    <%if not boolAnd(stringEq(stringOutputVariablesNames, ""), stringEq(stringOutputVariablesVRs, "")) then "{"+stringOutputVariablesNames+"} = fmi2Functions.fmi2GetString(fmi2me, {"+stringOutputVariablesVRs+"}, flowStatesInputs);"%>
    <%dumpOutputGetEnumerationVariables(fmiModelVariablesList, fmiTypeDefinitionsList, "fmi2Functions.fmi2GetInteger", "fmi2me")%>
    callEventUpdate = fmi2Functions.fmi2CompletedIntegratorStep(fmi2me, flowStatesInputs+flowTime);
  algorithm
  <%if intGt(listLength(fmiInfo.fmiNumberOfEventIndicators), 0) then
  <<
    when {(<%fmiInfo.fmiNumberOfEventIndicators |> eventIndicator =>  "change(fmi_z_positive["+eventIndicator+"])" ;separator=" or "%>) and not initial(),triggerDSSEvent > flowStatesInputs, pre(nextEventTime) < time, terminal()} then
  >>
  else
  <<
    when {not initial(), triggerDSSEvent > flowStatesInputs, pre(nextEventTime) < time, terminal()} then
  >>
  %>
      newStatesAvailable := fmi2Functions.fmi2EventUpdate(fmi2me);
      nextEventTime := fmi2Functions.fmi2nextEventTime(fmi2me, flowStatesInputs);
  <%if intGt(listLength(fmiInfo.fmiNumberOfContinuousStates), 0) then
  <<
      if newStatesAvailable then
        fmi_x_new := fmi2Functions.fmi2GetContinuousStates(fmi2me, numberOfContinuousStates, flowStatesInputs);
        <%fmiInfo.fmiNumberOfContinuousStates |> continuousStates =>  "reinit(fmi_x["+continuousStates+"], fmi_x_new["+continuousStates+"]);" ;separator="\n"%>
      end if;
  >>
  %>
    end when;
    annotation(experiment(StartTime=<%fmiExperimentAnnotation.fmiExperimentStartTime%>, StopTime=<%fmiExperimentAnnotation.fmiExperimentStopTime%>, Tolerance=<%fmiExperimentAnnotation.fmiExperimentTolerance%>));
    annotation (Icon(graphics={
        Rectangle(
          extent={{-100,100},{100,-100}},
          lineColor={0,0,0},
          fillColor={240,240,240},
          fillPattern=FillPattern.Solid,
          lineThickness=0.5),
        Text(
          extent={{-100,40},{100,0}},
          lineColor={0,0,0},
          textString="%name"),
        Text(
          extent={{-100,-50},{100,-90}},
          lineColor={0,0,0},
          textString="V2.0")}));
  protected
    class FMI2ModelExchange
      extends ExternalObject;
        function constructor
          input Integer logLevel;
          input String workingDirectory;
          input String instanceName;
          input Boolean debugLogging;
          output FMI2ModelExchange fmi2me;
          external "C" fmi2me = FMI2ModelExchangeConstructor_OMC(logLevel, workingDirectory, instanceName, debugLogging) annotation(Library = {"OpenModelicaFMIRuntimeC", "fmilib"});
        end constructor;

        function destructor
          input FMI2ModelExchange fmi2me;
          external "C" FMI2ModelExchangeDestructor_OMC(fmi2me) annotation(Library = {"OpenModelicaFMIRuntimeC", "fmilib"});
        end destructor;
    end FMI2ModelExchange;

    <%dumpFMITypeDefinitionsMappingFunctions(fmiTypeDefinitionsList)%>

    <%dumpFMITypeDefinitionsArrayMappingFunctions(fmiTypeDefinitionsList)%>

    package fmi2Functions
      function fmi2SetTime
        input FMI2ModelExchange fmi2me;
        input Real inTime;
        input Real inFlow;
        output Real outFlow = inFlow;
        external "C" fmi2SetTime_OMC(fmi2me, inTime) annotation(Library = {"OpenModelicaFMIRuntimeC", "fmilib"});
      end fmi2SetTime;

      function fmi2EnterInitialization
        input FMI2ModelExchange fmi2me;
        input Real inFlowVariable;
        output Real outFlowVariable = inFlowVariable;
        external "C" fmi2EnterInitializationModel_OMC(fmi2me) annotation(Library = {"OpenModelicaFMIRuntimeC", "fmilib"});
      end fmi2EnterInitialization;

      function fmi2ExitInitialization
        input FMI2ModelExchange fmi2me;
        input Real inFlowVariable;
        output Real outFlowVariable = inFlowVariable;
        external "C" fmi2ExitInitializationModel_OMC(fmi2me) annotation(Library = {"OpenModelicaFMIRuntimeC", "fmilib"});
      end fmi2ExitInitialization;

      function fmi2GetContinuousStates
        input FMI2ModelExchange fmi2me;
        input Integer numberOfContinuousStates;
        input Real inFlowParams;
        output Real fmi_x[numberOfContinuousStates];
        external "C" fmi2GetContinuousStates_OMC(fmi2me, numberOfContinuousStates, inFlowParams, fmi_x) annotation(Library = {"OpenModelicaFMIRuntimeC", "fmilib"});
      end fmi2GetContinuousStates;

      function fmi2SetContinuousStates
        input FMI2ModelExchange fmi2me;
        input Real fmi_x[:];
        input Real inFlowParams;
        output Real outFlowStates;
        external "C" outFlowStates = fmi2SetContinuousStates_OMC(fmi2me, size(fmi_x, 1), inFlowParams, fmi_x) annotation(Library = {"OpenModelicaFMIRuntimeC", "fmilib"});
      end fmi2SetContinuousStates;

      function fmi2GetDerivatives
        input FMI2ModelExchange fmi2me;
        input Integer numberOfContinuousStates;
        input Real inFlowStates;
        output Real fmi_x[numberOfContinuousStates];
        external "C" fmi2GetDerivatives_OMC(fmi2me, numberOfContinuousStates, inFlowStates, fmi_x) annotation(Library = {"OpenModelicaFMIRuntimeC", "fmilib"});
      end fmi2GetDerivatives;

      function fmi2GetEventIndicators
        input FMI2ModelExchange fmi2me;
        input Integer numberOfEventIndicators;
        input Real inFlowStates;
        output Real fmi_z[numberOfEventIndicators];
        external "C" fmi2GetEventIndicators_OMC(fmi2me, numberOfEventIndicators, inFlowStates, fmi_z) annotation(Library = {"OpenModelicaFMIRuntimeC", "fmilib"});
      end fmi2GetEventIndicators;

      function fmi2GetReal
        input FMI2ModelExchange fmi2me;
        input Real realValuesReferences[:];
        input Real inFlowStatesInput;
        output Real realValues[size(realValuesReferences, 1)];
        external "C" fmi2GetReal_OMC(fmi2me, size(realValuesReferences, 1), realValuesReferences, inFlowStatesInput, realValues, 1) annotation(Library = {"OpenModelicaFMIRuntimeC", "fmilib"});
      end fmi2GetReal;

      function fmi2SetReal
        input FMI2ModelExchange fmi2me;
        input Real realValueReferences[:];
        input Real realValues[size(realValueReferences, 1)];
        output Real outValues[size(realValueReferences, 1)] = realValues;
        external "C" fmi2SetReal_OMC(fmi2me, size(realValueReferences, 1), realValueReferences, realValues, 1) annotation(Library = {"OpenModelicaFMIRuntimeC", "fmilib"});
      end fmi2SetReal;

      function fmi2SetRealParameter
        input FMI2ModelExchange fmi2me;
        input Real realValueReferences[:];
        input Real realValues[size(realValueReferences, 1)];
        output Real out_Value = 1;
        external "C" fmi2SetReal_OMC(fmi2me, size(realValueReferences, 1), realValueReferences, realValues, 1) annotation(Library = {"OpenModelicaFMIRuntimeC", "fmilib"});
      end fmi2SetRealParameter;

      function fmi2GetInteger
        input FMI2ModelExchange fmi2me;
        input Real integerValueReferences[:];
        input Real inFlowStatesInput;
        output Integer integerValues[size(integerValueReferences, 1)];
        external "C" fmi2GetInteger_OMC(fmi2me, size(integerValueReferences, 1), integerValueReferences, inFlowStatesInput, integerValues, 1) annotation(Library = {"OpenModelicaFMIRuntimeC", "fmilib"});
      end fmi2GetInteger;

      function fmi2SetInteger
        input FMI2ModelExchange fmi2me;
        input Real integerValuesReferences[:];
        input Integer integerValues[size(integerValuesReferences, 1)];
        output Integer outValues[size(integerValuesReferences, 1)] = integerValues;
        external "C" fmi2SetInteger_OMC(fmi2me, size(integerValuesReferences, 1), integerValuesReferences, integerValues, 1) annotation(Library = {"OpenModelicaFMIRuntimeC", "fmilib"});
      end fmi2SetInteger;

      function fmi2SetIntegerParameter
        input FMI2ModelExchange fmi2me;
        input Real integerValuesReferences[:];
        input Integer integerValues[size(integerValuesReferences, 1)];
        output Real out_Value = 1;
        external "C" fmi2SetInteger_OMC(fmi2me, size(integerValuesReferences, 1), integerValuesReferences, integerValues, 1) annotation(Library = {"OpenModelicaFMIRuntimeC", "fmilib"});
      end fmi2SetIntegerParameter;

      function fmi2GetBoolean
        input FMI2ModelExchange fmi2me;
        input Real booleanValuesReferences[:];
        input Real inFlowStatesInput;
        output Boolean booleanValues[size(booleanValuesReferences, 1)];
        external "C" fmi2GetBoolean_OMC(fmi2me, size(booleanValuesReferences, 1), booleanValuesReferences, inFlowStatesInput, booleanValues, 1) annotation(Library = {"OpenModelicaFMIRuntimeC", "fmilib"});
      end fmi2GetBoolean;

      function fmi2SetBoolean
        input FMI2ModelExchange fmi2me;
        input Real booleanValueReferences[:];
        input Boolean booleanValues[size(booleanValueReferences, 1)];
        output Boolean outValues[size(booleanValueReferences, 1)] = booleanValues;
        external "C" fmi2SetBoolean_OMC(fmi2me, size(booleanValueReferences, 1), booleanValueReferences, booleanValues, 1) annotation(Library = {"OpenModelicaFMIRuntimeC", "fmilib"});
      end fmi2SetBoolean;

      function fmi2SetBooleanParameter
        input FMI2ModelExchange fmi2me;
        input Real booleanValueReferences[:];
        input Boolean booleanValues[size(booleanValueReferences, 1)];
        output Real out_Value = 1;
        external "C" fmi2SetBoolean_OMC(fmi2me, size(booleanValueReferences, 1), booleanValueReferences, booleanValues, 1) annotation(Library = {"OpenModelicaFMIRuntimeC", "fmilib"});
      end fmi2SetBooleanParameter;

      function fmi2GetString
        input FMI2ModelExchange fmi2me;
        input Real stringValuesReferences[:];
        input Real inFlowStatesInput;
        output String stringValues[size(stringValuesReferences, 1)];
        external "C" fmi2GetString_OMC(fmi2me, size(stringValuesReferences, 1), stringValuesReferences, inFlowStatesInput, stringValues, 1) annotation(Library = {"OpenModelicaFMIRuntimeC", "fmilib"});
      end fmi2GetString;

      function fmi2SetString
        input FMI2ModelExchange fmi2me;
        input Real stringValueReferences[:];
        input String stringValues[size(stringValueReferences, 1)];
        output String outValues[size(stringValueReferences, 1)] = stringValues;
        external "C" fmi2SetString_OMC(fmi2me, size(stringValueReferences, 1), stringValueReferences, stringValues, 1) annotation(Library = {"OpenModelicaFMIRuntimeC", "fmilib"});
      end fmi2SetString;

      function fmi2SetStringParameter
        input FMI2ModelExchange fmi2me;
        input Real stringValueReferences[:];
        input String stringValues[size(stringValueReferences, 1)];
        output Real out_Value = 1;
        external "C" fmi2SetString_OMC(fmi2me, size(stringValueReferences, 1), stringValueReferences, stringValues, 1) annotation(Library = {"OpenModelicaFMIRuntimeC", "fmilib"});
      end fmi2SetStringParameter;

      function fmi2EventUpdate
        input FMI2ModelExchange fmi2me;
        output Boolean outNewStatesAvailable;
        external "C" outNewStatesAvailable = fmi2EventUpdate_OMC(fmi2me) annotation(Library = {"OpenModelicaFMIRuntimeC", "fmilib"});
      end fmi2EventUpdate;

      function fmi2nextEventTime
        input FMI2ModelExchange fmi2me;
        input Real inFlowStates;
        output Real outNewnextTime;
        external "C" outNewnextTime = fmi2nextEventTime_OMC(fmi2me, inFlowStates) annotation(Library = {"OpenModelicaFMIRuntimeC", "fmilib"});
      end fmi2nextEventTime;

      function fmi2CompletedIntegratorStep
        input FMI2ModelExchange fmi2me;
        input Real inFlowStates;
        output Boolean outCallEventUpdate;
        external "C" outCallEventUpdate = fmi2CompletedIntegratorStep_OMC(fmi2me, inFlowStates) annotation(Library = {"OpenModelicaFMIRuntimeC", "fmilib"});
      end fmi2CompletedIntegratorStep;
    end fmi2Functions;
  end <%fmiInfo.fmiModelIdentifier%>_<%getFMIType(fmiInfo)%>_FMU;
  >>
end importFMU2ModelExchange;

template importFMU1CoSimulationStandAlone(FmiImport fmi)
 "Generates Modelica code for FMI Co-simulation stand alone version 1.0"
::=
match fmi
case FMIIMPORT(fmiInfo=INFO(__),fmiExperimentAnnotation=EXPERIMENTANNOTATION(__)) then
  /* Get Real parameters and their value references */
  let realParametersVRs = dumpVariables(fmiModelVariablesList, "real", "parameter", false, 1, "1.0")
  let realParametersNames = dumpVariables(fmiModelVariablesList, "real", "parameter", false, 2, "1.0")
  /* Get Integer parameters and their value references */
  let integerParametersVRs = dumpVariables(fmiModelVariablesList, "integer", "parameter", false, 1, "1.0")
  let integerParametersNames = dumpVariables(fmiModelVariablesList, "integer", "parameter", false, 2, "1.0")
  /* Get Boolean parameters and their value references */
  let booleanParametersVRs = dumpVariables(fmiModelVariablesList, "boolean", "parameter", false, 1, "1.0")
  let booleanParametersNames = dumpVariables(fmiModelVariablesList, "boolean", "parameter", false, 2, "1.0")
  /* Get String parameters and their value references */
  let stringParametersVRs = dumpVariables(fmiModelVariablesList, "string", "parameter", false, 1, "1.0")
  let stringParametersNames = dumpVariables(fmiModelVariablesList, "string", "parameter", false, 2, "1.0")
  /* Get dependent Real parameters and their value references */
  let realDependentParametersVRs = dumpVariables(fmiModelVariablesList, "real", "parameter", true, 1, "1.0")
  let realDependentParametersNames = dumpVariables(fmiModelVariablesList, "real", "parameter", true, 2, "1.0")
  /* Get dependent Integer parameters and their value references */
  let integerDependentParametersVRs = dumpVariables(fmiModelVariablesList, "integer", "parameter", true, 1, "1.0")
  let integerDependentParametersNames = dumpVariables(fmiModelVariablesList, "integer", "parameter", true, 2, "1.0")
  /* Get dependent Boolean parameters and their value references */
  let booleanDependentParametersVRs = dumpVariables(fmiModelVariablesList, "boolean", "parameter", true, 1, "1.0")
  let booleanDependentParametersNames = dumpVariables(fmiModelVariablesList, "boolean", "parameter", true, 2, "1.0")
  /* Get dependent String parameters and their value references */
  let stringDependentParametersVRs = dumpVariables(fmiModelVariablesList, "string", "parameter", true, 1, "1.0")
  let stringDependentParametersNames = dumpVariables(fmiModelVariablesList, "string", "parameter", true, 2, "1.0")
  /* Get input Real varibales and their value references */
  let realInputVariablesVRs = dumpVariables(fmiModelVariablesList, "real", "input", false, 1, "1.0")
  let realInputVariablesNames = dumpVariables(fmiModelVariablesList, "real", "input", false, 2, "1.0")
  let realInputVariablesReturnNames = dumpVariables(fmiModelVariablesList, "real", "input", false, 3, "1.0")
  /* Get input Integer varibales and their value references */
  let integerInputVariablesVRs = dumpVariables(fmiModelVariablesList, "integer", "input", false, 1, "1.0")
  let integerInputVariablesNames = dumpVariables(fmiModelVariablesList, "integer", "input", false, 2, "1.0")
  let integerInputVariablesReturnNames = dumpVariables(fmiModelVariablesList, "integer", "input", false, 3, "1.0")
  /* Get input Boolean varibales and their value references */
  let booleanInputVariablesVRs = dumpVariables(fmiModelVariablesList, "boolean", "input", false, 1, "1.0")
  let booleanInputVariablesNames = dumpVariables(fmiModelVariablesList, "boolean", "input", false, 2, "1.0")
  let booleanInputVariablesReturnNames = dumpVariables(fmiModelVariablesList, "boolean", "input", false, 3, "1.0")
  /* Get input String varibales and their value references */
  let stringInputVariablesVRs = dumpVariables(fmiModelVariablesList, "string", "input", false, 1, "1.0")
  let stringStartVariablesNames = dumpVariables(fmiModelVariablesList, "string", "input", false, 2, "1.0")
  let stringInputVariablesReturnNames = dumpVariables(fmiModelVariablesList, "string", "input", false, 3, "1.0")
  /* Get output Real varibales and their value references */
  let realOutputVariablesVRs = dumpVariables(fmiModelVariablesList, "real", "output", false, 1, "1.0")
  let realOutputVariablesNames = dumpVariables(fmiModelVariablesList, "real", "output", false, 2, "1.0")
  /* Get output Integer varibales and their value references */
  let integerOutputVariablesVRs = dumpVariables(fmiModelVariablesList, "integer", "output", false, 1, "1.0")
  let integerOutputVariablesNames = dumpVariables(fmiModelVariablesList, "integer", "output", false, 2, "1.0")
  /* Get output Boolean varibales and their value references */
  let booleanOutputVariablesVRs = dumpVariables(fmiModelVariablesList, "boolean", "output", false, 1, "1.0")
  let booleanOutputVariablesNames = dumpVariables(fmiModelVariablesList, "boolean", "output", false, 2, "1.0")
  /* Get output String varibales and their value references */
  let stringOutputVariablesVRs = dumpVariables(fmiModelVariablesList, "string", "output", false, 1, "1.0")
  let stringOutputVariablesNames = dumpVariables(fmiModelVariablesList, "string", "output", false, 2, "1.0")
  <<
  model <%fmiInfo.fmiModelIdentifier%>_<%getFMIType(fmiInfo)%>_FMU<%if stringEq(fmiInfo.fmiDescription, "") then "" else " \""+fmiInfo.fmiDescription+"\""%>
    <%dumpFMITypeDefinitions(fmiTypeDefinitionsList)%>
    constant String fmuLocation = "file://<%fmuWorkingDirectory%>/resources";
    constant String fmuWorkingDir = "<%fmuWorkingDirectory%>";
    parameter Integer logLevel = <%fmiLogLevel%> "log level used during the loading of FMU" annotation (Dialog(tab="FMI", group="Enable logging"));
    parameter Boolean debugLogging = <%fmiDebugOutput%> "enables the FMU simulation logging" annotation (Dialog(tab="FMI", group="Enable logging"));
    constant String mimeType = "";
    constant Real timeout = 0.0;
    constant Boolean visible = false;
    constant Boolean interactive = false;
    parameter Real startTime = <%fmiExperimentAnnotation.fmiExperimentStartTime%> "start time used to initialize the slave" annotation (Dialog(tab="FMI", group="Step time"));
    parameter Real stopTime = <%fmiExperimentAnnotation.fmiExperimentStopTime%> "stop time used to initialize the slave" annotation (Dialog(tab="FMI", group="Step time"));
    parameter Real numberOfSteps = 500 annotation (Dialog(tab="FMI", group="Step time"));
    parameter Real communicationStepSize = (stopTime-startTime)/numberOfSteps "step size used by fmiDoStep" annotation (Dialog(tab="FMI", group="Step time"));
    constant Boolean stopTimeDefined = true;
    <%dumpFMIModelVariablesList("1.0", fmiModelVariablesList, fmiTypeDefinitionsList, generateInputConnectors, generateOutputConnectors)%>
  protected
    FMI1CoSimulation fmi1cs = FMI1CoSimulation(logLevel, fmuWorkingDir, "<%fmiInfo.fmiModelIdentifier%>", debugLogging, fmuLocation, mimeType, timeout, visible, interactive, startTime, stopTimeDefined, stopTime);
    parameter Real flowInitialized(fixed=false);
    Real flowStep;
    <%if not stringEq(realInputVariablesVRs, "") then "Real "+realInputVariablesReturnNames+";"%>
    <%if not stringEq(integerInputVariablesVRs, "") then "Integer "+integerInputVariablesReturnNames+";"%>
    <%if not stringEq(booleanInputVariablesVRs, "") then "Boolean "+booleanInputVariablesReturnNames+";"%>
    <%if not stringEq(stringInputVariablesVRs, "") then "String "+stringInputVariablesReturnNames+";"%>
  initial equation
    flowInitialized = fmi1Functions.fmi1InitializeSlave(fmi1cs, 1);
  equation
    <%if not boolAnd(stringEq(realOutputVariablesNames, ""), stringEq(realOutputVariablesVRs, "")) then "{"+realOutputVariablesNames+"} = fmi1Functions.fmi1GetReal(fmi1cs, {"+realOutputVariablesVRs+"}, flowInitialized);"%>
    <%if not boolAnd(stringEq(integerOutputVariablesNames, ""), stringEq(integerOutputVariablesVRs, "")) then "{"+integerOutputVariablesNames+"} = fmi1Functions.fmi1GetInteger(fmi1cs, {"+integerOutputVariablesVRs+"}, flowInitialized);"%>
    <%if not boolAnd(stringEq(booleanOutputVariablesNames, ""), stringEq(booleanOutputVariablesVRs, "")) then "{"+booleanOutputVariablesNames+"} = fmi1Functions.fmi1GetBoolean(fmi1cs, {"+booleanOutputVariablesVRs+"}, flowInitialized);"%>
    <%if not boolAnd(stringEq(stringOutputVariablesNames, ""), stringEq(stringOutputVariablesVRs, "")) then "{"+stringOutputVariablesNames+"} = fmi1Functions.fmi1GetString(fmi1cs, {"+stringOutputVariablesVRs+"}, flowInitialized);"%>
    <%if not stringEq(realInputVariablesVRs, "") then "{"+realInputVariablesReturnNames+"} = fmi1Functions.fmi1SetReal(fmi1cs, {"+realInputVariablesVRs+"}, {"+realInputVariablesNames+"});"%>
    <%if not stringEq(integerInputVariablesVRs, "") then "{"+integerInputVariablesReturnNames+"} = fmi1Functions.fmi1SetInteger(fmi1cs, {"+integerInputVariablesVRs+"}, {"+integerInputVariablesNames+"});"%>
    <%if not stringEq(booleanInputVariablesVRs, "") then "{"+booleanInputVariablesReturnNames+"} = fmi1Functions.fmi1SetBoolean(fmi1cs, {"+booleanInputVariablesVRs+"}, {"+booleanInputVariablesNames+"});"%>
    <%if not stringEq(stringInputVariablesVRs, "") then "{"+stringInputVariablesReturnNames+"} = fmi1Functions.fmi1SetString(fmi1cs, {"+stringInputVariablesVRs+"}, {"+stringStartVariablesNames+"});"%>
    flowStep = fmi1Functions.fmi1DoStep(fmi1cs, time, communicationStepSize, true, flowInitialized);
    annotation(experiment(StartTime=<%fmiExperimentAnnotation.fmiExperimentStartTime%>, StopTime=<%fmiExperimentAnnotation.fmiExperimentStopTime%>, Tolerance=<%fmiExperimentAnnotation.fmiExperimentTolerance%>));
    annotation (Icon(graphics={
        Rectangle(
          extent={{-100,100},{100,-100}},
          lineColor={0,0,0},
          fillColor={240,240,240},
          fillPattern=FillPattern.Solid,
          lineThickness=0.5),
        Text(
          extent={{-100,40},{100,0}},
          lineColor={0,0,0},
          textString="%name"),
        Text(
          extent={{-100,-50},{100,-90}},
          lineColor={0,0,0},
          textString="V1.0")}));
  protected
    class FMI1CoSimulation
      extends ExternalObject;
        function constructor
          input Integer fmiLogLevel;
          input String workingDirectory;
          input String instanceName;
          input Boolean debugLogging;
          input String fmuLocation;
          input String mimeType;
          input Real timeOut;
          input Boolean visible;
          input Boolean interactive;
          input Real tStart;
          input Boolean stopTimeDefined;
          input Real tStop;
          output FMI1CoSimulation fmi1cs;
          external "C" fmi1cs = FMI1CoSimulationConstructor_OMC(fmiLogLevel, workingDirectory, instanceName, debugLogging, fmuLocation, mimeType, timeOut, visible, interactive, tStart, stopTimeDefined, tStop) annotation(Library = {"OpenModelicaFMIRuntimeC", "fmilib"});
        end constructor;

        function destructor
          input FMI1CoSimulation fmi1cs;
          external "C" FMI1CoSimulationDestructor_OMC(fmi1cs) annotation(Library = {"OpenModelicaFMIRuntimeC", "fmilib"});
        end destructor;
    end FMI1CoSimulation;

    <%dumpFMITypeDefinitionsMappingFunctions(fmiTypeDefinitionsList)%>

    <%dumpFMITypeDefinitionsArrayMappingFunctions(fmiTypeDefinitionsList)%>

    package fmi1Functions
      function fmi1InitializeSlave
        input FMI1CoSimulation fmi1cs;
        input Real preInitialized;
        output Real postInitialized=preInitialized;
        external "C" fmi1InitializeSlave_OMC(fmi1cs) annotation(Library = {"OpenModelicaFMIRuntimeC", "fmilib"});
      end fmi1InitializeSlave;

      function fmi1DoStep
        input FMI1CoSimulation fmi1cs;
        input Real currentCommunicationPoint;
        input Real communicationStepSize;
        input Boolean newStep;
        input Real preInitialized;
        output Real postInitialized=preInitialized;
        external "C" fmi1DoStep_OMC(fmi1cs, currentCommunicationPoint, communicationStepSize, newStep) annotation(Library = {"OpenModelicaFMIRuntimeC", "fmilib"});
      end fmi1DoStep;

      function fmi1GetReal
        input FMI1CoSimulation fmi1cs;
        input Real realValuesReferences[:];
        input Real inFlowStatesInput;
        output Real realValues[size(realValuesReferences, 1)];
        external "C" fmi1GetReal_OMC(fmi1cs, size(realValuesReferences, 1), realValuesReferences, inFlowStatesInput, realValues, 2) annotation(Library = {"OpenModelicaFMIRuntimeC", "fmilib"});
      end fmi1GetReal;

      function fmi1SetReal
        input FMI1CoSimulation fmi1cs;
        input Real realValuesReferences[:];
        input Real realValues[size(realValuesReferences, 1)];
        output Real out_Values[size(realValuesReferences, 1)];
        external "C" fmi1SetReal_OMC(fmi1cs, size(realValuesReferences, 1), realValuesReferences, realValues, out_Values, 2) annotation(Library = {"OpenModelicaFMIRuntimeC", "fmilib"});
      end fmi1SetReal;

      function fmi1GetInteger
        input FMI1CoSimulation fmi1cs;
        input Real integerValuesReferences[:];
        input Real inFlowStatesInput;
        output Integer integerValues[size(integerValuesReferences, 1)];
        external "C" fmi1GetInteger_OMC(fmi1cs, size(integerValuesReferences, 1), integerValuesReferences, inFlowStatesInput, integerValues, 2) annotation(Library = {"OpenModelicaFMIRuntimeC", "fmilib"});
      end fmi1GetInteger;

      function fmi1SetInteger
        input FMI1CoSimulation fmi1cs;
        input Real integerValuesReferences[:];
        input Integer integerValues[size(integerValuesReferences, 1)];
        output Real out_Values[size(integerValuesReferences, 1)];
        external "C" fmi1SetInteger_OMC(fmi1cs, size(integerValuesReferences, 1), integerValuesReferences, integerValues, out_Values, 2) annotation(Library = {"OpenModelicaFMIRuntimeC", "fmilib"});
      end fmi1SetInteger;

      function fmi1GetBoolean
        input FMI1CoSimulation fmi1cs;
        input Real booleanValuesReferences[:];
        input Real inFlowStatesInput;
        output Boolean booleanValues[size(booleanValuesReferences, 1)];
        external "C" fmi1GetBoolean_OMC(fmi1cs, size(booleanValuesReferences, 1), booleanValuesReferences, inFlowStatesInput, booleanValues, 2) annotation(Library = {"OpenModelicaFMIRuntimeC", "fmilib"});
      end fmi1GetBoolean;

      function fmi1SetBoolean
        input FMI1CoSimulation fmi1cs;
        input Real booleanValuesReferences[:];
        input Boolean booleanValues[size(booleanValuesReferences, 1)];
        output Boolean out_Values[size(booleanValuesReferences, 1)];
        external "C" fmi1SetBoolean_OMC(fmi1cs, size(booleanValuesReferences, 1), booleanValuesReferences, booleanValues, out_Values, 2) annotation(Library = {"OpenModelicaFMIRuntimeC", "fmilib"});
      end fmi1SetBoolean;

      function fmi1GetString
        input FMI1CoSimulation fmi1cs;
        input Real stringValuesReferences[:];
        input Real inFlowStatesInput;
        output String stringValues[size(stringValuesReferences, 1)];
        external "C" fmi1GetString_OMC(fmi1cs, size(stringValuesReferences, 1), stringValuesReferences, inFlowStatesInput, stringValues, 2) annotation(Library = {"OpenModelicaFMIRuntimeC", "fmilib"});
      end fmi1GetString;

      function fmi1SetString
        input FMI1CoSimulation fmi1cs;
        input Real stringValuesReferences[:];
        input String stringValues[size(stringValuesReferences, 1)];
        output String out_Values[size(stringValuesReferences, 1)];
        external "C" fmi1SetString_OMC(fmi1cs, size(stringValuesReferences, 1), stringValuesReferences, stringValues, out_Values, 2) annotation(Library = {"OpenModelicaFMIRuntimeC", "fmilib"});
      end fmi1SetString;
    end fmi1Functions;
  end <%fmiInfo.fmiModelIdentifier%>_<%getFMIType(fmiInfo)%>_FMU;
  >>
end importFMU1CoSimulationStandAlone;

template dumpFMITypeDefinitions(list<TypeDefinitions> fmiTypeDefinitionsList)
 "Generates the Type Definitions code."
::=
  <<
  <%fmiTypeDefinitionsList |> fmiTypeDefinition => dumpFMITypeDefinition(fmiTypeDefinition) ;separator="\n"%>
  >>
end dumpFMITypeDefinitions;

template dumpFMITypeDefinition(TypeDefinitions fmiTypeDefinition)
 "Generates the Type code."
::=
match fmiTypeDefinition
case ENUMERATIONTYPE(__) then
  <<
  type <%name%> = enumeration(
    <%dumpFMITypeDefinitionsItems(items)%>);
  >>
end dumpFMITypeDefinition;

template dumpFMITypeDefinitionsItems(list<EnumerationItem> items)
 "Generates the Enumeration Type items code."
::=
  <<
  <%items |> item => dumpFMITypeDefinitionsItem(item) ;separator=",\n"%>
  >>
end dumpFMITypeDefinitionsItems;

template dumpFMITypeDefinitionsItem(EnumerationItem item)
 "Generates the Enumeration Type item name."
::=
match item
case ENUMERATIONITEM(__) then
  <<
  <%name%>
  >>
end dumpFMITypeDefinitionsItem;

template dumpFMITypeDefinitionsMappingFunctions(list<TypeDefinitions> fmiTypeDefinitionsList)
 "Generates the mapping functions for all enumeration types."
::=
  <<
  <%fmiTypeDefinitionsList |> fmiTypeDefinition => dumpFMITypeDefinitionMappingFunction(fmiTypeDefinition) ;separator="\n"%>
  >>
end dumpFMITypeDefinitionsMappingFunctions;

template dumpFMITypeDefinitionMappingFunction(TypeDefinitions fmiTypeDefinition)
 "Generates the mapping function from integer to enumeration type."
::=
match fmiTypeDefinition
case ENUMERATIONTYPE(__) then
  <<
  function map_<%name%>_from_integer
    input Integer i;
    output <%name%> outType;
  algorithm
    <%items |> item hasindex i0 fromindex 1 => dumpFMITypeDefinitionMappingFunctionItems(item, name, i0) ;separator="\n"%>
    <%if intGt(listLength(items), 1) then "end if;"%>
  end map_<%name%>_from_integer;
  >>
end dumpFMITypeDefinitionMappingFunction;

template dumpFMITypeDefinitionMappingFunctionItems(EnumerationItem item, String typeName, Integer i)
 "Dumps the mapping function conditions. This is closely related to dumpFMITypeDefinitionMappingFunction."
::=
match item
case ENUMERATIONITEM(__) then
  if intEq(i, 1) then
  <<
  if i == <%i%> then outType := <%typeName%>.<%name%>;
  >>
  else
  <<
  elseif i == <%i%> then outType := <%typeName%>.<%name%>;
  >>
end dumpFMITypeDefinitionMappingFunctionItems;

template dumpFMITypeDefinitionsArrayMappingFunctions(list<TypeDefinitions> fmiTypeDefinitionsList)
 "Generates the array mapping functions for all enumeration types."
::=
  <<
  <%fmiTypeDefinitionsList |> fmiTypeDefinition => dumpFMITypeDefinitionsArrayMappingFunction(fmiTypeDefinition) ;separator="\n"%>
  >>
end dumpFMITypeDefinitionsArrayMappingFunctions;

template dumpFMITypeDefinitionsArrayMappingFunction(TypeDefinitions fmiTypeDefinition)
 "Generates the mapping function from integer to enumeration type."
::=
match fmiTypeDefinition
case ENUMERATIONTYPE(__) then
  <<
  function map_<%name%>_from_integers
    input Integer fromInt[size(fromInt, 1)];
    output <%name%> toEnum[size(fromInt, 1)];
  protected
    Integer n = size(fromInt, 1);
  algorithm
    for i in 1:n loop
      toEnum[i] := map_<%name%>_from_integer(fromInt[i]);
    end for;
  end map_<%name%>_from_integers;
  >>
end dumpFMITypeDefinitionsArrayMappingFunction;

template dumpFMIModelVariablesList(String FMUVersion, list<ModelVariables> fmiModelVariablesList, list<TypeDefinitions> fmiTypeDefinitionsList, Boolean generateInputConnectors, Boolean generateOutputConnectors)
 "Generates the Model Variables code."
::=
  <<
  <%fmiModelVariablesList |> fmiModelVariable => dumpFMIModelVariable(FMUVersion, fmiModelVariable, fmiTypeDefinitionsList, generateInputConnectors, generateOutputConnectors) ;separator="\n"%>
  >>
end dumpFMIModelVariablesList;

template dumpFMIModelVariable(String FMUVersion, ModelVariables fmiModelVariable, list<TypeDefinitions> fmiTypeDefinitionsList, Boolean generateInputConnectors, Boolean generateOutputConnectors)
::=
match FMUVersion
case "1.0" then
  match fmiModelVariable
  case REALVARIABLE(__) then
    <<
    <%dumpFMIModelVariableVariability(variability)%><%dumpFMIModelVariableCausalityAndBaseType(causality, baseType, generateInputConnectors, generateOutputConnectors)%> <%name%><%dumpFMIRealModelVariableStartValue(FMUVersion, variability, hasStartValue, startValue, isFixed)%><%dumpFMIModelVariableDescription(description)%><%dumpFMIModelVariablePlacementAnnotation(x1Placement, x2Placement, y1Placement, y2Placement, generateInputConnectors, generateOutputConnectors, causality)%>;
    >>
  case INTEGERVARIABLE(__) then
    <<
    <%dumpFMIModelVariableVariability(variability)%><%dumpFMIModelVariableCausalityAndBaseType(causality, baseType, generateInputConnectors, generateOutputConnectors)%> <%name%><%dumpFMIIntegerModelVariableStartValue(FMUVersion, variability, hasStartValue, startValue, isFixed)%><%dumpFMIModelVariableDescription(description)%><%dumpFMIModelVariablePlacementAnnotation(x1Placement, x2Placement, y1Placement, y2Placement, generateInputConnectors, generateOutputConnectors, causality)%>;
    >>
  case BOOLEANVARIABLE(__) then
    <<
    <%dumpFMIModelVariableVariability(variability)%><%dumpFMIModelVariableCausalityAndBaseType(causality, baseType, generateInputConnectors, generateOutputConnectors)%> <%name%><%dumpFMIBooleanModelVariableStartValue(FMUVersion, variability, hasStartValue, startValue, isFixed)%><%dumpFMIModelVariableDescription(description)%><%dumpFMIModelVariablePlacementAnnotation(x1Placement, x2Placement, y1Placement, y2Placement, generateInputConnectors, generateOutputConnectors, causality)%>;
    >>
  case STRINGVARIABLE(__) then
    <<
    <%dumpFMIModelVariableVariability(variability)%><%dumpFMIModelVariableCausalityAndBaseType(causality, baseType, generateInputConnectors, generateOutputConnectors)%> <%name%><%dumpFMIStringModelVariableStartValue(FMUVersion, variability, hasStartValue, startValue, isFixed)%><%dumpFMIModelVariableDescription(description)%><%dumpFMIModelVariablePlacementAnnotation(x1Placement, x2Placement, y1Placement, y2Placement, generateInputConnectors, generateOutputConnectors, causality)%>;
    >>
  case ENUMERATIONVARIABLE(__) then
    <<
    <%dumpFMIModelVariableVariability(variability)%><%dumpFMIModelVariableCausalityAndBaseType(causality, baseType, generateInputConnectors, generateOutputConnectors)%> <%name%><%dumpFMIEnumerationModelVariableStartValue(fmiTypeDefinitionsList, baseType, hasStartValue, startValue, isFixed)%><%dumpFMIModelVariableDescription(description)%><%dumpFMIModelVariablePlacementAnnotation(x1Placement, x2Placement, y1Placement, y2Placement, generateInputConnectors, generateOutputConnectors, causality)%>;
    >>
  end match
case "2.0" then
  match fmiModelVariable
  case REALVARIABLE(__) then
    <<
    <%dumpFMIModelVariableVariability(variability)%><%dumpFMIModelVariableCausalityAndBaseType(causality, baseType, generateInputConnectors, generateOutputConnectors)%> <%name%><%dumpFMIRealModelVariableStartValue(FMUVersion, causality, hasStartValue, startValue, isFixed)%><%dumpFMIModelVariableDescription(description)%><%dumpFMIModelVariablePlacementAnnotation(x1Placement, x2Placement, y1Placement, y2Placement, generateInputConnectors, generateOutputConnectors, causality)%>;
    >>
  case INTEGERVARIABLE(__) then
    <<
    <%dumpFMIModelVariableVariability(variability)%><%dumpFMIModelVariableCausalityAndBaseType(causality, baseType, generateInputConnectors, generateOutputConnectors)%> <%name%><%dumpFMIIntegerModelVariableStartValue(FMUVersion, causality, hasStartValue, startValue, isFixed)%><%dumpFMIModelVariableDescription(description)%><%dumpFMIModelVariablePlacementAnnotation(x1Placement, x2Placement, y1Placement, y2Placement, generateInputConnectors, generateOutputConnectors, causality)%>;
    >>
  case BOOLEANVARIABLE(__) then
    <<
    <%dumpFMIModelVariableVariability(variability)%><%dumpFMIModelVariableCausalityAndBaseType(causality, baseType, generateInputConnectors, generateOutputConnectors)%> <%name%><%dumpFMIBooleanModelVariableStartValue(FMUVersion, causality, hasStartValue, startValue, isFixed)%><%dumpFMIModelVariableDescription(description)%><%dumpFMIModelVariablePlacementAnnotation(x1Placement, x2Placement, y1Placement, y2Placement, generateInputConnectors, generateOutputConnectors, causality)%>;
    >>
  case STRINGVARIABLE(__) then
    <<
    <%dumpFMIModelVariableVariability(variability)%><%dumpFMIModelVariableCausalityAndBaseType(causality, baseType, generateInputConnectors, generateOutputConnectors)%> <%name%><%dumpFMIStringModelVariableStartValue(FMUVersion, causality, hasStartValue, startValue, isFixed)%><%dumpFMIModelVariableDescription(description)%><%dumpFMIModelVariablePlacementAnnotation(x1Placement, x2Placement, y1Placement, y2Placement, generateInputConnectors, generateOutputConnectors, causality)%>;
    >>
  case ENUMERATIONVARIABLE(__) then
    <<
    <%dumpFMIModelVariableVariability(variability)%><%dumpFMIModelVariableCausalityAndBaseType(causality, baseType, generateInputConnectors, generateOutputConnectors)%> <%name%><%dumpFMIEnumerationModelVariableStartValue(fmiTypeDefinitionsList, baseType, hasStartValue, startValue, isFixed)%><%dumpFMIModelVariableDescription(description)%><%dumpFMIModelVariablePlacementAnnotation(x1Placement, x2Placement, y1Placement, y2Placement, generateInputConnectors, generateOutputConnectors, causality)%>;
    >>
  end match
end dumpFMIModelVariable;

template dumpFMIModelVariableVariability(String variability)
::=
  <<
  <%if stringEq(variability, "") then "" else variability+" "%>
  >>
end dumpFMIModelVariableVariability;

template dumpFMIModelVariableCausalityAndBaseType(String causality, String baseType, Boolean generateInputConnectors, Boolean generateOutputConnectors)
::=
  if boolAnd(generateInputConnectors, boolAnd(stringEq(causality, "input"),stringEq(baseType, "Real"))) then "Modelica.Blocks.Interfaces.RealInput"
  else if boolAnd(generateInputConnectors, boolAnd(stringEq(causality, "input"),stringEq(baseType, "Integer"))) then "Modelica.Blocks.Interfaces.IntegerInput"
  else if boolAnd(generateInputConnectors, boolAnd(stringEq(causality, "input"),stringEq(baseType, "Boolean"))) then "Modelica.Blocks.Interfaces.BooleanInput"
  else if boolAnd(generateOutputConnectors, boolAnd(stringEq(causality, "output"),stringEq(baseType, "Real"))) then "Modelica.Blocks.Interfaces.RealOutput"
  else if boolAnd(generateOutputConnectors, boolAnd(stringEq(causality, "output"),stringEq(baseType, "Integer"))) then "Modelica.Blocks.Interfaces.IntegerOutput"
  else if boolAnd(generateOutputConnectors, boolAnd(stringEq(causality, "output"),stringEq(baseType, "Boolean"))) then "Modelica.Blocks.Interfaces.BooleanOutput"
  else if stringEq(causality, "") then baseType else causality+" "+baseType
end dumpFMIModelVariableCausalityAndBaseType;

template dumpFMIModelVariableCausality(String causality)
::=
  <<
  <%if stringEq(causality, "") then "" else causality+" "%>
  >>
end dumpFMIModelVariableCausality;

template dumpFMIRealModelVariableStartValue(String FMUVersion, String variabilityCausality, Boolean hasStartValue, Real startValue, Boolean isFixed)
::=
match FMUVersion
case "1.0" then
  match variabilityCausality
  case "parameter" then
    if boolAnd(hasStartValue,isFixed) then " = "+startValue
    else if boolAnd(hasStartValue,boolNot(isFixed)) then "(start="+startValue+",fixed=false)"
    else if boolAnd(boolNot(hasStartValue),isFixed) then "(fixed=true)"
    else if boolAnd(boolNot(hasStartValue),boolNot(isFixed)) then "(fixed=false)"
  case "" then
    if boolAnd(hasStartValue,boolNot(isFixed)) then "(start="+startValue+",fixed=false)"
  end match
case "2.0" then
  match variabilityCausality
  case "parameter" then
    if boolAnd(hasStartValue,isFixed) then " = "+startValue
    else if boolAnd(hasStartValue,boolNot(isFixed)) then "(start="+startValue+",fixed=false)"
    else if boolAnd(boolNot(hasStartValue),isFixed) then "(fixed=true)"
    else if boolAnd(boolNot(hasStartValue),boolNot(isFixed)) then "(fixed=false)"
  else
    if boolAnd(hasStartValue,boolNot(isFixed)) then "(start="+startValue+",fixed=false)"
end dumpFMIRealModelVariableStartValue;

template dumpFMIIntegerModelVariableStartValue(String FMUVersion, String variabilityCausality, Boolean hasStartValue, Integer startValue, Boolean isFixed)
::=
match FMUVersion
case "1.0" then
  match variabilityCausality
  case "parameter" then
    if boolAnd(hasStartValue,isFixed) then " = "+startValue
    else if boolAnd(hasStartValue,boolNot(isFixed)) then "(start="+startValue+",fixed=false)"
    else if boolAnd(boolNot(hasStartValue),isFixed) then "(fixed=true)"
    else if boolAnd(boolNot(hasStartValue),boolNot(isFixed)) then "(fixed=false)"
  case "" then
    if boolAnd(hasStartValue,boolNot(isFixed)) then "(start="+startValue+",fixed=false)"
  end match
case "2.0" then
  match variabilityCausality
  case "parameter" then
    if boolAnd(hasStartValue,isFixed) then " = "+startValue
    else if boolAnd(hasStartValue,boolNot(isFixed)) then "(start="+startValue+",fixed=false)"
    else if boolAnd(boolNot(hasStartValue),isFixed) then "(fixed=true)"
    else if boolAnd(boolNot(hasStartValue),boolNot(isFixed)) then "(fixed=false)"
  else
    if boolAnd(hasStartValue,boolNot(isFixed)) then "(start="+startValue+",fixed=false)"
end dumpFMIIntegerModelVariableStartValue;

template dumpFMIBooleanModelVariableStartValue(String FMUVersion, String variabilityCausality, Boolean hasStartValue, Boolean startValue, Boolean isFixed)
::=
match FMUVersion
case "1.0" then
  match variabilityCausality
  case "parameter" then
    if boolAnd(hasStartValue,isFixed) then " = "+startValue
    else if boolAnd(hasStartValue,boolNot(isFixed)) then "(start="+startValue+",fixed=false)"
    else if boolAnd(boolNot(hasStartValue),isFixed) then "(fixed=true)"
    else if boolAnd(boolNot(hasStartValue),boolNot(isFixed)) then "(fixed=false)"
  case "" then
    if boolAnd(hasStartValue,boolNot(isFixed)) then "(start="+startValue+",fixed=false)"
  end match
case "2.0" then
  match variabilityCausality
  case "parameter" then
    if boolAnd(hasStartValue,isFixed) then " = "+startValue
    else if boolAnd(hasStartValue,boolNot(isFixed)) then "(start="+startValue+",fixed=false)"
    else if boolAnd(boolNot(hasStartValue),isFixed) then "(fixed=true)"
    else if boolAnd(boolNot(hasStartValue),boolNot(isFixed)) then "(fixed=false)"
  else
    if boolAnd(hasStartValue,boolNot(isFixed)) then "(start="+startValue+",fixed=false)"
end dumpFMIBooleanModelVariableStartValue;

template dumpFMIStringModelVariableStartValue(String FMUVersion, String variabilityCausality, Boolean hasStartValue, String startValue, Boolean isFixed)
::=
match FMUVersion
case "1.0" then
  match variabilityCausality
  case "parameter" then
    if boolAnd(hasStartValue,isFixed) then " = \""+startValue+"\""
    else if boolAnd(hasStartValue,boolNot(isFixed)) then "(start=\""+startValue+"\",fixed=false)"
    else if boolAnd(boolNot(hasStartValue),isFixed) then "(fixed=true)"
    else if boolAnd(boolNot(hasStartValue),boolNot(isFixed)) then "(fixed=false)"
  case "" then
    if boolAnd(hasStartValue,boolNot(isFixed)) then "(start=\""+startValue+"\",fixed=false)"
  end match
case "2.0" then
  match variabilityCausality
  case "parameter" then
    if boolAnd(hasStartValue,isFixed) then " = \""+startValue+"\""
    else if boolAnd(hasStartValue,boolNot(isFixed)) then "(start=\""+startValue+"\",fixed=false)"
    else if boolAnd(boolNot(hasStartValue),isFixed) then "(fixed=true)"
    else if boolAnd(boolNot(hasStartValue),boolNot(isFixed)) then "(fixed=false)"
  else
    if boolAnd(hasStartValue,boolNot(isFixed)) then "(start=\""+startValue+"\",fixed=false)"
end dumpFMIStringModelVariableStartValue;

template dumpFMIEnumerationModelVariableStartValue(list<TypeDefinitions> fmiTypeDefinitionsList, String baseType, Boolean hasStartValue, Integer startValue, Boolean isFixed)
::=
  <<
  <%if hasStartValue then " = map_" + getEnumerationTypeFromTypes(fmiTypeDefinitionsList, baseType) + "_from_integer(" + startValue + ")"%>
  >>
end dumpFMIEnumerationModelVariableStartValue;

template dumpFMIModelVariableDescription(String description)
::=
  <<
  <%if stringEq(description, "") then "" else " \""+description+"\""%>
  >>
end dumpFMIModelVariableDescription;

template dumpFMIModelVariablePlacementAnnotation(Integer x1Placement, Integer x2Placement, Integer y1Placement, Integer y2Placement, Boolean generateInputConnectors, Boolean generateOutputConnectors, String causality)
::=
  if boolAnd(generateInputConnectors, stringEq(causality, "input")) then " annotation(Placement(transformation(extent={{"+x1Placement+","+y1Placement+"},{"+x2Placement+","+y2Placement+"}})))"
  else if boolAnd(generateOutputConnectors, stringEq(causality, "output")) then " annotation(Placement(transformation(extent={{"+x1Placement+","+y1Placement+"},{"+x2Placement+","+y2Placement+"}})))"
end dumpFMIModelVariablePlacementAnnotation;

template dumpVariables(list<ModelVariables> fmiModelVariablesList, String type, String variabilityCausality, Boolean dependent, Integer what, String fmiVersion)
::=
  <<
  <%fmiModelVariablesList |> fmiModelVariable => dumpVariable(fmiModelVariable, type, variabilityCausality, dependent, what, fmiVersion) ;separator=", "%>
  >>
end dumpVariables;

template dumpVariable(ModelVariables fmiModelVariable, String type, String variabilityCausality, Boolean dependent, Integer what, String fmiVersion)
::=
if boolAnd(stringEq(type, "real"), (boolAnd(stringEq(variabilityCausality, "parameter"), boolNot(dependent)))) then
<<
<%
if stringEq(fmiVersion,"1.0") then
match fmiModelVariable
  case REALVARIABLE(variability="parameter", hasStartValue=true) then
    if intEq(what,1) then valueReference else if intEq(what,2) then name
end match
else if stringEq(fmiVersion,"2.0") then
  match fmiModelVariable
  case REALVARIABLE(causality="parameter", hasStartValue=true) then
    if intEq(what,1) then valueReference else if intEq(what,2) then name
%>
>>
else if boolAnd(stringEq(type, "integer"), (boolAnd(stringEq(variabilityCausality, "parameter"), boolNot(dependent)))) then
<<
<%
if stringEq(fmiVersion,"1.0") then
match fmiModelVariable
  case INTEGERVARIABLE(variability="parameter", hasStartValue=true) then
    if intEq(what,1) then valueReference else if intEq(what,2) then name
end match
else if stringEq(fmiVersion,"2.0") then
match fmiModelVariable
  case INTEGERVARIABLE(causality="parameter", hasStartValue=true) then
    if intEq(what,1) then valueReference else if intEq(what,2) then name
%>
>>
else if boolAnd(stringEq(type, "boolean"), (boolAnd(stringEq(variabilityCausality, "parameter"), boolNot(dependent)))) then
<<
<%
if stringEq(fmiVersion,"1.0") then
match fmiModelVariable
  case BOOLEANVARIABLE(variability="parameter", hasStartValue=true) then
    if intEq(what,1) then valueReference else if intEq(what,2) then name
end match
else if stringEq(fmiVersion,"2.0") then
match fmiModelVariable
  case BOOLEANVARIABLE(causality="parameter", hasStartValue=true) then
    if intEq(what,1) then valueReference else if intEq(what,2) then name
%>
>>
else if boolAnd(stringEq(type, "string"), (boolAnd(stringEq(variabilityCausality, "parameter"), boolNot(dependent)))) then
<<
<%
if stringEq(fmiVersion,"1.0") then
match fmiModelVariable
  case STRINGVARIABLE(variability="parameter", hasStartValue=true) then
    if intEq(what,1) then valueReference else if intEq(what,2) then name
end match
else if stringEq(fmiVersion,"2.0") then
match fmiModelVariable
  case STRINGVARIABLE(causality="parameter", hasStartValue=true) then
    if intEq(what,1) then valueReference else if intEq(what,2) then name
%>
>>
else if boolAnd(stringEq(type, "real"), (boolAnd(stringEq(variabilityCausality, "parameter"), dependent))) then
<<
<%
if stringEq(fmiVersion,"1.0") then
match fmiModelVariable
  case REALVARIABLE(variability="parameter",  hasStartValue=false, isFixed=false) then
    if intEq(what,1) then valueReference else if intEq(what,2) then name
end match
else if stringEq(fmiVersion,"2.0") then
match fmiModelVariable
  case REALVARIABLE(causality="parameter", hasStartValue=false, isFixed=false) then
    if intEq(what,1) then valueReference else if intEq(what,2) then name
%>
>>
else if boolAnd(stringEq(type, "integer"), (boolAnd(stringEq(variabilityCausality, "parameter"), dependent))) then
<<
<%
if stringEq(fmiVersion,"1.0") then
match fmiModelVariable
  case INTEGERVARIABLE(variability="parameter",  hasStartValue=false, isFixed=false) then
    if intEq(what,1) then valueReference else if intEq(what,2) then name
end match
else if stringEq(fmiVersion,"2.0") then
match fmiModelVariable
  case INTEGERVARIABLE(causality="parameter", hasStartValue=false, isFixed=false) then
    if intEq(what,1) then valueReference else if intEq(what,2) then name
%>
>>
else if boolAnd(stringEq(type, "boolean"), (boolAnd(stringEq(variabilityCausality, "parameter"), dependent))) then
<<
<%
if stringEq(fmiVersion,"1.0") then
match fmiModelVariable
  case BOOLEANVARIABLE(variability="parameter",  hasStartValue=false, isFixed=false) then
    if intEq(what,1) then valueReference else if intEq(what,2) then name
end match
else if stringEq(fmiVersion,"2.0") then
match fmiModelVariable
  case BOOLEANVARIABLE(causality="parameter", hasStartValue=false, isFixed=false) then
    if intEq(what,1) then valueReference else if intEq(what,2) then name
%>
>>
else if boolAnd(stringEq(type, "string"), (boolAnd(stringEq(variabilityCausality, "parameter"), dependent))) then
<<
<%
if stringEq(fmiVersion,"1.0") then
match fmiModelVariable
  case STRINGVARIABLE(variability="parameter",  hasStartValue=false, isFixed=false) then
    if intEq(what,1) then valueReference else if intEq(what,2) then name
end match
else if stringEq(fmiVersion,"2.0") then
match fmiModelVariable
  case STRINGVARIABLE(causality="parameter", hasStartValue=false, isFixed=false) then
    if intEq(what,1) then valueReference else if intEq(what,2) then name
%>
>>
else if boolAnd(stringEq(type, "real"), stringEq(variabilityCausality, "input")) then
<<
<%
match fmiModelVariable
  case REALVARIABLE(causality="input") then
    if intEq(what,1) then valueReference else if intEq(what,2) then name else if intEq(what,3) then "fmi_input_"+name
%>
>>
else if boolAnd(stringEq(type, "integer"), stringEq(variabilityCausality, "input")) then
<<
<%
match fmiModelVariable
  case INTEGERVARIABLE(causality="input") then
    if intEq(what,1) then valueReference else if intEq(what,2) then name else if intEq(what,3) then "fmi_input_"+name
%>
>>
else if boolAnd(stringEq(type, "boolean"), stringEq(variabilityCausality, "input")) then
<<
<%
match fmiModelVariable
  case BOOLEANVARIABLE(causality="input") then
    if intEq(what,1) then valueReference else if intEq(what,2) then name else if intEq(what,3) then "fmi_input_"+name
%>
>>
else if boolAnd(stringEq(type, "string"), stringEq(variabilityCausality, "input")) then
<<
<%
match fmiModelVariable
  case STRINGVARIABLE(causality="input") then
    if intEq(what,1) then valueReference else if intEq(what,2) then name else if intEq(what,3) then "fmi_input_"+name
%>
>>
else if boolAnd(stringEq(type, "real"), stringEq(variabilityCausality, "output")) then
<<
<%
match fmiModelVariable
  case REALVARIABLE(variability = "",causality="") then
    if intEq(what,1) then valueReference else if intEq(what,2) then name
  case REALVARIABLE(variability = "",causality="output") then
    if intEq(what,1) then valueReference else if intEq(what,2) then name
%>
>>
else if boolAnd(stringEq(type, "integer"), stringEq(variabilityCausality, "output")) then
<<
<%
match fmiModelVariable
  case INTEGERVARIABLE(variability = "",causality="") then
    if intEq(what,1) then valueReference else if intEq(what,2) then name
  case INTEGERVARIABLE(variability = "",causality="output") then
    if intEq(what,1) then valueReference else if intEq(what,2) then name
%>
>>
else if boolAnd(stringEq(type, "boolean"), stringEq(variabilityCausality, "output")) then
<<
<%
match fmiModelVariable
  case BOOLEANVARIABLE(variability = "",causality="") then
    if intEq(what,1) then valueReference else if intEq(what,2) then name
  case BOOLEANVARIABLE(variability = "",causality="output") then
    if intEq(what,1) then valueReference else if intEq(what,2) then name
%>
>>
else if boolAnd(stringEq(type, "string"), stringEq(variabilityCausality, "output")) then
<<
<%
match fmiModelVariable
  case STRINGVARIABLE(variability = "",causality="") then
    if intEq(what,1) then valueReference else if intEq(what,2) then name
  case STRINGVARIABLE(variability = "",causality="output") then
    if intEq(what,1) then valueReference else if intEq(what,2) then name
%>
>>
end dumpVariable;

template dumpOutputGetEnumerationVariables(list<ModelVariables> fmiModelVariablesList, list<TypeDefinitions> fmiTypeDefinitionsList, String fmiGetFunction, String fmiType)
::=
  <<
  <%fmiModelVariablesList |> fmiModelVariable => dumpOutputGetEnumerationVariable(fmiModelVariable, fmiTypeDefinitionsList, fmiGetFunction, fmiType)%>
  >>
end dumpOutputGetEnumerationVariables;

template dumpOutputGetEnumerationVariable(ModelVariables fmiModelVariable, list<TypeDefinitions> fmiTypeDefinitionsList, String fmiGetFunction, String fmiType)
::=
match fmiModelVariable
case ENUMERATIONVARIABLE(variability = "",causality="") then
  <<
  {<%name%>} = map_<%getEnumerationTypeFromTypes(fmiTypeDefinitionsList, baseType)%>_from_integers(<%fmiGetFunction%>(<%fmiType%>, {<%valueReference%>}, flowStatesInputs));<%\n%>
  >>
case ENUMERATIONVARIABLE(variability = "",causality="output") then
  <<
  {<%name%>} = map_<%getEnumerationTypeFromTypes(fmiTypeDefinitionsList, baseType)%>_from_integers(<%fmiGetFunction%>(<%fmiType%>, {<%valueReference%>}, flowStatesInputs));<%\n%>
  >>
end dumpOutputGetEnumerationVariable;

annotation(__OpenModelica_Interface="backend");
end CodegenFMU;

// vim: filetype=susan sw=2 sts=2<|MERGE_RESOLUTION|>--- conflicted
+++ resolved
@@ -1235,9 +1235,6 @@
     <%fileNamePrefix%>_fmiGetEventIndicators @33
     <%fileNamePrefix%>_fmiGetContinuousStates @34
     <%fileNamePrefix%>_fmiGetNominalsOfContinuousStates @35
-<<<<<<< HEAD
-    <%fileNamePrefix%>_fmiGetSpecificDerivatives @36
-=======
     ;***************************************************
     ;Functions for FMI for Co-Simulation
     ;****************************************************
@@ -1250,7 +1247,13 @@
     <%fileNamePrefix%>_fmiGetIntegerStatus @42
     <%fileNamePrefix%>_fmiGetBooleanStatus @43
     <%fileNamePrefix%>_fmiGetStringStatus @44
->>>>>>> 1eff681c
+    <% if Flags.isSet(Flags.FMU_EXPERIMENTAL) then
+    <<
+    ;***************************************************
+    ; Experimetnal function for FMI for ModelExchange
+    ;****************************************************
+    <%fileNamePrefix%>_fmiGetSpecificDerivatives @45
+    >> %>
   >>
   else
   <<
