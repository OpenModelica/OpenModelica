--- conflicted
+++ resolved
@@ -389,21 +389,8 @@
   end SES_ALGORITHM;
 
   record SES_LINEAR
-<<<<<<< HEAD
     LinearSystem lSystem;
     Option<LinearSystem> alternativeTearing;
-=======
-    Integer index;
-    Boolean partOfMixed;
-    list<SimCodeVar.SimVar> vars;
-    list<DAE.Exp> beqs;
-    list<tuple<Integer, Integer, SimEqSystem>> simJac;
-    /* solver linear tearing system */
-    list<SimEqSystem> residual;
-    Option<JacobianMatrix> jacobianMatrix;
-    list<DAE.ElementSource> sources;
-    Integer indexLinearSystem;
->>>>>>> defa77ce
   end SES_LINEAR;
 
   record SES_NONLINEAR
