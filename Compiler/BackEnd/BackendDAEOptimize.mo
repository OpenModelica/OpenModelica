/*
 * This file is part of OpenModelica.
 *
 * Copyright (c) 1998-2014, Open Source Modelica Consortium (OSMC),
 * c/o Linköpings universitet, Department of Computer and Information Science,
 * SE-58183 Linköping, Sweden.
 *
 * All rights reserved.
 *
 * THIS PROGRAM IS PROVIDED UNDER THE TERMS OF GPL VERSION 3 LICENSE OR
 * THIS OSMC PUBLIC LICENSE (OSMC-PL) VERSION 1.2.
 * ANY USE, REPRODUCTION OR DISTRIBUTION OF THIS PROGRAM CONSTITUTES
 * RECIPIENT'S ACCEPTANCE OF THE OSMC PUBLIC LICENSE OR THE GPL VERSION 3,
 * ACCORDING TO RECIPIENTS CHOICE.
 *
 * The OpenModelica software and the Open Source Modelica
 * Consortium (OSMC) Public License (OSMC-PL) are obtained
 * from OSMC, either from the above address,
 * from the URLs: http://www.ida.liu.se/projects/OpenModelica or
 * http://www.openmodelica.org, and in the OpenModelica distribution.
 * GNU version 3 is obtained from: http://www.gnu.org/copyleft/gpl.html.
 *
 * This program is distributed WITHOUT ANY WARRANTY; without
 * even the implied warranty of  MERCHANTABILITY or FITNESS
 * FOR A PARTICULAR PURPOSE, EXCEPT AS EXPRESSLY SET FORTH
 * IN THE BY RECIPIENT SELECTED SUBSIDIARY LICENSE CONDITIONS OF OSMC-PL.
 *
 * See the full OSMC Public License conditions for more details.
 *
 */

encapsulated package BackendDAEOptimize
" file:        BackendDAEOptimize.mo
  package:     BackendDAEOptimize
  description: BackendDAEOptimize contains functions that do some kind of
               optimization on the BackendDAE datatype:
               - removing simpleEquations
               - Tearing/Relaxation
               - Linearization
               - Inline Integration
               - and so on ...

  RCS: $Id$"

public import Absyn;
public import BackendDAE;
public import DAE;
public import FCore;
public import HashTable2;

protected import Algorithm;
protected import Array;
protected import BackendDAETransform;
protected import BackendDAEUtil;
protected import BackendDump;
protected import BackendEquation;
protected import BackendVarTransform;
protected import BackendVariable;
protected import BaseHashTable;
protected import CheckModel;
protected import ClassInf;
protected import ComponentReference;
protected import DAEUtil;
protected import DAEDump;
protected import Debug;
protected import Differentiate;
protected import Expression;
protected import ExpressionDump;
protected import ExpressionSolve;
protected import ExpressionSimplify;
protected import Error;
protected import Flags;
protected import Graph;
protected import HashTableExpToIndex;
protected import List;
protected import RewriteRules;
protected import SCode;
protected import System;
protected import SynchronousFeatures;
protected import Types;
protected import Util;
protected import Values;
protected import ValuesUtil;

// =============================================================================
// simplify time independent function calls
//
// public functions:
//   - simplifyTimeIndepFuncCalls
// =============================================================================

public function simplifyTimeIndepFuncCalls "author: Frenkel TUD 2012-06
  pre(param) -> param
  der(param) -> 0.0
  change(param) -> false
  edge(param) -> false"
  input BackendDAE.BackendDAE inDAE;
  output BackendDAE.BackendDAE outDAE;
algorithm
  (outDAE, _) := BackendDAEUtil.mapEqSystemAndFold(inDAE, simplifyTimeIndepFuncCalls0, false);
  outDAE := simplifyTimeIndepFuncCallsShared(outDAE);
end simplifyTimeIndepFuncCalls;

protected function simplifyTimeIndepFuncCalls0 "author: Frenkel TUD 2012-06"
  input BackendDAE.EqSystem isyst;
  input BackendDAE.Shared inShared;
  input Boolean inChanged;
  output BackendDAE.EqSystem osyst;
  output BackendDAE.Shared outShared;
  output Boolean outChanged;
algorithm
  (osyst, outShared, outChanged) := matchcontinue(isyst, inShared)
    local
      BackendDAE.Variables orderedVars, knvars, aliasvars;
      BackendDAE.EquationArray orderedEqs;
      Option<BackendDAE.IncidenceMatrix> m;
      Option<BackendDAE.IncidenceMatrixT> mT;
      BackendDAE.Matching matching;
      BackendDAE.Shared shared;
      BackendDAE.StateSets stateSets;
      BackendDAE.BaseClockPartitionKind partitionKind;

    case (BackendDAE.EQSYSTEM(orderedVars, orderedEqs, m, mT, matching, stateSets, partitionKind), BackendDAE.SHARED(knownVars=knvars, aliasVars=aliasvars)) equation
      ((_, (_, _, true))) = BackendDAEUtil.traverseBackendDAEExpsEqnsWithUpdate(orderedEqs, Expression.traverseSubexpressionsHelper, (traverserExpsimplifyTimeIndepFuncCalls, (knvars, aliasvars, false)));
    then (BackendDAE.EQSYSTEM(orderedVars, orderedEqs, m, mT, matching, stateSets, partitionKind), inShared, true);

    else (isyst, inShared, inChanged);
  end matchcontinue;
end simplifyTimeIndepFuncCalls0;

protected function traverserExpsimplifyTimeIndepFuncCalls
  input DAE.Exp inExp;
  input tuple<BackendDAE.Variables, BackendDAE.Variables, Boolean> inTpl;
  output DAE.Exp outExp;
  output tuple<BackendDAE.Variables, BackendDAE.Variables, Boolean> outTpl;
algorithm
  (outExp, outTpl) := matchcontinue (inExp, inTpl)
    local
      BackendDAE.Variables knvars, aliasvars;
      DAE.Type tp;
      DAE.Exp e, zero;
      DAE.ComponentRef cr;
      BackendDAE.Var var;
      DAE.CallAttributes attr;
      Boolean negate;

    case (DAE.CALL(path=Absyn.IDENT(name="der"), expLst={DAE.CREF(componentRef=cr, ty=tp)}), (knvars, aliasvars, _)) equation
      (var::{}, _) = BackendVariable.getVar(cr, knvars);
      false = BackendVariable.isVarOnTopLevelAndInput(var);
      (zero, _) = Expression.makeZeroExpression(Expression.arrayDimension(tp));
    then (zero, (knvars, aliasvars, true));

    case (DAE.CALL(path=Absyn.IDENT(name="pre"), expLst={e as DAE.CREF(componentRef=cr)}), (knvars, aliasvars, _)) equation
      (_::{}, _) = BackendVariable.getVar(cr, knvars);
    then(e, (knvars, aliasvars, true));

    case (DAE.CALL(path=Absyn.IDENT(name="pre"), expLst={e as DAE.CREF(componentRef=DAE.CREF_IDENT(ident="time"))}), (knvars, aliasvars, _))
    then (e, (knvars, aliasvars, true));

    case (DAE.CALL(path=Absyn.IDENT(name="pre"), expLst={e as DAE.UNARY(DAE.UMINUS(_), DAE.CREF(componentRef=DAE.CREF_IDENT(ident="time")))}), (knvars, aliasvars, _))
    then (e, (knvars, aliasvars, true));

    case (DAE.CALL(path=Absyn.IDENT(name="pre"), expLst={DAE.CREF(componentRef=cr, ty=tp)}, attr=attr), (knvars, aliasvars, _)) equation
      (var::{}, _) = BackendVariable.getVar(cr, aliasvars);
      (cr, negate) = BackendVariable.getAlias(var);
      e = DAE.CREF(cr, tp);
      e = if negate then Expression.negate(e) else e;
      (e, _) = ExpressionSimplify.simplify(DAE.CALL(Absyn.IDENT("pre"), {e}, attr));
      (e, _) = Expression.traverseExpBottomUp(e, traverserExpsimplifyTimeIndepFuncCalls, (knvars, aliasvars, false));
    then (e, (knvars, aliasvars, true));

    case (DAE.CALL(path=Absyn.IDENT(name="change"), expLst={DAE.CREF(componentRef=cr, ty=tp)}), (knvars, aliasvars, _)) equation
      (_::_, _) = BackendVariable.getVar(cr, knvars);
      zero = Expression.arrayFill(Expression.arrayDimension(tp), DAE.BCONST(false));
    then (zero, (knvars, aliasvars, true));

    case (DAE.CALL(path=Absyn.IDENT(name="change"), expLst={DAE.CREF(componentRef=cr, ty=tp)}), (knvars, aliasvars, _)) equation
      (_::_, _) = BackendVariable.getVar(cr, aliasvars);
      zero = Expression.arrayFill(Expression.arrayDimension(tp), DAE.BCONST(false));
    then (zero, (knvars, aliasvars, true));

    case (DAE.CALL(path=Absyn.IDENT(name="change"), expLst={DAE.CREF(componentRef=DAE.CREF_IDENT(ident="time"))}), (knvars, aliasvars, _))
    then (DAE.BCONST(false), (knvars, aliasvars, true));

    case (DAE.CALL(path=Absyn.IDENT(name="change"), expLst={DAE.CREF(componentRef=cr, ty=tp)}, attr=attr), (knvars, aliasvars, _)) equation
      (var::{}, _) = BackendVariable.getVar(cr, aliasvars);
      (cr, negate) = BackendVariable.getAlias(var);
      e = DAE.CREF(cr, tp);
      e = if negate then Expression.negate(e) else e;
      (e, _) = ExpressionSimplify.simplify(DAE.CALL(Absyn.IDENT("change"), {e}, attr));
      (e, _) = Expression.traverseExpBottomUp(e, traverserExpsimplifyTimeIndepFuncCalls, (knvars, aliasvars, false));
    then (e, (knvars, aliasvars, true));

    case (DAE.CALL(path=Absyn.IDENT(name="edge"), expLst={DAE.CREF(componentRef=cr, ty=tp)}), (knvars, aliasvars, _)) equation
      (_::{}, _) = BackendVariable.getVar(cr, knvars);
      zero = Expression.arrayFill(Expression.arrayDimension(tp), DAE.BCONST(false));
    then (zero, (knvars, aliasvars, true));

    case (DAE.CALL(path=Absyn.IDENT(name="edge"), expLst={DAE.CREF(componentRef=DAE.CREF_IDENT(ident="time"))}), (knvars, aliasvars, _))
    then (DAE.BCONST(false), (knvars, aliasvars, true));

    case (DAE.CALL(path=Absyn.IDENT(name="edge"), expLst={DAE.CREF(componentRef=cr, ty=tp)}, attr=attr), (knvars, aliasvars, _)) equation
      (var::{}, _) = BackendVariable.getVar(cr, aliasvars);
      (cr, negate) = BackendVariable.getAlias(var);
      e = DAE.CREF(cr, tp);
      e = if negate then Expression.negate(e) else e;
      (e, _) = ExpressionSimplify.simplify(DAE.CALL(Absyn.IDENT("edge"), {e}, attr));
      (e, _) = Expression.traverseExpBottomUp(e, traverserExpsimplifyTimeIndepFuncCalls, (knvars, aliasvars, false));
    then (e, (knvars, aliasvars, true));

    else (inExp, inTpl);
  end matchcontinue;
end traverserExpsimplifyTimeIndepFuncCalls;

protected function simplifyTimeIndepFuncCallsShared "pre(param) -> param
  der(param) -> 0.0
  change(param) -> false
  edge(param) -> false
  author: Frenkel TUD 2012-06"
  input BackendDAE.BackendDAE inDAE;
  output BackendDAE.BackendDAE outDAE;
protected
  BackendDAE.Variables knvars, exobj, aliasVars;
  BackendDAE.EquationArray remeqns, inieqns;
  list<DAE.Constraint> constrs;
  list<DAE.ClassAttributes> clsAttrs;
  FCore.Cache cache;
  FCore.Graph graph;
  DAE.FunctionTree funcTree;
  BackendDAE.ExternalObjectClasses eoc;
  BackendDAE.SymbolicJacobians symjacs;
  BackendDAE.EventInfo eventInfo;
  BackendDAE.BackendDAEType btp;
  BackendDAE.EqSystems systs;
  BackendDAE.ExtraInfo ei;
algorithm
  BackendDAE.DAE(systs, BackendDAE.SHARED(knvars, exobj, aliasVars, inieqns, remeqns, constrs, clsAttrs, cache, graph, funcTree, eventInfo, eoc, btp, symjacs, ei)) := inDAE;

  _ := BackendDAEUtil.traverseBackendDAEExpsVarsWithUpdate(knvars, Expression.traverseSubexpressionsHelper, (traverserExpsimplifyTimeIndepFuncCalls, (knvars, aliasVars, false)));
  _ := BackendDAEUtil.traverseBackendDAEExpsEqnsWithUpdate(inieqns, Expression.traverseSubexpressionsHelper, (traverserExpsimplifyTimeIndepFuncCalls, (knvars, aliasVars, false)));
  _ := BackendDAEUtil.traverseBackendDAEExpsEqnsWithUpdate(remeqns, Expression.traverseSubexpressionsHelper, (traverserExpsimplifyTimeIndepFuncCalls, (knvars, aliasVars, false)));
  (eventInfo, _) := traverseEventInfoExps(eventInfo, Expression.traverseSubexpressionsHelper, (traverserExpsimplifyTimeIndepFuncCalls, (knvars, aliasVars, false)));

  outDAE := BackendDAE.DAE(systs, BackendDAE.SHARED(knvars, exobj, aliasVars, inieqns, remeqns, constrs, clsAttrs, cache, graph, funcTree, eventInfo, eoc, btp, symjacs, ei));
end simplifyTimeIndepFuncCallsShared;

protected function traverseEventInfoExps<T>
  input BackendDAE.EventInfo iEventInfo;
  input FuncExpType func;
  input T inTypeA;
  output BackendDAE.EventInfo oEventInfo;
  output T outTypeA;
  partial function FuncExpType
    input DAE.Exp inExp;
    input T inTypeA;
    output DAE.Exp outExp;
    output T outA;
  end FuncExpType;
protected
  list<BackendDAE.TimeEvent> timeEvents;
  list<BackendDAE.WhenClause> whenClauseLst;
  list<BackendDAE.ZeroCrossing> zeroCrossingLst, sampleLst, relationsLst;
  Integer numberMathEvents;
algorithm
  BackendDAE.EVENT_INFO(timeEvents, whenClauseLst, zeroCrossingLst, sampleLst, relationsLst, numberMathEvents) := iEventInfo;
  (whenClauseLst, outTypeA) := traverseWhenClauseExps(whenClauseLst, func, inTypeA, {});
  (zeroCrossingLst, outTypeA) := traverseZeroCrossingExps(zeroCrossingLst, func, outTypeA, {});
  (sampleLst, outTypeA) := traverseZeroCrossingExps(sampleLst, func, outTypeA, {});
  (relationsLst, outTypeA) := traverseZeroCrossingExps(relationsLst, func, outTypeA, {});
  oEventInfo := BackendDAE.EVENT_INFO(timeEvents, whenClauseLst, zeroCrossingLst, sampleLst, relationsLst, numberMathEvents);
end traverseEventInfoExps;

protected function traverseWhenClauseExps<T>
  input list<BackendDAE.WhenClause> iWhenClauses;
  input FuncExpType func;
  input T inTypeA;
  input list<BackendDAE.WhenClause> iAcc;
  output list<BackendDAE.WhenClause> oWhenClauses;
  output T outTypeA;
  partial function FuncExpType
    input DAE.Exp inExp;
    input T inTypeA;
    output DAE.Exp outExp;
    output T outA;
  end FuncExpType;
algorithm
  (oWhenClauses, outTypeA) := match (iWhenClauses)
    local
      list<BackendDAE.WhenClause> whenClause;
      DAE.Exp condition;
      list<BackendDAE.WhenOperator> reinitStmtLst;
      Option<Integer> elseClause;
      T arg;

    case {}
    then (listReverse(iAcc), inTypeA);

    case BackendDAE.WHEN_CLAUSE(condition, reinitStmtLst, elseClause)::whenClause equation
      (condition, arg) = Expression.traverseExpBottomUp(condition, func, inTypeA);
      (whenClause, arg) = traverseWhenClauseExps(whenClause, func, arg, BackendDAE.WHEN_CLAUSE(condition, reinitStmtLst, elseClause)::iAcc);
    then (whenClause, arg);
  end match;
end traverseWhenClauseExps;

protected function traverseZeroCrossingExps<T>
  input list<BackendDAE.ZeroCrossing> iZeroCrossing;
  input FuncExpType func;
  input T inTypeA;
  input list<BackendDAE.ZeroCrossing> iAcc;
  output list<BackendDAE.ZeroCrossing> oZeroCrossing;
  output T outTypeA;
  partial function FuncExpType
    input DAE.Exp inExp;
    input T inTypeA;
    output DAE.Exp outExp;
    output T outA;
  end FuncExpType;
algorithm
  (oZeroCrossing, outTypeA) := match (iZeroCrossing)
    local
      list<BackendDAE.ZeroCrossing> zeroCrossing;
      DAE.Exp relation_;
      list<Integer> occurEquLst,occurWhenLst;
      T arg;

    case {}
    then (listReverse(iAcc), inTypeA);

    case BackendDAE.ZERO_CROSSING(relation_, occurEquLst, occurWhenLst)::zeroCrossing equation
      (relation_, arg) = Expression.traverseExpBottomUp(relation_, func, inTypeA);
      (zeroCrossing, arg) = traverseZeroCrossingExps(zeroCrossing, func, arg, BackendDAE.ZERO_CROSSING(relation_, occurEquLst, occurWhenLst)::iAcc);
    then (zeroCrossing, arg);
  end match;
end traverseZeroCrossingExps;

// =============================================================================
// =============================================================================

protected function traverseIncidenceMatrix "author: Frenkel TUD 2010-12"
  replaceable type Type_a subtypeof Any;
  input BackendDAE.IncidenceMatrix inM;
  input FuncType func;
  input Type_a inTypeA;
  output BackendDAE.IncidenceMatrix outM;
  output Type_a outTypeA;
  partial function FuncType
    input tuple<BackendDAE.IncidenceMatrixElement,Integer,BackendDAE.IncidenceMatrix,Type_a> inTpl;
    output tuple<list<Integer>,BackendDAE.IncidenceMatrix,Type_a> outTpl;
  end FuncType;
algorithm
  (outM,outTypeA) := traverseIncidenceMatrix1(inM,func,1,arrayLength(inM),inTypeA);
end traverseIncidenceMatrix;

protected function traverseIncidenceMatrix1 "author: Frenkel TUD 2010-12"
  replaceable type Type_a subtypeof Any;
  input BackendDAE.IncidenceMatrix inM;
  input FuncType func;
  input Integer pos "iterated 1..len";
  input Integer len "length of array";
  input Type_a inTypeA;
  output BackendDAE.IncidenceMatrix outM;
  output Type_a outTypeA;
  partial function FuncType
    input tuple<BackendDAE.IncidenceMatrixElement,Integer,BackendDAE.IncidenceMatrix,Type_a> inTpl;
    output tuple<list<Integer>,BackendDAE.IncidenceMatrix,Type_a> outTpl;
  end FuncType;
algorithm
  (outM,outTypeA) := traverseIncidenceMatrix2(inM,func,pos,len,intGt(pos,len),inTypeA);
  annotation(__OpenModelica_EarlyInline = true);
end traverseIncidenceMatrix1;

protected function traverseIncidenceMatrix2
"  author: Frenkel TUD 2010-12"
  replaceable type Type_a subtypeof Any;
  input BackendDAE.IncidenceMatrix inM;
  input FuncType func;
  input Integer pos "iterated 1..len";
  input Integer len "length of array";
  input Boolean stop;
  input Type_a inTypeA;
  output BackendDAE.IncidenceMatrix outM;
  output Type_a outTypeA;
  partial function FuncType
    input tuple<BackendDAE.IncidenceMatrixElement,Integer,BackendDAE.IncidenceMatrix,Type_a> inTpl;
    output tuple<list<Integer>,BackendDAE.IncidenceMatrix,Type_a> outTpl;
  end FuncType;
algorithm
  (outM,outTypeA) := match (inM,func,pos,len,stop,inTypeA)
    local
      BackendDAE.IncidenceMatrix m,m1,m2;
      Type_a extArg,extArg1,extArg2;
      list<Integer> eqns,eqns1;

    case(_,_,_,_,true,_)
    then (inM,inTypeA);

    case(_,_,_,_,false,_)
      equation
        ((eqns,m,extArg)) = func((inM[pos],pos,inM,inTypeA));
        eqns1 = List.removeOnTrue(pos,intLt,eqns);
        (m1,extArg1) = traverseIncidenceMatrixList(eqns1,m,func,arrayLength(m),pos,extArg);
        (m2,extArg2) = traverseIncidenceMatrix2(m1,func,pos+1,len,intGt(pos+1,len),extArg1);
      then (m2,extArg2);

  end match;
end traverseIncidenceMatrix2;

protected function traverseIncidenceMatrixList
"  author: Frenkel TUD 2011-04"
  replaceable type Type_a subtypeof Any;
  input list<Integer> inLst "elements to traverse";
  input BackendDAE.IncidenceMatrix inM;
  input FuncType func;
  input Integer len "length of array";
  input Integer maxpos "do not go further than this position";
  input Type_a inTypeA;
  output BackendDAE.IncidenceMatrix outM;
  output Type_a outTypeA;
  partial function FuncType
    input tuple<BackendDAE.IncidenceMatrixElement,Integer,BackendDAE.IncidenceMatrix,Type_a> inTpl;
    output tuple<list<Integer>,BackendDAE.IncidenceMatrix,Type_a> outTpl;
  end FuncType;
algorithm
  (outM,outTypeA) := matchcontinue(inLst,inM,func,len,maxpos,inTypeA)
    local
      BackendDAE.IncidenceMatrix m,m1;
      Type_a extArg,extArg1;
      list<Integer> rest,eqns,eqns1,alleqns;
      Integer pos;

    case({},_,_,_,_,_) then (inM,inTypeA);

    case(pos::rest,_,_,_,_,_) equation
      // do not leave the list
      true = intLt(pos,len+1);
      // do not more than necesary
      true = intLt(pos,maxpos);
      ((eqns,m,extArg)) = func((inM[pos],pos,inM,inTypeA));
      eqns1 = List.removeOnTrue(maxpos,intLt,eqns);
      alleqns = List.unionOnTrueList({rest, eqns1},intEq);
      (m1,extArg1) = traverseIncidenceMatrixList(alleqns,m,func,len,maxpos,extArg);
    then (m1,extArg1);

    case(pos::rest,_,_,_,_,_) equation
      // do not leave the list
      true = intLt(pos,len+1);
      (m,extArg) = traverseIncidenceMatrixList(rest,inM,func,len,maxpos,inTypeA);
    then (m,extArg);

    case (_,_,_,_,_,_)
      equation
        true = Flags.isSet(Flags.FAILTRACE);
        Debug.trace("- BackendDAEOptimize.traverseIncidenceMatrixList failed\n");
      then
        fail();
  end matchcontinue;
end traverseIncidenceMatrixList;

protected function toplevelInputOrUnfixed
  input BackendDAE.Var inVar;
  output Boolean b;
algorithm
  b := BackendVariable.isVarOnTopLevelAndInput(inVar) or
       BackendVariable.isParam(inVar) and not BackendVariable.varFixed(inVar);
end toplevelInputOrUnfixed;

protected function traversingTimeEqnsFinder "author: Frenkel 2010-12"
  input DAE.Exp inExp;
  input tuple<Boolean,BackendDAE.Variables,BackendDAE.Variables,Boolean,Boolean> inTpl;
  output DAE.Exp outExp;
  output Boolean cont;
  output tuple<Boolean,BackendDAE.Variables,BackendDAE.Variables,Boolean,Boolean> outTpl;
algorithm
  (outExp,cont,outTpl) := matchcontinue (inExp,inTpl)
    local
      DAE.Exp e;
      Boolean b,b1,b2;
      BackendDAE.Variables vars,knvars;
      DAE.ComponentRef cr;
      BackendDAE.Var var;
      list<BackendDAE.Var> vlst;

    case (e as DAE.CREF(DAE.CREF_IDENT(ident = "time",subscriptLst = {}),_), (_,vars,knvars,b1,b2))
      then (e,false,(true,vars,knvars,b1,b2));
    // inputs not constant and parameter(fixed=false) are constant but evaluated after konstant variables are evaluted
    case (e as DAE.CREF(cr,_), (_,vars,knvars,b1,b2))
      equation
        (vlst,_::_)= BackendVariable.getVar(cr, knvars) "input variables stored in known variables are input on top level";
        false = List.mapAllValueBool(vlst,toplevelInputOrUnfixed,false);
      then (e,false,(true,vars,knvars,b1,b2));
    case (e as DAE.CALL(path = Absyn.IDENT(name = "sample"), expLst = {_,_,_}), (_,vars,knvars,b1,b2)) then (e,false,(true,vars,knvars,b1,b2));
    case (e as DAE.CALL(path = Absyn.IDENT(name = "pre"), expLst = {_}), (_,vars,knvars,b1,b2)) then (e,false,(true,vars,knvars,b1,b2));
    case (e as DAE.CALL(path = Absyn.IDENT(name = "change"), expLst = {_}), (_,vars,knvars,b1,b2)) then (e,false,(true,vars,knvars,b1,b2));
    case (e as DAE.CALL(path = Absyn.IDENT(name = "edge"), expLst = {_}), (_,vars,knvars,b1,b2)) then (e,false,(true,vars,knvars,b1,b2));
    // case for finding simple equation in jacobians
    // there are all known variables mark as input
    // and they are all time-depending
    case (e as DAE.CREF(cr,_), (_,vars,knvars,true,b2))
      equation
        (var::_,_::_)= BackendVariable.getVar(cr, knvars);
        DAE.INPUT() = BackendVariable.getVarDirection(var);
      then (e,false,(true,vars,knvars,true,b2));
    // unkown var
    case (e as DAE.CREF(cr,_), (_,vars,knvars,b1,true))
      equation
        (_::_,_::_)= BackendVariable.getVar(cr, vars);
      then (e,false,(true,vars,knvars,b1,true));
    case (e,(b,vars,knvars,b1,b2)) then (e,not b,(b,vars,knvars,b1,b2));

  end matchcontinue;
end traversingTimeEqnsFinder;

public function countSimpleEquations
"author: Frenkel TUD 2011-05
  This function count the simple equations on the form a=b and a=const and a=f(not time)
  in BackendDAE.BackendDAE. Note this functions does not use variable replacements, because
  of this the number of simple equations is maybe smaller than using variable replacements."
  input BackendDAE.BackendDAE inDlow;
  input BackendDAE.IncidenceMatrix inM;
  output Integer outSimpleEqns;
algorithm
  outSimpleEqns:=
  match (inDlow,inM)
    local
      BackendDAE.BackendDAE dlow;
      BackendDAE.EquationArray eqns;
      Integer n;
    case (dlow,_)
      equation
        // check equations
       (_,(_,n)) = traverseIncidenceMatrix(inM,countSimpleEquationsFinder,(dlow,0));
      then n;
  end match;
end countSimpleEquations;

protected function countSimpleEquationsFinder
"author: Frenkel TUD 2011-05"
 input tuple<BackendDAE.IncidenceMatrixElement,Integer,BackendDAE.IncidenceMatrix, tuple<BackendDAE.BackendDAE,Integer>> inTpl;
 output tuple<list<Integer>,BackendDAE.IncidenceMatrix, tuple<BackendDAE.BackendDAE,Integer>> outTpl;
algorithm
  outTpl:=
  matchcontinue (inTpl)
    local
      BackendDAE.IncidenceMatrixElement elem;
      Integer pos,l,i,n,n_1;
      BackendDAE.IncidenceMatrix m;
      BackendDAE.BackendDAE dae;
      BackendDAE.EqSystem syst;
      BackendDAE.Shared shared;

    case ((elem,pos,m,(dae as BackendDAE.DAE({syst},shared),n)))
      equation
        // check number of vars in eqns
        l = listLength(elem);
        true = intLt(l,3);
        true = intGt(l,0);
        countsimpleEquation(elem,l,pos,syst,shared);
        n_1 = n+1;
      then (({},m,(dae,n_1)));
    case ((_,_,m,(dae,n)))
      then (({},m,(dae,n)));
  end matchcontinue;
end countSimpleEquationsFinder;

protected function countsimpleEquation
"  author: Frenkel TUD 2011-05"
  input BackendDAE.IncidenceMatrixElement elem;
  input Integer length;
  input Integer pos;
  input BackendDAE.EqSystem syst;
  input BackendDAE.Shared shared;
algorithm
  _ := matchcontinue(elem,length,pos,syst,shared)
    local
      DAE.ComponentRef cr;
      Integer i,j;
      DAE.Exp es,cre,e1,e2;
      BackendDAE.Variables vars,knvars;
      BackendDAE.Var var;
      BackendDAE.EquationArray eqns;
      BackendDAE.Equation eqn;
      Boolean negate;
      DAE.ElementSource source;
    // a = const
    // wbraun:
    // speacial case for Jacobains, since there are all known variablen
    // time depending input variables
    case ({i},_,_,_,BackendDAE.SHARED(backendDAEType = BackendDAE.JACOBIAN()))
      equation
        vars = BackendVariable.daeVars(syst);
        var = BackendVariable.getVarAt(vars,intAbs(i));
        // no State
        false = BackendVariable.isStateorStateDerVar(var);
        // try to solve the equation
        eqns = BackendEquation.getEqnsFromEqSystem(syst);
        eqn = BackendEquation.equationNth1(eqns,pos);
        BackendDAE.EQUATION(exp=e1,scalar=e2) = eqn;
        // variable time not there
        knvars = BackendVariable.daeKnVars(shared);
        (_,(false,_,_,_,_)) = Expression.traverseExpTopDown(e1, traversingTimeEqnsFinder, (false,vars,knvars,true,false));
        (_,(false,_,_,_,_)) = Expression.traverseExpTopDown(e2, traversingTimeEqnsFinder, (false,vars,knvars,true,false));
        cr = BackendVariable.varCref(var);
        cre = Expression.crefExp(cr);
        (_,{}) = ExpressionSolve.solve(e1,e2,cre);
      then ();
    // a = const
    case ({i},_,_,_,_)
      equation
        vars = BackendVariable.daeVars(syst);
        var = BackendVariable.getVarAt(vars,intAbs(i));
        // no State
        false = BackendVariable.isStateorStateDerVar(var);
        // try to solve the equation
        eqns = BackendEquation.getEqnsFromEqSystem(syst);
        eqn = BackendEquation.equationNth1(eqns,pos);
        BackendDAE.EQUATION(exp=e1,scalar=e2) = eqn;
        // variable time not there
        knvars = BackendVariable.daeKnVars(shared);
        (_,(false,_,_,_,_)) = Expression.traverseExpTopDown(e1, traversingTimeEqnsFinder, (false,vars,knvars,false,false));
        (_,(false,_,_,_,_)) = Expression.traverseExpTopDown(e2, traversingTimeEqnsFinder, (false,vars,knvars,false,false));
        cr = BackendVariable.varCref(var);
        cre = Expression.crefExp(cr);
        (_,{}) = ExpressionSolve.solve(e1,e2,cre);
      then ();
    // a = der(b)
    case ({_,_},_,_,_,_)
      equation
        eqns = BackendEquation.getEqnsFromEqSystem(syst);
        eqn = BackendEquation.equationNth1(eqns,pos);
        (cr,_,_,_,_) = BackendEquation.derivativeEquation(eqn);
        // select candidate
        vars = BackendVariable.daeVars(syst);
        ((_::_),(_::_)) = BackendVariable.getVar(cr,vars);
      then ();
    // a = b
    case ({_,_},_,_,_,_)
      equation
        eqns = BackendEquation.getEqnsFromEqSystem(syst);
        (eqn as BackendDAE.EQUATION()) = BackendEquation.equationNth1(eqns,pos);
        _ = BackendEquation.aliasEquation(eqn);
      then ();
  end matchcontinue;
end countsimpleEquation;

// =============================================================================
// remove parameters stuff
//
// =============================================================================
public function removeParameters
"author wbraun"
  input BackendDAE.BackendDAE inDAE;
  output BackendDAE.BackendDAE outDAE;
algorithm
  outDAE := match (inDAE)
    local
      BackendDAE.Variables knvars,exobj,knvars1,av;
      BackendDAE.EquationArray remeqns,inieqns;
      list<DAE.Constraint> constrs;
      list<DAE.ClassAttributes> clsAttrs;
      FCore.Cache cache;
      FCore.Graph graph;
      DAE.FunctionTree funcs;
      BackendDAE.EventInfo einfo;
      BackendDAE.ExternalObjectClasses eoc;
      BackendDAE.SymbolicJacobians symjacs;
      BackendVarTransform.VariableReplacements repl,repl1,repl2;
      BackendDAE.BackendDAEType btp;
      BackendDAE.EqSystems systs;
      BackendDAE.ExtraInfo ei;

    case (BackendDAE.DAE(systs,BackendDAE.SHARED(knvars,exobj,av,inieqns,remeqns,constrs,clsAttrs,cache,graph,funcs,einfo,eoc,btp,symjacs,ei)))
      equation
        repl = BackendVarTransform.emptyReplacements();
        ((repl1,_)) = BackendVariable.traverseBackendDAEVars(knvars,removeParametersFinder,(repl,knvars));
        (knvars1,repl2) = replaceFinalVars(1,knvars,repl1);
        (knvars1,repl2) = replaceFinalVars(1,knvars1,repl2);
        if Flags.isSet(Flags.DUMP_PARAM_REPL) then
         BackendVarTransform.dumpReplacements(repl2);
        end if;
        systs= List.map1(systs,removeParameterswork,repl2);
      then
        BackendDAE.DAE(systs,BackendDAE.SHARED(knvars1,exobj,av,inieqns,remeqns,constrs,clsAttrs,cache,graph,funcs,einfo,eoc,btp,symjacs,ei));
  end match;
end removeParameters;

protected function removeParameterswork
"author wbraun"
  input BackendDAE.EqSystem isyst;
  input BackendVarTransform.VariableReplacements repl;
  output BackendDAE.EqSystem osyst;
algorithm
  osyst := match (isyst,repl)
    local
      Option<BackendDAE.IncidenceMatrix> m,mT;
      BackendDAE.Variables vars;
      BackendDAE.EquationArray eqns,eqns1;
      list<BackendDAE.Equation> eqns_1,lsteqns;
      BackendDAE.Matching matching;
      BackendDAE.StateSets stateSets;
      BackendDAE.BaseClockPartitionKind partitionKind;

    case (BackendDAE.EQSYSTEM(vars,eqns,_,_,matching,stateSets,partitionKind),_)
      equation
        lsteqns = BackendEquation.equationList(eqns);
        (vars,_) = replaceFinalVars(1,vars,repl); // replacing variable attributes (e.g start) in unknown vars
        (eqns_1,_) = BackendVarTransform.replaceEquations(lsteqns, repl,NONE());
        eqns1 = BackendEquation.listEquation(eqns_1);
      then
        BackendDAE.EQSYSTEM(vars,eqns1,NONE(),NONE(),matching,stateSets,partitionKind);
  end match;
end removeParameterswork;

protected function removeParametersFinder
  input BackendDAE.Var inVar;
  input tuple<BackendVarTransform.VariableReplacements,BackendDAE.Variables> inTpl;
  output BackendDAE.Var outVar;
  output tuple<BackendVarTransform.VariableReplacements,BackendDAE.Variables> outTpl;
algorithm
  (outVar,outTpl) := matchcontinue (inVar,inTpl)
    local
      BackendDAE.Variables vars;
      BackendDAE.Var v;
      BackendVarTransform.VariableReplacements repl,repl_1;
      DAE.ComponentRef varName;
      Option< .DAE.VariableAttributes> values;
      DAE.Exp exp,exp1;
      Values.Value bindValue;

    case (v as BackendDAE.VAR(varName=varName,varKind=BackendDAE.PARAM(),bindExp=SOME(exp)),(repl,vars))
      equation
        (exp1, _) = Expression.traverseExpBottomUp(exp, BackendDAEUtil.replaceCrefsWithValues, (vars, varName));
        repl_1 = BackendVarTransform.addReplacement(repl, varName, exp1,NONE());
      then (v,(repl_1,vars));

    case (v as BackendDAE.VAR(varName=varName,varKind=BackendDAE.PARAM(),bindValue=SOME(bindValue)),(repl,vars))
      equation
        exp = ValuesUtil.valueExp(bindValue);
        repl_1 = BackendVarTransform.addReplacement(repl, varName, exp,NONE());
      then (v,(repl_1,vars));

    else (inVar,inTpl);
  end matchcontinue;
end removeParametersFinder;

protected function replaceFinalVars
"  author: Frenkel TUD 2011-04"
  input Integer inNumRepl;
  input BackendDAE.Variables inVars;
  input BackendVarTransform.VariableReplacements inRepl;
  output BackendDAE.Variables outVars;
  output BackendVarTransform.VariableReplacements outRepl;
algorithm
  (outVars,outRepl) := matchcontinue(inNumRepl,inVars,inRepl)
    local
      Integer numrepl;
      BackendDAE.Variables knvars,knvars1,knvars2;
      BackendVarTransform.VariableReplacements repl,repl1,repl2;

    case(numrepl,knvars,repl)
      equation
      true = intEq(0,numrepl);
    then (knvars,repl);

    case(numrepl,knvars,repl)
      equation
      (knvars1,(repl1,numrepl)) = BackendVariable.traverseBackendDAEVarsWithUpdate(knvars,replaceFinalVarTraverser,(repl,0));
      (knvars2,repl2) = replaceFinalVars(numrepl,knvars1,repl1);
    then (knvars2,repl2);

  end matchcontinue;
end replaceFinalVars;


protected function replaceFinalVarTraverser
  input BackendDAE.Var inVar;
  input tuple<BackendVarTransform.VariableReplacements,Integer> inTpl;
  output BackendDAE.Var outVar;
  output tuple<BackendVarTransform.VariableReplacements,Integer> outTpl;
algorithm
  (outVar,outTpl) := matchcontinue (inVar,inTpl)
    local
      BackendDAE.Var v,v1;
      BackendVarTransform.VariableReplacements repl,repl_1;
      Integer numrepl;
      DAE.Exp e,e1;
      DAE.ComponentRef cr;
      Option<DAE.VariableAttributes> attr,new_attr;

    case (v as BackendDAE.VAR(varName=cr,bindExp=SOME(e),values=attr),(repl,numrepl))
      equation
        (e1,true) = BackendVarTransform.replaceExp(e, repl, NONE());
        (e1,_) = ExpressionSimplify.simplify(e1);
        v1 = BackendVariable.setBindExp(v, SOME(e1));
        repl_1 = addConstExpReplacement(e1,cr,repl);
        (attr,repl_1) = BackendDAEUtil.traverseBackendDAEVarAttr(attr,traverseExpVisitorWrapper,repl_1);
        v1 = BackendVariable.setVarAttributes(v1,attr);
      then (v1,(repl_1,numrepl+1));

    case (v as BackendDAE.VAR(values=attr),(repl,numrepl))
      equation
        (new_attr,repl) = BackendDAEUtil.traverseBackendDAEVarAttr(attr,traverseExpVisitorWrapper,repl);
        v1 = BackendVariable.setVarAttributes(v,new_attr);
      then (v1,(repl,numrepl));
  end matchcontinue;
end replaceFinalVarTraverser;

protected function addConstExpReplacement
  input DAE.Exp inExp;
  input DAE.ComponentRef cr;
  input BackendVarTransform.VariableReplacements inRepl;
  output BackendVarTransform.VariableReplacements outRepl;
algorithm
  outRepl := matchcontinue(inExp,cr,inRepl)
    case (_,_,_)
      equation
        true = Expression.isConst(inExp);
      then
        BackendVarTransform.addReplacement(inRepl, cr, inExp,NONE());
    else
      inRepl;
  end matchcontinue;
end addConstExpReplacement;

protected function traverseExpVisitorWrapper "help function to replaceFinalVarTraverser"
  input DAE.Exp inExp;
  input BackendVarTransform.VariableReplacements inRepl;
  output DAE.Exp exp;
  output BackendVarTransform.VariableReplacements repl;
algorithm
  (exp,repl) := matchcontinue(inExp,inRepl)
    local
      DAE.ComponentRef cr;

    case (exp as DAE.CREF(_,_),repl) equation
      (exp,_) = BackendVarTransform.replaceExp(exp,repl,NONE());
    then (exp,repl);

    else (inExp,inRepl);
  end matchcontinue;
end traverseExpVisitorWrapper;


// =============================================================================
// remove protected parameters stuff
//
// =============================================================================
public function removeProtectedParameters
"author Frenkel TUD"
  input BackendDAE.BackendDAE inDAE;
  output BackendDAE.BackendDAE outDAE;
algorithm
  outDAE := match (inDAE)
    local
      DAE.FunctionTree funcs;
      BackendDAE.Variables knvars,exobj,av;
      BackendDAE.EquationArray remeqns,inieqns;
      list<DAE.Constraint> constrs;
      list<DAE.ClassAttributes> clsAttrs;
      FCore.Cache cache;
      FCore.Graph graph;
      BackendDAE.EventInfo einfo;
      BackendDAE.ExternalObjectClasses eoc;
      BackendDAE.SymbolicJacobians symjacs;
      BackendVarTransform.VariableReplacements repl,repl1;
      BackendDAE.BackendDAEType btp;
      BackendDAE.EqSystems systs;
      BackendDAE.ExtraInfo ei;

    case (BackendDAE.DAE(systs,BackendDAE.SHARED(knvars,exobj,av,inieqns,remeqns,constrs,clsAttrs,cache,graph,funcs,einfo,eoc,btp,symjacs,ei)))
      equation
        repl = BackendVarTransform.emptyReplacements();
        repl1 = BackendVariable.traverseBackendDAEVars(knvars,protectedParametersFinder,repl);
        if Flags.isSet(Flags.DUMP_PP_REPL) then
          BackendVarTransform.dumpReplacements(repl1);
        end if;
        systs = List.map1(systs,removeProtectedParameterswork,repl1);
      then
        (BackendDAE.DAE(systs,BackendDAE.SHARED(knvars,exobj,av,inieqns,remeqns,constrs,clsAttrs,cache,graph,funcs,einfo,eoc,btp,symjacs,ei)));
  end match;
end removeProtectedParameters;

protected function removeProtectedParameterswork
"author Frenkel TUD"
  input BackendDAE.EqSystem isyst;
  input BackendVarTransform.VariableReplacements repl;
  output BackendDAE.EqSystem osyst;
algorithm
  osyst := match (isyst,repl)
    local
      BackendDAE.EqSystem syst;
      BackendDAE.Variables vars;
      BackendDAE.EquationArray eqns,eqns1;
      list<BackendDAE.Equation> eqns_1,lsteqns;
      Boolean b;
      BackendDAE.StateSets stateSets;
      BackendDAE.BaseClockPartitionKind partitionKind;

    case (BackendDAE.EQSYSTEM(orderedVars=vars,orderedEqs=eqns,stateSets=stateSets,partitionKind=partitionKind),_)
      equation
        lsteqns = BackendEquation.equationList(eqns);
        (eqns_1,b) = BackendVarTransform.replaceEquations(lsteqns, repl,NONE());
        eqns1 = if b then BackendEquation.listEquation(eqns_1) else eqns;
        syst = if b then BackendDAE.EQSYSTEM(vars,eqns1,NONE(),NONE(),BackendDAE.NO_MATCHING(),stateSets,partitionKind) else isyst;
      then
        syst;
  end match;
end removeProtectedParameterswork;

protected function protectedParametersFinder
  input BackendDAE.Var inVar;
  input BackendVarTransform.VariableReplacements inRepl;
  output BackendDAE.Var outVar;
  output BackendVarTransform.VariableReplacements outRepl;
algorithm
  (outVar,outRepl) := matchcontinue (inVar,inRepl)
    local
      BackendDAE.Var v;
      BackendVarTransform.VariableReplacements repl,repl_1;
      DAE.ComponentRef varName;
      Option< .DAE.VariableAttributes> values;
      DAE.Exp exp;
      Values.Value bindValue;
    case (v as BackendDAE.VAR(varName=varName,varKind=BackendDAE.PARAM(),bindExp=SOME(exp),values=values),repl)
      equation
        true = DAEUtil.getProtectedAttr(values);
        repl_1 = BackendVarTransform.addReplacement(repl, varName, exp,NONE());
      then (v,repl_1);
    case (v as BackendDAE.VAR(varName=varName,varKind=BackendDAE.PARAM(),bindValue=SOME(bindValue),values=values),repl)
      equation
        true = DAEUtil.getProtectedAttr(values);
        true = BackendVariable.varFixed(v);
        exp = ValuesUtil.valueExp(bindValue);
        repl_1 = BackendVarTransform.addReplacement(repl, varName, exp,NONE());
      then (v,repl_1);
    else (inVar,inRepl);
  end matchcontinue;
end protectedParametersFinder;


// =============================================================================
// remove equal function calls equations stuff
//
// =============================================================================
public function removeEqualFunctionCalls "author: Frenkel TUD 2011-04
  This function detects equal function calls of the form a=f(b) and c=f(b) in
  BackendDAE.BackendDAE to get speed up."
  input BackendDAE.BackendDAE dae;
  output BackendDAE.BackendDAE odae;
algorithm
  if Flags.getConfigBool(Flags.CSE_CALL) or Flags.getConfigBool(Flags.CSE_EACHCALL) then
    // skip this module if cse module is activated
    odae := dae;
  else
    odae := BackendDAEUtil.mapEqSystem(dae,removeEqualFunctionCallsWork);
  end if;
end removeEqualFunctionCalls;

protected function removeEqualFunctionCallsWork "author: Frenkel TUD 2011-04
  This function detects equal function calls of the form a=f(b) and c=f(b) in
  BackendDAE.BackendDAE to get speed up."
  input BackendDAE.EqSystem isyst;
  input BackendDAE.Shared ishared;
  output BackendDAE.EqSystem osyst;
  output BackendDAE.Shared oshared;
algorithm
  (osyst,oshared) := match (isyst,ishared)
    local
      BackendDAE.IncidenceMatrix m,m_1;
      BackendDAE.IncidenceMatrixT mT,mT_1;
      BackendDAE.Variables vars;
      BackendDAE.EquationArray eqns,eqns1;
      list<Integer> changed;
      Boolean b;
      BackendDAE.EqSystem syst;
      BackendDAE.Shared shared;
      BackendDAE.StateSets stateSets;
      DAE.FunctionTree funcs;
      BackendDAE.BaseClockPartitionKind partitionKind;

    case (syst as BackendDAE.EQSYSTEM(orderedVars=vars,orderedEqs=eqns,stateSets=stateSets,partitionKind=partitionKind),shared)
      equation
        funcs = BackendDAEUtil.getFunctions(shared);
        (syst,m,mT) = BackendDAEUtil.getIncidenceMatrixfromOption(syst,BackendDAE.NORMAL(),SOME(funcs));
        // check equations
        (m_1,(mT_1,_,_,changed)) = traverseIncidenceMatrix(m,removeEqualFunctionCallFinder,(mT,vars,eqns,{}));
        // update arrayeqns and algorithms, collect info for wrappers
        syst = BackendDAE.EQSYSTEM(vars,eqns,SOME(m_1),SOME(mT_1),BackendDAE.NO_MATCHING(),stateSets,partitionKind);
        syst = BackendDAEUtil.updateIncidenceMatrix(syst,BackendDAE.NORMAL(),NONE(),changed);
      then (syst,shared);
  end match;
end removeEqualFunctionCallsWork;

protected function removeEqualFunctionCallFinder "author: Frenkel TUD 2010-12"
 input tuple<BackendDAE.IncidenceMatrixElement,Integer,BackendDAE.IncidenceMatrix, tuple<BackendDAE.IncidenceMatrixT,BackendDAE.Variables,BackendDAE.EquationArray,list<Integer>>> inTpl;
 output tuple<list<Integer>,BackendDAE.IncidenceMatrix, tuple<BackendDAE.IncidenceMatrixT,BackendDAE.Variables,BackendDAE.EquationArray,list<Integer>>> outTpl;
algorithm
  outTpl:=
  matchcontinue (inTpl)
    local
      BackendDAE.IncidenceMatrixElement elem;
      Integer pos;
      BackendDAE.IncidenceMatrix m,mT;
      list<Integer> changed;
      BackendDAE.Variables vars;
      BackendDAE.EquationArray eqns,eqns1;
      DAE.Exp exp,e1,e2,ecr;
      list<Integer> expvars,controleqns,expvars1;
      list<list<Integer>> expvarseqns;

    case ((elem,pos,m,(mT,vars,eqns,changed)))
      equation
        // check number of vars in eqns
        _::_ = elem;
        BackendDAE.EQUATION(exp=e1,scalar=e2) = BackendEquation.equationNth1(eqns,pos);
        // BackendDump.debugStrExpStrExpStr(("Test ",e1," = ",e2,"\n"));
        (ecr,exp) = functionCallEqn(e1,e2,vars);
        // TODO: Handle this with alias-equations instead?; at least they don't replace back to the original expression...
        // failure(DAE.CREF(componentRef=_) = exp);
        // failure(DAE.UNARY(operator=DAE.UMINUS(ty=_),exp=DAE.CREF(componentRef=_)) = exp);
        // BackendDump.debugStrExpStrExpStr(("Found ",ecr," = ",exp,"\n"));
        expvars = BackendDAEUtil.incidenceRowExp(exp,vars,{},NONE(),BackendDAE.NORMAL());
        // print("expvars "); BackendDump.debuglst((expvars,intString," ","\n"));
        (expvars1::expvarseqns) = List.map1(expvars,varEqns,(pos,mT));
        // print("expvars1 "); BackendDump.debuglst((expvars1,intString," ","\n"));;
        controleqns = getControlEqns(expvars1,expvarseqns);
        // print("controleqns "); BackendDump.debuglst((controleqns,intString," ","\n"));
        (eqns1,changed) = removeEqualFunctionCall(controleqns,ecr,exp,eqns,changed);
        //print("changed1 "); BackendDump.debuglst((changed1,intString," ","\n"));
        //print("changed2 "); BackendDump.debuglst((changed2,intString," ","\n"));
        // print("Next\n");
      then (({},m,(mT,vars,eqns1,changed)));
    case ((_,_,m,(mT,vars,eqns,changed)))
      then (({},m,(mT,vars,eqns,changed)));
  end matchcontinue;
end removeEqualFunctionCallFinder;

protected function functionCallEqn
"author Frenkel TUD 2011-04"
  input DAE.Exp ie1;
  input DAE.Exp ie2;
  input BackendDAE.Variables inVars;
  output DAE.Exp outECr;
  output DAE.Exp outExp;
algorithm
  (outECr,outExp) := match (ie1,ie2,inVars)
      local
        DAE.ComponentRef cr;
        DAE.Exp e1,e2;
        DAE.Operator op;

      case (DAE.CREF(),DAE.UNARY(operator=DAE.UMINUS(),exp=DAE.CREF()),_)
        then fail();
      case (DAE.CREF(),DAE.CREF(),_)
        then fail();
      case (DAE.UNARY(operator=DAE.UMINUS(),exp=DAE.CREF()),DAE.CREF(),_)
        then fail();
      // a = -f(...);
      case (e1 as DAE.CREF(componentRef = cr),DAE.UNARY(operator=op as DAE.UMINUS(),exp=e2),_)
        equation
          ((_::_),(_::_)) = BackendVariable.getVar(cr,inVars);
        then (DAE.UNARY(op,e1),e2);
      // a = f(...);
      case (e1 as DAE.CREF(componentRef = cr),e2,_)
        equation
          ((_::_),(_::_)) = BackendVariable.getVar(cr,inVars);
        then (e1,e2);
      // a = -f(...);
      case (DAE.UNARY(operator=op as DAE.UMINUS(),exp=e1),e2 as DAE.CREF(componentRef = cr),_)
        equation
          ((_::_),(_::_)) = BackendVariable.getVar(cr,inVars);
        then (DAE.UNARY(op,e2),e1);
      // f(...)=a;
      case (e1,e2 as DAE.CREF(componentRef = cr),_)
        equation
          ((_::_),(_::_)) = BackendVariable.getVar(cr,inVars);
        then (e2,e1);
  end match;
end functionCallEqn;

protected function varEqns
"author Frenkel TUD 2011-04"
  input Integer v;
  input tuple<Integer,BackendDAE.IncidenceMatrixT> inTpl;
  output list<Integer> outVarEqns;
protected
  Integer pos;
  list<Integer> vareqns,vareqns1;
  BackendDAE.IncidenceMatrix mT;
algorithm
  pos := Util.tuple21(inTpl);
  mT := Util.tuple22(inTpl);
  vareqns := mT[intAbs(v)];
  vareqns1 := List.map(vareqns, intAbs);
  outVarEqns := List.removeOnTrue(intAbs(pos),intEq,vareqns1);
end varEqns;

protected function getControlEqns
"author Frenkel TUD 2011-04"
  input list<Integer> inVarsEqn;
  input list<list<Integer>> inVarsEqns;
  output list<Integer> outEqns;
algorithm
  outEqns := match(inVarsEqn,inVarsEqns)
    local
      list<Integer> a,b,c,d;
      list<list<Integer>> rest;
    case (a,{}) then a;
    case (a,b::rest)
      equation
       c = List.intersectionOnTrue(a,b,intEq);
       d = getControlEqns(c,rest);
      then d;
  end match;
end getControlEqns;

protected function removeEqualFunctionCall
"author: Frenkel TUD 2011-04"
  input list<Integer> inEqsLst;
  input DAE.Exp inExp;
  input DAE.Exp inECr;
  input BackendDAE.EquationArray inEqns;
  input list<Integer> ichanged;
  output BackendDAE.EquationArray outEqns;
  output list<Integer> outEqsLst;
algorithm
  (outEqns,outEqsLst):=
  matchcontinue (inEqsLst,inExp,inECr,inEqns,ichanged)
    local
      BackendDAE.EquationArray eqns;
      BackendDAE.Equation eqn,eqn1;
      Integer pos,i;
      list<Integer> rest,changed;
    case ({},_,_,_,_) then (inEqns,ichanged);
    case (pos::rest,_,_,_,_)
      equation
        eqn = BackendEquation.equationNth1(inEqns,pos);
        //BackendDump.printEquationList({eqn});
        //BackendDump.debugStrExpStrExpStr(("Repalce ",inExp," with ",inECr,"\n"));
        (eqn1,(_,_,i)) = BackendDAETransform.traverseBackendDAEExpsEqnWithSymbolicOperation(eqn, replaceExp, (inECr,inExp,0));
        //BackendDump.printEquationList({eqn1});
        //print("i="); print(intString(i)); print("\n");
        true = intGt(i,0);
        eqns =  BackendEquation.setAtIndex(inEqns,pos,eqn1);
        changed = List.consOnTrue(not listMember(pos,ichanged),pos,ichanged);
        (eqns,changed) = removeEqualFunctionCall(rest,inExp,inECr,eqns,changed);
      then (eqns,changed);
    case (_::rest,_,_,_,_)
      equation
        (eqns,changed) = removeEqualFunctionCall(rest,inExp,inECr,inEqns,ichanged);
      then (eqns,changed);
  end matchcontinue;
end removeEqualFunctionCall;

protected function replaceExp
  input DAE.Exp inExp;
  input tuple<list<DAE.SymbolicOperation>, tuple<DAE.Exp, DAE.Exp, Integer>> inTpl;
  output DAE.Exp e1;
  output tuple<list<DAE.SymbolicOperation>, tuple<DAE.Exp, DAE.Exp, Integer>> outTpl;
protected
  DAE.Exp e, se, te;
  Integer i, j;
  list<DAE.SymbolicOperation> ops;
algorithm
  e := inExp;
  (ops, (se, te, i)) := inTpl;
  // BackendDump.debugStrExpStrExpStr(("Repalce ", se, " with ", te, "\n"));
  ((e1, j)) := Expression.replaceExp(e, se, te);
  ops := if j>0 then DAE.SUBSTITUTION({e1}, e)::ops else ops;
  // BackendDump.debugStrExpStrExpStr(("Old ", e, " new ", e1, "\n"));
  outTpl := (ops, (se, te, i+j));
end replaceExp;

// =============================================================================
// remove unused parameter
//
// =============================================================================
public function removeUnusedParameter
"author: Frenkel TUD 2011-04
  This function remove unused parameters
  in BackendDAE.BackendDAE to get speed up for compilation of
  target code"
  input BackendDAE.BackendDAE inDlow;
  output BackendDAE.BackendDAE outDlow;
algorithm
  outDlow := match (inDlow)
    local
      BackendDAE.Variables knvars,exobj,knvars1,aliasVars;
      BackendDAE.EquationArray remeqns,inieqns;
      list<DAE.Constraint> constrs;
      list<DAE.ClassAttributes> clsAttrs;
      FCore.Cache cache;
      FCore.Graph graph;
      DAE.FunctionTree funcs;
      BackendDAE.EventInfo einfo;
      BackendDAE.SymbolicJacobians symjacs;
      list<BackendDAE.WhenClause> whenClauseLst;
      BackendDAE.ExternalObjectClasses eoc;
      BackendDAE.EqSystems eqs;
      BackendDAE.BackendDAEType btp;
      BackendDAE.ExtraInfo ei;

    case (BackendDAE.DAE(eqs,BackendDAE.SHARED(knvars,exobj,aliasVars,inieqns,remeqns,constrs,clsAttrs,cache,graph,funcs,einfo as BackendDAE.EVENT_INFO(whenClauseLst=whenClauseLst),eoc,btp,symjacs,ei)))
      equation
        knvars1 = BackendVariable.emptyVars();
        ((knvars,knvars1)) = BackendVariable.traverseBackendDAEVars(knvars,copyNonParamVariables,(knvars,knvars1));
        ((_,knvars1)) = List.fold1(eqs,BackendDAEUtil.traverseBackendDAEExpsEqSystem,checkUnusedVariables,(knvars,knvars1));
        ((_,knvars1)) = BackendDAEUtil.traverseBackendDAEExpsVars(knvars,checkUnusedParameter,(knvars,knvars1));
        ((_,knvars1)) = BackendDAEUtil.traverseBackendDAEExpsVars(aliasVars,checkUnusedParameter,(knvars,knvars1));
        ((_,knvars1)) = BackendDAEUtil.traverseBackendDAEExpsEqns(remeqns,checkUnusedParameter,(knvars,knvars1));
        ((_,knvars1)) = BackendDAEUtil.traverseBackendDAEExpsEqns(inieqns,checkUnusedParameter,(knvars,knvars1));
        (_,(_,knvars1)) = BackendDAETransform.traverseBackendDAEExpsWhenClauseLst(whenClauseLst,checkUnusedParameter,(knvars,knvars1));
      then
        BackendDAE.DAE(eqs,BackendDAE.SHARED(knvars1,exobj,aliasVars,inieqns,remeqns,constrs,clsAttrs,cache,graph,funcs,einfo,eoc,btp,symjacs,ei));
  end match;
end removeUnusedParameter;

protected function copyNonParamVariables
  input BackendDAE.Var inVar;
  input tuple<BackendDAE.Variables,BackendDAE.Variables> inTpl;
  output BackendDAE.Var outVar;
  output tuple<BackendDAE.Variables,BackendDAE.Variables> outTpl;
algorithm
  (outVar,outTpl) := matchcontinue (inVar,inTpl)
    local
      BackendDAE.Var v;
      BackendDAE.Variables vars,vars1;
      DAE.ComponentRef cr;
    case (v as BackendDAE.VAR(varKind = BackendDAE.PARAM()),(vars,vars1))
      then (v,(vars,vars1));
    case (v as BackendDAE.VAR(),(vars,vars1))
      equation
        vars1 = BackendVariable.addVar(v,vars1);
      then (v,(vars,vars1));
  end matchcontinue;
end copyNonParamVariables;

protected function checkUnusedParameter
  input DAE.Exp inExp;
  input tuple<BackendDAE.Variables,BackendDAE.Variables> inTpl;
  output DAE.Exp outExp;
  output tuple<BackendDAE.Variables,BackendDAE.Variables> outTpl;
algorithm
  (outExp,outTpl) := matchcontinue (inExp,inTpl)
    local
      DAE.Exp exp;
      BackendDAE.Variables vars,vars1;
    case (exp,(vars,vars1))
      equation
         (_,(_,vars1)) = Expression.traverseExpBottomUp(exp,checkUnusedParameterExp,(vars,vars1));
       then (exp,(vars,vars1));
    else (inExp,inTpl);
  end matchcontinue;
end checkUnusedParameter;

protected function checkUnusedParameterExp
  input DAE.Exp inExp;
  input tuple<BackendDAE.Variables,BackendDAE.Variables> inTuple;
  output DAE.Exp outExp;
  output tuple<BackendDAE.Variables,BackendDAE.Variables> outTuple;
algorithm
  (outExp,outTuple) := matchcontinue (inExp,inTuple)
    local
      DAE.Exp e,e1;
      BackendDAE.Variables vars,vars1;
      DAE.ComponentRef cr;
      list<DAE.Exp> expl;
      list<DAE.Var> varLst;
      BackendDAE.Var var;

    // special case for time, it is never part of the equation system
    case (e as DAE.CREF(componentRef = DAE.CREF_IDENT(ident="time")),(vars,vars1))
      then (e, (vars,vars1));

    // Special Case for Records
    case (e as DAE.CREF(componentRef = cr,ty= DAE.T_COMPLEX(varLst=varLst,complexClassType=ClassInf.RECORD(_))),(vars,vars1))
      equation
        expl = List.map1(varLst,Expression.generateCrefsExpFromExpVar,cr);
        (_,(vars,vars1)) = Expression.traverseExpList(expl,checkUnusedParameterExp,(vars,vars1));
      then (e, (vars,vars1));

    // Special Case for Arrays
    case (e as DAE.CREF(ty = DAE.T_ARRAY()),(vars,vars1))
      equation
        (e1,true) = Expression.extendArrExp(e,false);
        (_,(vars,vars1)) = Expression.traverseExpBottomUp(e1,checkUnusedParameterExp,(vars,vars1));
      then (e, (vars,vars1));

    // case for functionpointers
    case (e as DAE.CREF(ty=DAE.T_FUNCTION_REFERENCE_FUNC()),_)
      then (e, inTuple);

    // already there
    case (e as DAE.CREF(componentRef = cr),(_,vars1))
      equation
        (_,_) = BackendVariable.getVar(cr, vars1);
      then (e, inTuple);

    // add it
    case (e as DAE.CREF(componentRef = cr),(vars,vars1))
      equation
         (var::_,_) = BackendVariable.getVar(cr, vars);
         vars1 = BackendVariable.addVar(var,vars1);
      then (e, (vars,vars1));

    else (inExp,inTuple);
  end matchcontinue;
end checkUnusedParameterExp;

// =============================================================================
// remove unused variables
//
// =============================================================================
public function removeUnusedVariables
"author: Frenkel TUD 2011-04
  This function remove unused variables
  from BackendDAE.BackendDAE to get speed up for compilation of
  target code"
  input BackendDAE.BackendDAE inDlow;
  output BackendDAE.BackendDAE outDlow;
algorithm
  outDlow := match (inDlow)
    local
      FCore.Cache cache;
      FCore.Graph graph;
      DAE.FunctionTree funcs;
      BackendDAE.Variables knvars,exobj,knvars1,aliasVars;
      BackendDAE.EquationArray remeqns,inieqns;
      list<DAE.Constraint> constrs;
      list<DAE.ClassAttributes> clsAttrs;
      BackendDAE.EventInfo einfo;
      list<BackendDAE.WhenClause> whenClauseLst;
      BackendDAE.ExternalObjectClasses eoc;
      BackendDAE.SymbolicJacobians symjacs;
      BackendDAE.EqSystems eqs;
      BackendDAE.BackendDAEType btp;
      BackendDAE.ExtraInfo ei;

    case (BackendDAE.DAE(eqs,BackendDAE.SHARED(knvars,exobj,aliasVars,inieqns,remeqns,constrs,clsAttrs,cache,graph,funcs,einfo as BackendDAE.EVENT_INFO(whenClauseLst=whenClauseLst),eoc,btp,symjacs,ei)))
      equation
        knvars1 = BackendVariable.emptyVars();
        ((_,knvars1)) = List.fold1(eqs,BackendDAEUtil.traverseBackendDAEExpsEqSystem,checkUnusedVariables,(knvars,knvars1));
        ((_,knvars1)) = BackendDAEUtil.traverseBackendDAEExpsVars(knvars,checkUnusedVariables,(knvars,knvars1));
        ((_,knvars1)) = BackendDAEUtil.traverseBackendDAEExpsVars(aliasVars,checkUnusedVariables,(knvars,knvars1));
        ((_,knvars1)) = BackendDAEUtil.traverseBackendDAEExpsEqns(remeqns,checkUnusedVariables,(knvars,knvars1));
        ((_,knvars1)) = BackendDAEUtil.traverseBackendDAEExpsEqns(inieqns,checkUnusedVariables,(knvars,knvars1));
        (_,(_,knvars1)) = BackendDAETransform.traverseBackendDAEExpsWhenClauseLst(whenClauseLst,checkUnusedVariables,(knvars,knvars1));
      then
        BackendDAE.DAE(eqs,BackendDAE.SHARED(knvars1,exobj,aliasVars,inieqns,remeqns,constrs,clsAttrs,cache,graph,funcs,einfo,eoc,btp,symjacs,ei));
  end match;
end removeUnusedVariables;

protected function checkUnusedVariables
  input DAE.Exp inExp;
  input tuple<BackendDAE.Variables,BackendDAE.Variables> inTpl;
  output DAE.Exp outExp;
  output tuple<BackendDAE.Variables,BackendDAE.Variables> outTpl;
algorithm
  (outExp,outTpl) := matchcontinue (inExp,inTpl)
    local
      DAE.Exp exp;
      BackendDAE.Variables vars,vars1;
    case (exp,(vars,vars1))
      equation
         (_,(_,vars1)) = Expression.traverseExpBottomUp(exp,checkUnusedVariablesExp,(vars,vars1));
       then (exp,(vars,vars1));
    else (inExp,inTpl);
  end matchcontinue;
end checkUnusedVariables;

protected function checkUnusedVariablesExp
  input DAE.Exp inExp;
  input tuple<BackendDAE.Variables,BackendDAE.Variables> inTuple;
  output DAE.Exp outExp;
  output tuple<BackendDAE.Variables,BackendDAE.Variables> outTuple;
algorithm
  (outExp,outTuple) := matchcontinue (inExp,inTuple)
    local
      DAE.Exp e,e1;
      BackendDAE.Variables vars,vars1;
      DAE.ComponentRef cr;
      list<DAE.Exp> expl;
      list<DAE.Var> varLst;
      BackendDAE.Var var;

    // special case for time, it is never part of the equation system
    case (e as DAE.CREF(componentRef = DAE.CREF_IDENT(ident="time")),(vars,vars1))
      then (e, (vars,vars1));

    // Special Case for Records
    case (e as DAE.CREF(componentRef = cr,ty= DAE.T_COMPLEX(varLst=varLst,complexClassType=ClassInf.RECORD(_))),(vars,vars1))
      equation
        expl = List.map1(varLst,Expression.generateCrefsExpFromExpVar,cr);
        (_,(vars,vars1)) = Expression.traverseExpList(expl,checkUnusedVariablesExp,(vars,vars1));
      then (e, (vars,vars1));

    // Special Case for Arrays
    case (e as DAE.CREF(ty = DAE.T_ARRAY()),(vars,vars1))
      equation
        (e1,true) = Expression.extendArrExp(e,false);
        (_,(vars,vars1)) = Expression.traverseExpBottomUp(e1,checkUnusedVariablesExp,(vars,vars1));
      then (e, (vars,vars1));

    // case for functionpointers
    case (DAE.CREF(ty=DAE.T_FUNCTION_REFERENCE_FUNC()),_)
      then (inExp, inTuple);

    // already there
    case (DAE.CREF(componentRef = cr),(_,vars1))
      equation
         (_,_) = BackendVariable.getVar(cr, vars1);
      then (inExp, inTuple);

    // add it
    case (DAE.CREF(componentRef = cr),(vars,vars1))
      equation
         (var::_,_) = BackendVariable.getVar(cr, vars);
         vars1 = BackendVariable.addVar(var,vars1);
      then (inExp, (vars,vars1));

    else (inExp,inTuple);
  end matchcontinue;
end checkUnusedVariablesExp;

// =============================================================================
// remove unused functions
//
// =============================================================================
public function removeUnusedFunctions "author: Frenkel TUD 2012-03
  This function remove unused functions from DAE.FunctionTree to get speed up
  for compilation of target code."
  input BackendDAE.BackendDAE inDlow;
  output BackendDAE.BackendDAE outDlow;
protected
  FCore.Cache cache;
  FCore.Graph graph;
  DAE.FunctionTree funcs,usedfuncs;
  BackendDAE.Variables knvars,exobj,aliasVars;
  BackendDAE.EquationArray remeqns,inieqns;
  list<DAE.Constraint> constrs;
  list<DAE.ClassAttributes> clsAttrs;
  BackendDAE.EventInfo einfo;
  list<BackendDAE.WhenClause> whenClauseLst;
  BackendDAE.ExternalObjectClasses eoc;
  BackendDAE.SymbolicJacobians symjacs;
  BackendDAE.EqSystems eqs;
  BackendDAE.BackendDAEType btp;
  BackendDAE.ExtraInfo ei;
  BackendDAE.Shared shared;

  partial function FuncType
    input DAE.Exp inExp;
    input DAE.FunctionTree inUnsedFunctions;
    output DAE.Exp outExp;
    output DAE.FunctionTree outUsedFunctions;
  end FuncType;

  FuncType func;
algorithm
  BackendDAE.DAE(eqs, shared) := inDlow;
  BackendDAE.SHARED(knvars, exobj, aliasVars, inieqns, remeqns, constrs,
      clsAttrs, cache, graph, funcs, einfo, eoc, btp, symjacs, ei) := shared;
  BackendDAE.EVENT_INFO(whenClauseLst = whenClauseLst) := einfo;

  usedfuncs := copyRecordConstructorAndExternalObjConstructorDestructor(funcs);

  func := function checkUnusedFunctions(inFunctions = funcs);
  usedfuncs := List.fold1(eqs, BackendDAEUtil.traverseBackendDAEExpsEqSystem, func, usedfuncs);
  usedfuncs := List.fold1(eqs, BackendDAEUtil.traverseBackendDAEExpsEqSystemJacobians, func, usedfuncs);
  usedfuncs := BackendDAEUtil.traverseBackendDAEExpsVars(knvars, func, usedfuncs);
  usedfuncs := BackendDAEUtil.traverseBackendDAEExpsVars(exobj, func, usedfuncs);
  usedfuncs := BackendDAEUtil.traverseBackendDAEExpsVars(aliasVars, func, usedfuncs);
  usedfuncs := BackendDAEUtil.traverseBackendDAEExpsEqns(remeqns, func, usedfuncs);
  usedfuncs := BackendDAEUtil.traverseBackendDAEExpsEqns(inieqns, func, usedfuncs);
  (_, usedfuncs) := BackendDAETransform.traverseBackendDAEExpsWhenClauseLst(whenClauseLst, func, usedfuncs);

  //traverse Symbolic jacobians
  usedfuncs := removeUnusedFunctionsSymJacs(symjacs, funcs, usedfuncs);

  shared := BackendDAE.SHARED(knvars, exobj, aliasVars, inieqns, remeqns,
    constrs, clsAttrs, cache, graph, usedfuncs, einfo, eoc, btp, symjacs, ei);
  outDlow := BackendDAE.DAE(eqs, shared);
end removeUnusedFunctions;

protected function copyRecordConstructorAndExternalObjConstructorDestructor
  input DAE.FunctionTree inFunctions;
  output DAE.FunctionTree outFunctions;
protected
  list<DAE.Function> funcelems;
algorithm
  funcelems := DAEUtil.getFunctionList(inFunctions);
  outFunctions := List.fold(funcelems,copyRecordConstructorAndExternalObjConstructorDestructorFold,DAE.emptyFuncTree);
end copyRecordConstructorAndExternalObjConstructorDestructor;

protected function copyRecordConstructorAndExternalObjConstructorDestructorFold
  input DAE.Function inFunction;
  input DAE.FunctionTree inFunctions;
  output DAE.FunctionTree outFunctions;
algorithm
  outFunctions :=
  matchcontinue (inFunction,inFunctions)
    local
      DAE.Function f;
      DAE.FunctionTree funcs,funcs1;
      Absyn.Path path;
    // copy record constructors
    case (f as DAE.RECORD_CONSTRUCTOR(path=path),funcs)
      equation
         funcs1 = DAEUtil.avlTreeAdd(funcs, path, SOME(f));
       then
        funcs1;
    // copy external objects constructors/destructors
    case (f as DAE.FUNCTION(path = path),funcs)
      equation
         true = boolOr(
                  stringEq(Absyn.pathLastIdent(path), "constructor"),
                  stringEq(Absyn.pathLastIdent(path), "destructor"));
         funcs1 = DAEUtil.avlTreeAdd(funcs, path, SOME(f));
       then
        funcs1;
    case (_,funcs) then funcs;
  end matchcontinue;
end copyRecordConstructorAndExternalObjConstructorDestructorFold;

protected function removeUnusedFunctionsSymJacs
  input BackendDAE.SymbolicJacobians inSymJacs;
  input DAE.FunctionTree inFunctions;
  input DAE.FunctionTree inUsedFunctions;
  output DAE.FunctionTree outUsedFunctions = inUsedFunctions;
algorithm
  for sjac in inSymJacs loop
    _ := match(sjac)
      local
        BackendDAE.BackendDAE bdae;
        DAE.FunctionTree usedfuncs;

      case (SOME((bdae, _, _, _, _)), _, _)
        equation
          bdae = BackendDAEUtil.addBackendDAEFunctionTree(inFunctions, bdae);
          BackendDAE.DAE(shared = BackendDAE.SHARED(functionTree = usedfuncs)) =
            removeUnusedFunctions(bdae);
          outUsedFunctions = DAEUtil.joinAvlTrees(outUsedFunctions, usedfuncs);
        then
          ();

      else ();
    end match;
  end for;
end removeUnusedFunctionsSymJacs;

protected function checkUnusedFunctions
  input DAE.Exp inExp;
  input DAE.FunctionTree inFunctions;
  input DAE.FunctionTree inUsedFunctions;
  output DAE.Exp outExp;
  output DAE.FunctionTree outUsedFunctions;
algorithm
  (outExp, outUsedFunctions) := Expression.traverseExpBottomUp(inExp,
    function checkUnusedFunctionsExp(inFunctions = inFunctions), inUsedFunctions);
end checkUnusedFunctions;

protected function checkUnusedFunctionsExp
  input DAE.Exp inExp;
  input DAE.FunctionTree inFunctions;
  input DAE.FunctionTree inUsedFunctions;
  output DAE.Exp outExp = inExp;
  output DAE.FunctionTree outUsedFunctions;
algorithm
  outUsedFunctions := match(inExp)
    local
      Absyn.Path path;
      DAE.ComponentRef cr;
      DAE.FunctionTree usedfuncs;

    // If the expression is some kind of function call, add it to the used functions.
    case DAE.CALL(path = path)
      then addUnusedFunction(path, inFunctions, inUsedFunctions);

    case DAE.PARTEVALFUNCTION(path = path)
      then addUnusedFunction(path, inFunctions, inUsedFunctions);

    case DAE.CREF(ty = DAE.T_FUNCTION_REFERENCE_FUNC(functionType =
        DAE.T_FUNCTION(source = {path})))
      then addUnusedFunction(path, inFunctions, inUsedFunctions);

    // If it's a cref, check the cref's dimensions for function calls.
    case DAE.CREF(componentRef = cr)
      algorithm
        (_, usedfuncs) := Expression.traverseExpCrefDims(cr,
          function checkUnusedFunctions(inFunctions = inFunctions), inUsedFunctions);
      then
        usedfuncs;

    // Otherwise, do nothing.
    else inUsedFunctions;
  end match;
end checkUnusedFunctionsExp;

protected function addUnusedFunction
  input Absyn.Path inPath;
  input DAE.FunctionTree inFunctions;
  input DAE.FunctionTree inUsedFunctions;
  output DAE.FunctionTree outUsedFunctions = inUsedFunctions;
protected
  Option<DAE.Function> f;
  list<DAE.Element> body;
algorithm
  try // Check if the function has already been added.
    _ := DAEUtil.avlTreeGet(inUsedFunctions, inPath);
  else // Otherwise, try to add it.
    (f, body) := getFunctionAndBody(inPath, inFunctions);

    if isSome(f) then
      outUsedFunctions := DAEUtil.avlTreeAdd(outUsedFunctions, inPath, f);
      (_, outUsedFunctions) := DAEUtil.traverseDAE2(body,
        function checkUnusedFunctions(inFunctions = inFunctions), outUsedFunctions);
    end if;
  end try;
end addUnusedFunction;

protected function getFunctionAndBody
"returns the body of a function"
  input Absyn.Path inPath;
  input DAE.FunctionTree fns;
  output Option<DAE.Function> outFn;
  output list<DAE.Element> outFnBody;
protected
  DAE.Function fn;
algorithm
  try
    outFn as SOME(fn) := DAEUtil.avlTreeGet(fns, inPath);
    outFnBody := DAEUtil.getFunctionElements(fn);
  else
    outFn := NONE();
    outFnBody := {};
  end try;
end getFunctionAndBody;


// =============================================================================
// parallel back end stuff (TLM)
//
// =============================================================================

public function collapseIndependentBlocks
  input BackendDAE.BackendDAE inDAE;
  output BackendDAE.BackendDAE outDAE;
protected
  BackendDAE.EqSystem syst;
  list<BackendDAE.EqSystem> systs;
  BackendDAE.Shared shared;
algorithm
  BackendDAE.DAE(systs, shared) := inDAE;
  // We can use listReduce as if there is no eq-system something went terribly wrong
  syst := List.reduce(systs, mergeIndependentBlocks);
  outDAE := BackendDAE.DAE({syst}, shared);
end collapseIndependentBlocks;

protected function mergeIndependentBlocks
  input BackendDAE.EqSystem syst1;
  input BackendDAE.EqSystem syst2;
  output BackendDAE.EqSystem syst;
protected
  BackendDAE.Variables vars, vars1, vars2;
  BackendDAE.EquationArray eqs, eqs1, eqs2;
  BackendDAE.StateSets stateSets, statSets1;
algorithm
  BackendDAE.EQSYSTEM(orderedVars=vars1, orderedEqs=eqs1, stateSets=stateSets) := syst1;
  BackendDAE.EQSYSTEM(orderedVars=vars2, orderedEqs=eqs2, stateSets=statSets1) := syst2;
  vars := BackendVariable.mergeVariables(vars2, vars1);
  eqs := BackendEquation.addEquations(BackendEquation.equationList(eqs2), eqs1);
  stateSets := listAppend(stateSets, statSets1);
  syst := BackendDAE.EQSYSTEM(vars, eqs, NONE(), NONE(), BackendDAE.NO_MATCHING(), stateSets, BackendDAE.UNKNOWN_PARTITION());
end mergeIndependentBlocks;

public function partitionIndependentBlocks
  "Finds independent partitions of the equation system by "
  input BackendDAE.BackendDAE dlow;
  output BackendDAE.BackendDAE outDlow;
algorithm
  outDlow := match (dlow)
    local
      BackendDAE.EqSystem syst;
      list<BackendDAE.EqSystem> systs;
      BackendDAE.Shared shared;

    case (BackendDAE.DAE({syst},shared))
      equation
        (systs,shared) = partitionIndependentBlocksHelper(syst,shared,Error.getNumErrorMessages(),false);
      then BackendDAE.DAE(systs,shared);
    else // TODO: Improve support for partitioned systems of equations
      equation
        BackendDAE.DAE({syst},shared) = collapseIndependentBlocks(dlow);
        (systs,shared) = partitionIndependentBlocksHelper(syst,shared,Error.getNumErrorMessages(),false);
      then BackendDAE.DAE(systs,shared);
  end match;
end partitionIndependentBlocks;

public function partitionIndependentBlocksHelper
  "Finds independent partitions of the equation system by "
  input BackendDAE.EqSystem isyst;
  input BackendDAE.Shared ishared;
  input Integer numErrorMessages;
  input Boolean throwNoError;
  output list<BackendDAE.EqSystem> systs;
  output BackendDAE.Shared oshared;
algorithm
  (systs,oshared) := matchcontinue (isyst,ishared,numErrorMessages,throwNoError)
    local
      BackendDAE.IncidenceMatrix m,mT;
      array<Integer> ixs;
      Boolean b;
      Integer i;
      BackendDAE.Shared shared;
      BackendDAE.EqSystem syst;
      DAE.FunctionTree funcs;
    case (syst,shared,_,_)
      equation
        // print("partitionIndependentBlocks: TODO: Implement me\n");
        funcs = BackendDAEUtil.getFunctions(ishared);
        (syst,m,mT) = BackendDAEUtil.getIncidenceMatrixfromOption(syst,BackendDAE.NORMAL(),SOME(funcs));
        ixs = arrayCreate(arrayLength(m),0);
        // ixsT = arrayCreate(arrayLength(mT),0);
        i = SynchronousFeatures.partitionIndependentBlocks0(m,mT,ixs);
        // i2 = SynchronousFeatures.partitionIndependentBlocks0(mT,m,ixsT);
        b = i > 1;
        // bcall2(b,BackendDump.dumpBackendDAE,BackendDAE.DAE({syst},shared), "partitionIndependentBlocksHelper");
        // printPartition(b,ixs);
        systs = if b then SynchronousFeatures.partitionIndependentBlocksSplitBlocks(i,syst,ixs,mT,throwNoError) else {syst};
        // print("Number of partitioned systems: " + intString(listLength(systs)) + "\n");
        // List.map1_0(systs, BackendDump.dumpEqSystem, "System");
      then (systs,shared);
    else
      equation
        Error.assertion(not (numErrorMessages==Error.getNumErrorMessages()),"BackendDAEOptimize.partitionIndependentBlocks failed without good error message",Absyn.dummyInfo);
      then fail();
  end matchcontinue;
end partitionIndependentBlocksHelper;


// =============================================================================
// residual stuff ... for whatever reason
//
// =============================================================================

public function residualForm
  "Puts equations like x=y in the form of 0=x-y"
  input BackendDAE.BackendDAE dlow;
  output BackendDAE.BackendDAE odlow;
algorithm
  odlow := BackendDAEUtil.mapEqSystem1(dlow,residualForm1,1);
end residualForm;

protected function residualForm1
  "Puts equations like x=y in the form of 0=x-y"
  input BackendDAE.EqSystem syst;
  input Integer i;
  input BackendDAE.Shared shared;
  output BackendDAE.EqSystem osyst;
  output BackendDAE.Shared oshared;
protected
  BackendDAE.EquationArray eqs;
algorithm
  BackendDAE.EQSYSTEM(orderedEqs=eqs) := syst;
  (_,_) := BackendEquation.traverseEquationArray_WithUpdate(eqs, residualForm2, 1);
  osyst := syst;
  oshared := shared;
end residualForm1;

protected function residualForm2
  input BackendDAE.Equation inEq;
  input Integer ii;
  output BackendDAE.Equation outEq;
  output Integer oi;
algorithm
  (outEq,oi) := matchcontinue (inEq,ii)
    local
      tuple<BackendDAE.Equation,Integer> ntpl;
      DAE.Exp e1,e2,e;
      DAE.ElementSource source;
      Integer i;
      BackendDAE.EquationAttributes eqAttr;

    case (BackendDAE.EQUATION(e1,e2,source,eqAttr),i)
      equation
        // This is ok, because EQUATION is not an array equation :D
        DAE.T_REAL() = Expression.typeof(e1);
        false = Expression.isZero(e1) or Expression.isZero(e2);
        e = DAE.BINARY(e1,DAE.SUB(DAE.T_REAL_DEFAULT),e2);
        (e,_) = ExpressionSimplify.simplify(e);
        source = DAEUtil.addSymbolicTransformation(source, DAE.OP_RESIDUAL(e1,e2,e));
      then (BackendDAE.EQUATION(DAE.RCONST(0.0),e,source,eqAttr),i);
    else (inEq,ii);
  end matchcontinue;
end residualForm2;

// =============================================================================
// countOperations
//
// =============================================================================

public function countOperations "author: Frenkel TUD 2011-05"
  input BackendDAE.BackendDAE inDAE;
  output BackendDAE.BackendDAE outDAE;
algorithm
  if Flags.isSet(Flags.COUNT_OPERATIONS) then
    (outDAE, _) := BackendDAEUtil.mapEqSystemAndFold(inDAE, countOperations0, false);
  else
    outDAE := inDAE;
  end if;
end countOperations;

protected function countOperations0 "author: Frenkel TUD 2011-05"
  input BackendDAE.EqSystem isyst;
  input BackendDAE.Shared inShared;
  input Boolean inChanged;
  output BackendDAE.EqSystem osyst = isyst;
  output BackendDAE.Shared outShared = inShared;
  output Boolean outChanged = inChanged;
protected
  list<BackendDAE.CompInfo> compInfos;
  BackendDAE.StrongComponents comps;
algorithm
  BackendDAE.EQSYSTEM(matching=BackendDAE.MATCHING(comps=comps)) := isyst;
  (compInfos) := countOperationstraverseComps(comps, isyst, inShared,{});
end countOperations0;

public function countOperationstraverseComps "author: Frenkel TUD 2012-05"
  input BackendDAE.StrongComponents inComps;
  input BackendDAE.EqSystem isyst;
  input BackendDAE.Shared ishared;
  input list<BackendDAE.CompInfo> compInfosIn;
  output list<BackendDAE.CompInfo> compInfosOut;
algorithm
  compInfosOut :=  matchcontinue (inComps,isyst,ishared,compInfosIn)
    local
      Integer eqIdx, numAdd,numMul,numDiv,numTrig,numRel,numOth, numFuncs, numLog, size;
      Real density;
      list<Integer> eqs, tornEqs,otherEqs;
      BackendDAE.StrongComponent comp,comp1;
      BackendDAE.StrongComponents rest;
      BackendDAE.EquationArray eqns;
      BackendDAE.Variables vars;
      BackendDAE.Equation eqn;
      BackendDAE.CompInfo compInfo, allOps, torn,other;
      list<BackendDAE.Equation> eqnlst;
      BackendDAE.Jacobian jac;
      DAE.FunctionTree funcs;
      list<BackendDAE.Var> varlst;
      list<DAE.Exp> explst;
      list<tuple<Integer,list<Integer>>> eqnvartpllst;
      list<Integer> vlst;
    case ({},_,_,_) then compInfosIn;
    case (BackendDAE.SINGLEEQUATION(eqn=eqIdx)::rest,_,_,_)
      equation
        eqns = BackendEquation.getEqnsFromEqSystem(isyst);
        eqn = BackendEquation.equationNth1(eqns, eqIdx);
          //BackendDump.dumpBackendDAEEqnList({eqn},"AN EQUATION",true);
        //BackendDump.dumpEquationList({eqn},"");
        (_,(numAdd,numMul,numDiv,numTrig,numRel,numLog,numOth,numFuncs)) = BackendEquation.traverseExpsOfEquation(eqn,function countOperationsExp(shared=ishared),(0,0,0,0,0,0,0,0));
        compInfo = BackendDAE.COUNTER(listHead(inComps),numAdd,numMul,numDiv,numTrig,numRel,numLog,numOth,numFuncs);
        if Flags.isSet(Flags.COUNT_OPERATIONS) then BackendDump.dumpCompInfo(compInfo); end if;
      then countOperationstraverseComps(rest,isyst,ishared,compInfo::compInfosIn);

    case (BackendDAE.SINGLEWHENEQUATION(eqn=eqIdx)::rest,_,_,_)
      equation
         eqn = BackendEquation.equationNth1(BackendEquation.getEqnsFromEqSystem(isyst), eqIdx);
         //BackendDump.printEquation(eqn);
         (_,(numAdd,numMul,numDiv,numTrig,numRel,numLog,numOth,numFuncs)) = BackendEquation.traverseExpsOfEquation(eqn,function countOperationsExp(shared=ishared),(0,0,0,0,0,0,0,0));
         compInfo = BackendDAE.COUNTER(listHead(inComps),numAdd,numMul,numDiv,numTrig,numRel,numLog+1,numOth,numFuncs);
        if Flags.isSet(Flags.COUNT_OPERATIONS) then BackendDump.dumpCompInfo(compInfo); end if;
      then countOperationstraverseComps(rest,isyst,ishared,compInfo::compInfosIn);

    case ((comp as BackendDAE.EQUATIONSYSTEM(eqns=eqs,jac=jac,jacType=BackendDAE.JAC_LINEAR()))::rest,_,_,_)
      equation
        (_,_,_) = BackendDAETransform.getEquationAndSolvedVar(comp, BackendEquation.getEqnsFromEqSystem(isyst), BackendVariable.daeVars(isyst));
        size = listLength(eqs);
        density = realDiv(intReal(getNumJacEntries(jac)),intReal(size*size ));
        allOps = BackendDAE.COUNTER(comp,0,0,0,0,0,0,0,0);
        allOps = countOperationsJac(jac,ishared,allOps);
        compInfo = BackendDAE.SYSTEM(comp,allOps,size,density);
      then countOperationstraverseComps(rest,isyst,ishared,compInfo::compInfosIn);

    case ((comp as BackendDAE.EQUATIONSYSTEM(jac=jac))::rest,_,_,_)
      equation
        (eqnlst,_,_) = BackendDAETransform.getEquationAndSolvedVar(comp, BackendEquation.getEqnsFromEqSystem(isyst), BackendVariable.daeVars(isyst));
        size = listLength(eqnlst);
        (numAdd,numMul,numDiv,numTrig,numRel,numLog,numOth,numFuncs) = BackendDAEUtil.traverseBackendDAEExpsEqns(BackendEquation.listEquation(eqnlst),function countOperationsExp(shared=ishared),(0,0,0,0,0,0,0,0));
        allOps = BackendDAE.COUNTER(comp,numAdd,numMul,numDiv,numTrig,numRel,numLog,numOth,numFuncs);
        density = realDiv(intReal(getNumJacEntries(jac)),intReal(size*size ));
        compInfo = BackendDAE.SYSTEM(comp,allOps,size,density);
      then
        countOperationstraverseComps(rest,isyst,ishared,compInfo::compInfosIn);

    case ((comp as BackendDAE.SINGLEARRAY(eqn=eqIdx))::rest,_,_,_)
      equation
         eqn = BackendEquation.equationNth1(BackendEquation.getEqnsFromEqSystem(isyst), eqIdx);
         (_,(numAdd,numMul,numDiv,numTrig,numRel,numLog,numOth,numFuncs)) = BackendEquation.traverseExpsOfEquation(eqn,function countOperationsExp(shared=ishared),(0,0,0,0,0,0,0,0));
         compInfo = BackendDAE.COUNTER(comp,numAdd,numMul,numDiv,numTrig,numRel,numLog,numOth,numFuncs);
      then
         countOperationstraverseComps(rest,isyst,ishared,compInfo::compInfosIn);

    case ((comp as BackendDAE.SINGLEIFEQUATION(eqn=eqIdx))::rest,_,_,_)
      equation
         eqn = BackendEquation.equationNth1(BackendEquation.getEqnsFromEqSystem(isyst), eqIdx);
         (_,(numAdd,numMul,numDiv,numTrig,numRel,numLog,numOth,numFuncs)) = BackendEquation.traverseExpsOfEquation(eqn,function countOperationsExp(shared=ishared),(0,0,0,0,0,0,0,0));
         compInfo = BackendDAE.COUNTER(comp,numAdd,numMul,numDiv,numTrig,numRel,numLog+1,numOth,numFuncs);
      then
         countOperationstraverseComps(rest,isyst,ishared,compInfo::compInfosIn);

    case ((comp as BackendDAE.SINGLEALGORITHM(eqn=eqIdx))::rest,_,_,_)
      equation
         eqn = BackendEquation.equationNth1(BackendEquation.getEqnsFromEqSystem(isyst), eqIdx);
         (_,(numAdd,numMul,numDiv,numTrig,numRel,numLog,numOth,numFuncs)) = BackendEquation.traverseExpsOfEquation(eqn,function countOperationsExp(shared=ishared),(0,0,0,0,0,0,0,0));
         compInfo = BackendDAE.COUNTER(comp,numAdd,numMul,numDiv,numTrig,numRel,numLog+1,numOth,numFuncs);
      then
         countOperationstraverseComps(rest,isyst,ishared,compInfo::compInfosIn);

    case ((comp as BackendDAE.SINGLECOMPLEXEQUATION(eqn=eqIdx))::rest,_,_,_)
      equation
         eqn = BackendEquation.equationNth1(BackendEquation.getEqnsFromEqSystem(isyst), eqIdx);
         (_,(numAdd,numMul,numDiv,numTrig,numRel,numLog,numOth,numFuncs)) = BackendEquation.traverseExpsOfEquation(eqn,function countOperationsExp(shared=ishared),(0,0,0,0,0,0,0,0));
         compInfo = BackendDAE.COUNTER(comp,numAdd,numMul,numDiv,numTrig,numRel,numLog+1,numOth,numFuncs);
      then
         countOperationstraverseComps(rest,isyst,ishared,compInfo::compInfosIn);

    case (BackendDAE.TORNSYSTEM(BackendDAE.TEARINGSET(tearingvars=vlst, residualequations=tornEqs, otherEqnVarTpl= eqnvartpllst), linear = true)::rest,_,BackendDAE.SHARED(functionTree=funcs),_)
      equation
        comp = listHead(inComps);
        eqns = BackendEquation.getEqnsFromEqSystem(isyst);
        vars = BackendVariable.daeVars(isyst);
        // the torn equations
        eqnlst = BackendEquation.getEqns(tornEqs,eqns);
        varlst = List.map1(vlst,BackendVariable.getVarAtIndexFirst, vars);
        (explst,_) = BackendDAEUtil.getEqnSysRhs(BackendEquation.listEquation(eqnlst),BackendVariable.listVar1(varlst),SOME(funcs));
        (_,(numAdd,numMul,numDiv,numTrig,numRel,numLog,numOth,numFuncs)) = Expression.traverseExpList(explst,function countOperationsExp(shared=ishared),(0,0,0,0,0,0,0,0));
        torn = BackendDAE.COUNTER(comp,numAdd,numMul,numDiv,numTrig,numRel,numLog,numOth,numFuncs);
        // the other eqs
        otherEqs = List.map(eqnvartpllst,Util.tuple21);
        vlst = List.flatten(List.map(eqnvartpllst,Util.tuple22));
        eqnlst = BackendEquation.getEqns(otherEqs,eqns);
        varlst = List.map1(vlst,BackendVariable.getVarAtIndexFirst, vars);
        (explst,_) = BackendDAEUtil.getEqnSysRhs(BackendEquation.listEquation(eqnlst),BackendVariable.listVar1(varlst),SOME(funcs));
        (_,(numAdd,numMul,numDiv,numTrig,numRel,numLog,numOth,numFuncs)) = Expression.traverseExpList(explst,function countOperationsExp(shared=ishared),(0,0,0,0,0,0,0,0));
        other = BackendDAE.COUNTER(comp,numAdd,numMul,numDiv,numTrig,numRel,numLog,numOth,numFuncs);
        compInfo = BackendDAE.TORN_ANALYSE(comp,torn,other,listLength(tornEqs));
      then
         countOperationstraverseComps(rest,isyst,ishared,compInfo::compInfosIn);
    case (BackendDAE.TORNSYSTEM(BackendDAE.TEARINGSET(residualequations=tornEqs, otherEqnVarTpl= eqnvartpllst), linear = false)::rest,_,BackendDAE.SHARED(),_)
      equation
        comp = listHead(inComps);
        eqns = BackendEquation.getEqnsFromEqSystem(isyst);
        _ = BackendVariable.daeVars(isyst);
        // the torn equations
        eqnlst = BackendEquation.getEqns(tornEqs,eqns);
        explst = List.map(eqnlst,BackendEquation.getEquationRHS);
        (_,(numAdd,numMul,numDiv,numTrig,numRel,numLog,numOth,numFuncs)) = Expression.traverseExpList(explst,function countOperationsExp(shared=ishared),(0,0,0,0,0,0,0,0));
        torn = BackendDAE.COUNTER(comp,numAdd,numMul,numDiv,numTrig,numRel,numLog,numOth,numFuncs);
        // the other eqs
        otherEqs = List.map(eqnvartpllst,Util.tuple21);
        eqnlst = BackendEquation.getEqns(otherEqs,eqns);
        explst = List.map(eqnlst,BackendEquation.getEquationRHS);
        (_,(numAdd,numMul,numDiv,numTrig,numRel,numLog,numOth,numFuncs)) = Expression.traverseExpList(explst,function countOperationsExp(shared=ishared),(0,0,0,0,0,0,0,0));
        other = BackendDAE.COUNTER(comp,numAdd,numMul,numDiv,numTrig,numRel,numLog,numOth,numFuncs);
        compInfo = BackendDAE.TORN_ANALYSE(comp,torn,other,listLength(tornEqs));
      then
         countOperationstraverseComps(rest,isyst,ishared,compInfo::compInfosIn);
    case (comp::rest,_,_,_)
      equation
        print("not supported component: "+BackendDump.strongComponentString(comp)+"\n");
      then
        countOperationstraverseComps(rest,isyst,ishared,compInfosIn);
  end matchcontinue;
end countOperationstraverseComps;

protected function getNumJacEntries
  input BackendDAE.Jacobian inJac;
  output Integer numEntries;
algorithm
  numEntries := match(inJac)
    local
      list<tuple<Integer, Integer, BackendDAE.Equation>> jac;
      case (BackendDAE.FULL_JACOBIAN(NONE()))
        equation
           then -1;
      case (BackendDAE.FULL_JACOBIAN(SOME(jac)))
        equation
        then listLength(jac);
      /* TODO: implement for GENERIC_JACOBIAN */
      case (_)
        equation
          print("another JAC\n");
        then -1;
  end match;
end getNumJacEntries;


protected function countOperationsJac
  input BackendDAE.Jacobian inJac;
  input BackendDAE.Shared shared;
  input BackendDAE.CompInfo compInfoIn;
  output BackendDAE.CompInfo compInfoOut;
algorithm
  compInfoOut := match(inJac,shared,compInfoIn)
    local
      Integer numAdd,numMul,numDiv,numOth,numTrig,numRel,numLog, numFuncs;
      list<tuple<Integer, Integer, BackendDAE.Equation>> jac;
      BackendDAE.StrongComponent comp;
      case (BackendDAE.FULL_JACOBIAN(NONE()),_,_) then compInfoIn;
      case (BackendDAE.FULL_JACOBIAN(SOME(jac)),_,BackendDAE.COUNTER(comp=comp,numAdds=numAdd,numMul=numMul,numDiv=numDiv,numTrig=numTrig,numRelations=numRel,numLog=numLog,numOth=numOth,funcCalls=numFuncs))
        equation
          (numAdd,numMul,numDiv,numTrig,numRel,numLog,numOth,numFuncs) = List.fold(jac,function countOperationsJac1(shared=shared),((numAdd,numMul,numDiv,numOth,numTrig,numRel,numLog,numFuncs)));
        then BackendDAE.COUNTER(comp,numAdd,numMul,numDiv,numTrig,numRel,numLog,numOth,numFuncs);
      /* TODO: implement for GENERIC_JACOBIAN */
      case (_,_,_) then compInfoIn;
  end match;
end countOperationsJac;

protected function countOperationsJac1
  input tuple<Integer, Integer, BackendDAE.Equation> inJac;
  input BackendDAE.Shared shared;
  input tuple<Integer,Integer,Integer,Integer,Integer,Integer,Integer,Integer> inTpl;
  output tuple<Integer,Integer,Integer,Integer,Integer,Integer,Integer,Integer> outTpl;
algorithm
  (_,outTpl) := BackendEquation.traverseExpsOfEquation(Util.tuple33(inJac),function countOperationsExp(shared=shared),inTpl);
end countOperationsJac1;

public function countOperationsExp
  input DAE.Exp inExp;
  input BackendDAE.Shared shared;
  input tuple<Integer,Integer,Integer,Integer,Integer,Integer,Integer,Integer> inTpl;
  output DAE.Exp outExp;
  output tuple<Integer,Integer,Integer,Integer,Integer,Integer,Integer,Integer> outTpl;
algorithm
  (outExp,outTpl) := Expression.traverseExpBottomUp(inExp,function traversecountOperationsExp(shared=shared),inTpl);
end countOperationsExp;

protected function traversecountOperationsExp
  input DAE.Exp inExp;
  input BackendDAE.Shared shared;
  input tuple<Integer,Integer,Integer,Integer,Integer,Integer,Integer,Integer> inTuple;
  output DAE.Exp outExp;
  output tuple<Integer,Integer,Integer,Integer,Integer,Integer,Integer,Integer> outTuple;
algorithm
  (outExp,outTuple) := matchcontinue (inExp,shared,inTuple)
    local
      Absyn.Path path;
      DAE.Exp e,cond,exp1,exp2;
      DAE.Function func;
      Integer i1,i2,i3,i4,i5,i6,i7,i8;
      tuple<Integer,Integer,Integer,Integer,Integer,Integer,Integer,Integer> tpl;
      Integer iexp2;
      Real rexp2;
      DAE.Operator op;
      String opName;
      Absyn.Path path;
      list<DAE.Exp> expLst;
      list<DAE.Element> elemLst;
    //case (e as DAE.BINARY(operator=DAE.POW(),exp2=DAE.RCONST(rexp2)),_,(i1,i2,i3,i4,i5,i6)) equation
    //  iexp2 = realInt(rexp2);
    //  true = realEq(rexp2, intReal(iexp2));
    //  i2_1 = i2+intAbs(iexp2)-1;
    //  then (e, (i1,i2_1,i3,i4,i5,i6));

    case (e as DAE.BINARY(operator=op),_,_) equation
      tpl = countOperator(op,inTuple);
      then (e, tpl);

    case (e as DAE.UNARY(operator=op),_,_) equation
      tpl = countOperator(op,inTuple);
      then (e, tpl);

    case (e as DAE.LBINARY(operator=op),_,_) equation
      tpl = countOperator(op,inTuple);
      then (e, tpl);

    case (e as DAE.LUNARY(operator=op),_,_) equation
      tpl = countOperator(op,inTuple);
      then (e, tpl);

    case (e as DAE.RELATION(operator=op),_,_) equation
      tpl = countOperator(op,inTuple);
      then (e, tpl);

    case (e as DAE.IFEXP(expCond=cond,expThen=exp1,expElse=exp2),_,_) equation
      //count all branches, use the complete count for the condition and one additional logical count
      (_,tpl) = traversecountOperationsExp(cond,shared,inTuple);
      (_,tpl) = traversecountOperationsExp(exp1,shared,tpl);
      (_,tpl) = traversecountOperationsExp(exp2,shared,tpl);
      (_,(i1,i2,i3,i4,i5,i6,i7,i8)) = traversecountOperationsExp(cond,shared,tpl);
      then (e, (i1,i2,i3,i4,i5,i6+1,i7,i8));

    case (e as DAE.RECORD(exps=expLst),_,_) equation
      (_,tpl) = Expression.traverseExpList(expLst,function countOperationsExp(shared=shared),inTuple);
      then (e, tpl);

     case (e as DAE.ARRAY(array=expLst),_,_) equation
      (_,tpl) = Expression.traverseExpList(expLst,function countOperationsExp(shared=shared),inTuple);
      then (e, tpl);

     case (e as DAE.TUPLE(PR=expLst),_,_) equation
      (_,tpl) = Expression.traverseExpList(expLst,function countOperationsExp(shared=shared),inTuple);
      then (e, tpl);

    case (e as DAE.CALL(path=Absyn.IDENT(name=opName)),_,(i1,i2,i3,i4,i5,i6,i7,i8)) equation
      true = stringEq(opName,"sin") or stringEq(opName,"cos") or stringEq(opName,"tan");
      then (e, (i1,i2,i3,i4+1,i5,i6,i7,i8));

    case (e as DAE.CALL(path=Absyn.IDENT(name=opName)),_,(i1,i2,i3,i4,i5,i6,i7,i8)) equation
      true = stringEq(opName,"der");
      then (e, (i1,i2,i3,i4,i5,i6,i7,i8));

    case (e as DAE.CALL(path=Absyn.IDENT(name=opName)),_,(i1,i2,i3,i4,i5,i6,i7,i8)) equation
      true = stringEq(opName,"exp");
      then (e, (i1,i2,i3,i4,i5,i6,i7+1,i8));

    case (e as DAE.CALL(path=Absyn.IDENT(name=opName)),_,(i1,i2,i3,i4,i5,i6,i7,i8)) equation
      true = stringEq(opName,"pre");
      then (e, (i1,i2,i3,i4,i5,i6,i7,i8+1));

    case (e as DAE.CALL(path=path),_,_) equation
      func = DAEUtil.getNamedFunction(path,BackendDAEUtil.getFunctions(shared));
      elemLst = DAEUtil.getFunctionElements(func);
      //print(ExpressionDump.dumpExpStr(e,0)+"\n");
      //print("THE FUCNTION CALL\n "+DAEDump.dumpElementsStr(elemLst)+"\n");
      (i1,i2,i3,i4,i5,i6,i7,i8) = countOperationsInFunction(elemLst,shared,inTuple);
      then (e, (i1,i2,i3,i4,i5,i6,i7,i8+1));
    else
      equation
        //print(ExpressionDump.dumpExpStr(inExp,0)+"\n");
        then (inExp,inTuple);
  end matchcontinue;
end traversecountOperationsExp;

protected function countOperationsInFunction
  input list<DAE.Element> elemLst;
  input BackendDAE.Shared shared;
  input tuple<Integer,Integer,Integer,Integer,Integer,Integer,Integer,Integer> inTpl;
  output tuple<Integer,Integer,Integer,Integer,Integer,Integer,Integer,Integer> outTpl;
algorithm
  outTpl := matchcontinue(elemLst,shared,inTpl)
    local
      tuple<Integer,Integer,Integer,Integer,Integer,Integer,Integer,Integer> tpl;
      DAE.Element elem;
      DAE.Exp exp1, exp2;
      list<DAE.Statement> stmts;
      list<DAE.Element> rest;
     case({},_,_)
      equation
    then inTpl;
    case(DAE.ALGORITHM(algorithm_=DAE.ALGORITHM_STMTS(statementLst=stmts))::rest,_,_)
      equation
        (_,tpl) = DAEUtil.traverseDAEEquationsStmts(stmts,function traversecountOperationsExp(shared=shared),inTpl);
    then countOperationsInFunction(rest,shared,tpl);
    case(DAE.EQUATION(exp=exp1, scalar=exp2)::rest,_,_)
      equation
        (_,tpl) = traversecountOperationsExp(exp1,shared,inTpl);
        (_,tpl) = traversecountOperationsExp(exp2,shared,tpl);
    then countOperationsInFunction(rest,shared,tpl);
    case(DAE.COMPLEX_EQUATION(lhs=exp1, rhs=exp2)::rest,_,_)
      equation
        (_,tpl) = traversecountOperationsExp(exp1,shared,inTpl);
        (_,tpl) = traversecountOperationsExp(exp2,shared,tpl);
    then countOperationsInFunction(rest,shared,tpl);
    case(_::rest,_,_)
      equation
    then countOperationsInFunction(rest,shared,inTpl);
  end matchcontinue;
end countOperationsInFunction;

protected function countOperator
  input DAE.Operator op;
  input tuple<Integer,Integer,Integer,Integer,Integer,Integer,Integer,Integer> inTpl; // add,mul,div,trig,relations,logical,other,funcCalls
  output tuple<Integer,Integer,Integer,Integer,Integer,Integer,Integer,Integer> outTpl;
algorithm
  outTpl := match(op, inTpl)
    local
      DAE.Type tp;
      Integer i,i1,i2,i3,i4,i5,i6,i7,i8;
    case (DAE.ADD(),(i1,i2,i3,i4,i5,i6,i7,i8))
      then (i1+1,i2,i3,i4,i5,i6,i7,i8);
    case (DAE.SUB(),(i1,i2,i3,i4,i5,i6,i7,i8))
      then (i1+1,i2,i3,i4,i5,i6,i7,i8);
    case (DAE.MUL(),(i1,i2,i3,i4,i5,i6,i7,i8))
      then (i1,i2+1,i3,i4,i5,i6,i7,i8);
    case (DAE.DIV(),(i1,i2,i3,i4,i5,i6,i7,i8))
      then (i1,i2,i3+1,i4,i5,i6,i7,i8);
    case (DAE.POW(),(i1,i2,i3,i4,i5,i6,i7,i8))
      then (i1,i2,i3,i4,i5,i6,i7+1,i8);
    case (DAE.UMINUS(),(i1,i2,i3,i4,i5,i6,i7,i8))
      then (i1+1,i2,i3,i4,i5,i6,i7,i8);
    case (DAE.UMINUS_ARR(ty=tp),(i1,i2,i3,i4,i5,i6,i7,i8)) equation
      i = Expression.sizeOf(tp);
      then (i1+i,i2,i3+i,i4,i5,i6,i7,i8);
    case (DAE.ADD_ARR(ty=tp),(i1,i2,i3,i4,i5,i6,i7,i8)) equation
      i = Expression.sizeOf(tp);
      then (i1+i,i2,i3,i4,i5,i6,i7,i8);
    case (DAE.SUB_ARR(ty=tp),(i1,i2,i3,i4,i5,i6,i7,i8)) equation
      i = Expression.sizeOf(tp);
      then (i1+i,i2,i3,i4,i5,i6,i7,i8);
    case (DAE.MUL_ARR(ty=tp),(i1,i2,i3,i4,i5,i6,i7,i8)) equation
      i = Expression.sizeOf(tp);
      then (i1,i2+i,i3,i4,i5,i6,i7,i8);
    case (DAE.DIV_ARR(ty=tp),(i1,i2,i3,i4,i5,i6,i7,i8)) equation
      i = Expression.sizeOf(tp);
      then (i1,i2,i3+i,i4,i5,i6,i7,i8);
    case (DAE.MUL_ARRAY_SCALAR(),(i1,i2,i3,i4,i5,i6,i7,i8)) equation
      then (i1,i2+1,i3,i4,i5,i6,i7,i8);
    case (DAE.ADD_ARRAY_SCALAR(),(i1,i2,i3,i4,i5,i6,i7,i8))
      then (i1+1,i2,i3,i4,i5,i6,i7,i8);
    case (DAE.SUB_SCALAR_ARRAY(),(i1,i2,i3,i4,i5,i6,i7,i8))
      then (i1+1,i2,i3,i4,i5,i6,i7,i8);
    case (DAE.MUL_SCALAR_PRODUCT(),(i1,i2,i3,i4,i5,i6,i7,i8))
      then (i1,i2+1,i3,i4,i5,i6,i7,i8);
    case (DAE.MUL_MATRIX_PRODUCT(),(i1,i2,i3,i4,i5,i6,i7,i8))
      then (i1,i2+1,i3,i4,i5,i6,i7,i8);
    case (DAE.DIV_ARRAY_SCALAR(),(i1,i2,i3,i4,i5,i6,i7,i8))
      then (i1,i2,i3+1,i4,i5,i6,i7,i8);
    case (DAE.DIV_SCALAR_ARRAY(),(i1,i2,i3,i4,i5,i6,i7,i8))
      then (i1,i2,i3+1,i4,i5,i6,i7,i8);
    case (DAE.POW_ARRAY_SCALAR(),(i1,i2,i3,i4,i5,i6,i7,i8))
      then (i1,i2,i3,i4,i5,i6,i7+1,i8);
    case (DAE.POW_SCALAR_ARRAY(),(i1,i2,i3,i4,i5,i6,i7,i8))
      then (i1,i2,i3,i4,i5,i6,i7+1,i8);
    case (DAE.POW_ARR(),(i1,i2,i3,i4,i5,i6,i7,i8))
      then (i1,i2,i3,i4,i5,i6,i7+1,i8);
    case (DAE.POW_ARR2(),(i1,i2,i3,i4,i5,i6,i7,i8))
      then (i1,i2,i3,i4,i5,i6,i7+1,i8);
    case (DAE.AND(),(i1,i2,i3,i4,i5,i6,i7,i8))
      then (i1,i2,i3,i4,i5,i6+1,i7,i8);
    case (DAE.OR(),(i1,i2,i3,i4,i5,i6,i7,i8))
      equation
      then (i1,i2,i3,i4,i5,i6+1,i7,i8);
    case (DAE.NOT(),(i1,i2,i3,i4,i5,i6,i7,i8))
      equation
      then (i1,i2,i3,i4,i5,i6+1,i7,i8);
    case (DAE.LESS(),(i1,i2,i3,i4,i5,i6,i7,i8))
      then (i1,i2,i3,i4,i5+1,i6,i7,i8);
    case (DAE.LESSEQ(),(i1,i2,i3,i4,i5,i6,i7,i8))
      then (i1,i2,i3,i4,i5+1,i6,i7,i8);
    case (DAE.GREATER(),(i1,i2,i3,i4,i5,i6,i7,i8))
      then (i1,i2,i3,i4,i5+1,i6,i7,i8);
    case (DAE.GREATEREQ(),(i1,i2,i3,i4,i5,i6,i7,i8))
      then (i1,i2,i3,i4,i5+1,i6,i7,i8);
    case (DAE.EQUAL(),(i1,i2,i3,i4,i5,i6,i7,i8))
      then (i1,i2,i3,i4,i5+1,i6,i7,i8);
    case (DAE.NEQUAL(),(i1,i2,i3,i4,i5,i6,i7,i8))
      then (i1,i2,i3,i4,i5+1,i6,i7,i8);
    case (DAE.USERDEFINED(),(i1,i2,i3,i4,i5,i6,i7,i8))
      then (i1,i2,i3,i4,i5,i6+1,i7,i8);
    else
    equation
      print("not supported operator\n");
      then inTpl;
  end match;
end countOperator;


// =============================================================================
// simplify if equations
//
// =============================================================================

public function simplifyIfEquations "author: Frenkel TUD 2012-07
  This function traveres all if equations and if expressions and tries to
  simplify it by using the information from evaluated parameters."
  input BackendDAE.BackendDAE dae;
  output BackendDAE.BackendDAE odae;
algorithm
  odae := BackendDAEUtil.mapEqSystem(dae, simplifyIfEquationsWork);
end simplifyIfEquations;

protected function simplifyIfEquationsWork "author: Frenkel TUD 2012-07
  This function traveres all if equations and if expressions and tries to
  simplify it by using the information from evaluated parameters."
  input BackendDAE.EqSystem isyst;
  input BackendDAE.Shared ishared;
  output BackendDAE.EqSystem osyst;
  output BackendDAE.Shared oshared;
algorithm
  (osyst,oshared) := matchcontinue (isyst, ishared)
    local
      BackendDAE.Variables vars,knvars;
      BackendDAE.EquationArray eqns;
      list<BackendDAE.Equation> eqnslst,asserts;
      BackendDAE.EqSystem syst;
      BackendDAE.Shared shared;
      BackendDAE.StateSets stateSets;
      BackendDAE.BaseClockPartitionKind partitionKind;

    case (BackendDAE.EQSYSTEM(orderedVars=vars,orderedEqs=eqns,stateSets=stateSets,partitionKind=partitionKind),shared as BackendDAE.SHARED(knownVars=knvars))
      equation
        // traverse the equations
        eqnslst = BackendEquation.equationList(eqns);
        // traverse equations in reverse order, than branch equations of if equaitions need no reverse
        ((eqnslst,asserts,true)) = List.fold1(listReverse(eqnslst), simplifyIfEquationsFinder, knvars, ({},{},false));
        eqns = BackendEquation.listEquation(eqnslst);
        syst = BackendDAE.EQSYSTEM(vars,eqns,NONE(),NONE(),BackendDAE.NO_MATCHING(),stateSets,partitionKind);
        shared = BackendEquation.requationsAddDAE(asserts,shared);
      then (syst,shared);

    case (_,_)
    then (isyst,ishared);
  end matchcontinue;
end simplifyIfEquationsWork;

protected function simplifyIfEquationsFinder
"author: Frenkel TUD 2012-07
  helper for simplifyIfEquations"
  input BackendDAE.Equation inElem;
  input BackendDAE.Variables inConstArg;
  input tuple<list<BackendDAE.Equation>,list<BackendDAE.Equation>,Boolean> inArg;
  output tuple<list<BackendDAE.Equation>,list<BackendDAE.Equation>,Boolean> outArg;
algorithm
  outArg := matchcontinue(inElem,inConstArg,inArg)
    local
      list<DAE.Exp> explst;
      list<BackendDAE.Equation> eqnslst,acc,asserts,asserts1;
      list<list<BackendDAE.Equation>> eqnslstlst;
      DAE.ElementSource source;
      BackendDAE.Variables knvars;
      Boolean b;
      BackendDAE.Equation eqn;
      BackendDAE.EquationAttributes attr;

    case (BackendDAE.IF_EQUATION(conditions=explst, eqnstrue=eqnslstlst, eqnsfalse=eqnslst, source=source, attr=attr), knvars, (acc, asserts, _))
      equation
        // check conditions
        (explst,_) = Expression.traverseExpList(explst, simplifyEvaluatedParamter, (knvars,false));
        explst = ExpressionSimplify.simplifyList(explst, {});
        // simplify if equation
        (acc,asserts1) = simplifyIfEquation(explst,eqnslstlst,eqnslst,{},{},source,knvars,acc,attr);
        asserts = listAppend(asserts,asserts1);
      then
        ((acc, asserts, true));

    case (eqn,knvars,(acc,asserts,b))
      equation
        (eqn,(_,b)) = BackendEquation.traverseExpsOfEquation(eqn, simplifyIfExpevaluatedParamter, (knvars,b));
      then
        ((eqn::acc,asserts,b));
  end matchcontinue;
end simplifyIfEquationsFinder;

protected function simplifyIfExpevaluatedParamter
  input DAE.Exp inExp;
  input tuple<BackendDAE.Variables,Boolean> tpl1;
  output DAE.Exp outExp;
  output tuple<BackendDAE.Variables,Boolean> tpl2;
algorithm
  (outExp,tpl2) := matchcontinue (inExp,tpl1)
    local
      BackendDAE.Variables knvars;
      DAE.Exp e1,e2,cond,expThen,expElse;
      Boolean b,b1;
    case (e1 as DAE.IFEXP(expCond=cond, expThen=expThen, expElse=expElse),(knvars,b))
      equation
        (cond,(_,b1)) = Expression.traverseExpBottomUp(cond, simplifyEvaluatedParamter, (knvars,false));
        e2 = if b1 then DAE.IFEXP(cond,expThen,expElse) else e1;
        (e2,_) = ExpressionSimplify.condsimplify(b1,e2);
      then (e2,(knvars,b or b1));
    else (inExp,tpl1);
  end matchcontinue;
end simplifyIfExpevaluatedParamter;

protected function simplifyEvaluatedParamter
  input DAE.Exp inExp;
  input tuple<BackendDAE.Variables,Boolean> tpl1;
  output DAE.Exp outExp;
  output tuple<BackendDAE.Variables,Boolean> tpl2;
algorithm
  (outExp,tpl2) := matchcontinue (inExp,tpl1)
    local
      BackendDAE.Variables knvars;
      DAE.ComponentRef cr;
      BackendDAE.Var v;
      DAE.Exp e;
    case (DAE.CREF(componentRef = cr),(knvars,_))
      equation
        (v::{},_::{}) = BackendVariable.getVar(cr,knvars);
        true = BackendVariable.isFinalVar(v);
        e = BackendVariable.varBindExpStartValue(v);
      then (e,(knvars,true));
    else (inExp,tpl1);
  end matchcontinue;
end simplifyEvaluatedParamter;

protected function simplifyIfEquation
"author: Frenkel TUD 2012-07
  helper for simplifyIfEquations"
  input list<DAE.Exp> conditions;
  input list<list<BackendDAE.Equation>> theneqns;
  input list<BackendDAE.Equation> elseenqs;
  input list<DAE.Exp> conditions1;
  input list<list<BackendDAE.Equation>> theneqns1;
  input DAE.ElementSource source;
  input BackendDAE.Variables knvars;
  input list<BackendDAE.Equation> inEqns;
  input BackendDAE.EquationAttributes inEqAttr;
  output list<BackendDAE.Equation> outEqns;
  output list<BackendDAE.Equation> outAsserts;
algorithm
  (outEqns,outAsserts) := match(conditions,theneqns,elseenqs,conditions1,theneqns1,source,knvars,inEqns,inEqAttr)
    local
      DAE.Exp e;
      list<DAE.Exp> explst;
      list<list<BackendDAE.Equation>> eqnslst;
      list<BackendDAE.Equation> eqns,elseenqs1,asserts;

    // no true case left with condition<>false
    case ({},{},_,{},{},_,_,_,_)
      equation
        // simplify nested if equations
        ((eqns,asserts,_)) = List.fold1(listReverse(elseenqs), simplifyIfEquationsFinder, knvars, ({},{},false));
      then
        (listAppend(eqns,inEqns),asserts);
    // true case left with condition<>false
    case ({},{},_,_,_,_,_,_,_)
      equation
        explst = listReverse(conditions1);
        eqnslst = listReverse(theneqns1);
        // simplify nested if equations
        ((elseenqs1,asserts,_)) = List.fold1(listReverse(elseenqs), simplifyIfEquationsFinder, knvars, ({},{},false));
        elseenqs1 = listAppend(elseenqs1,asserts);
        (eqnslst,elseenqs1,asserts) = simplifyIfEquationAsserts(explst,eqnslst,elseenqs1,{},{},{});
        eqns = simplifyIfEquation1(explst,eqnslst,elseenqs1,source,knvars,inEqns,inEqAttr);
      then
        (eqns,asserts);
    // if true and first use it
    case(DAE.BCONST(true)::_,eqns::_,_,{},_,_,_,_,_)
      equation
        // simplify nested if equations
        ((eqns,asserts,_)) = List.fold1(listReverse(eqns), simplifyIfEquationsFinder, knvars, ({},{},false));
      then
        (listAppend(eqns,inEqns),asserts);
    // if true and not first use it as new else
    case(DAE.BCONST(true)::_,eqns::_,_,_,_,_,_,_,_)
      equation
        explst = listReverse(conditions1);
        eqnslst = listReverse(theneqns1);
        // simplify nested if equations
        ((elseenqs1,asserts,_)) = List.fold1(listReverse(eqns), simplifyIfEquationsFinder, knvars, ({},{},false));
        elseenqs1 = listAppend(elseenqs1,asserts);
        (eqnslst,elseenqs1,asserts) = simplifyIfEquationAsserts(explst,eqnslst,elseenqs1,{},{},{});
        eqns = simplifyIfEquation1(explst,eqnslst,elseenqs1,source,knvars,inEqns,inEqAttr);
      then
        (eqns,asserts);
    // if false skip it
    case(DAE.BCONST(false)::explst,_::eqnslst,_,_,_,_,_,_,_)
      equation
        (eqns,asserts) = simplifyIfEquation(explst,eqnslst,elseenqs,conditions1,theneqns1,source,knvars,inEqns,inEqAttr);
      then
        (eqns,asserts);
    // all other cases
    case(e::explst,eqns::eqnslst,_,_,_,_,_,_,_)
      equation
        // simplify nested if equations
        ((eqns,asserts,_)) = List.fold1(listReverse(eqns), simplifyIfEquationsFinder, knvars, ({},{},false));
        eqns = listAppend(eqns,asserts);
        (eqns,asserts) = simplifyIfEquation(explst,eqnslst,elseenqs,e::conditions1,eqns::theneqns1,source,knvars,inEqns,inEqAttr);
      then
        (eqns,asserts);
  end match;
end simplifyIfEquation;

protected function simplifyIfEquation1
"author: Frenkel TUD 2012-07
  helper for simplifyIfEquations"
  input list<DAE.Exp> conditions;
  input list<list<BackendDAE.Equation>> theneqns;
  input list<BackendDAE.Equation> elseenqs;
  input DAE.ElementSource source;
  input BackendDAE.Variables knvars;
  input list<BackendDAE.Equation> inEqns;
  input BackendDAE.EquationAttributes inEqAttr;
  output list<BackendDAE.Equation> outEqns;
algorithm
  outEqns := matchcontinue(conditions,theneqns,elseenqs,source,knvars,inEqns,inEqAttr)
    local
      list<DAE.Exp> fbsExp;
      list<list<DAE.Exp>> tbsExp;
      list<BackendDAE.Equation> eqns;
      HashTable2.HashTable ht;
      list<tuple<DAE.ComponentRef,DAE.Exp>> crexplst;

    // true case left with condition<>false
    case (_,_,_,_,_,_,_)
      equation
        _ = countEquationsInBranches(theneqns,elseenqs,source);
        // simplify if eqution
        // if .. then a=.. elseif .. then a=... else a=.. end if;
        // to
        // a=if .. then .. else if .. then else ..;
        ht = HashTable2.emptyHashTable();
        ht = simplifySolvedIfEqnsElse(elseenqs,ht);
        ht = simplifySolvedIfEqns(listReverse(conditions),listReverse(theneqns),ht);
        crexplst = BaseHashTable.hashTableList(ht);
        eqns = simplifySolvedIfEqns2(crexplst, inEqns, inEqAttr);
        // ToDo: check if the same cref is not used more than once on the lhs, merge sources
      then
        eqns;
    case (_,_,_,_,_,_,_)
      equation
        _ = countEquationsInBranches(theneqns,elseenqs,source);
        fbsExp = makeEquationLstToResidualExpLst(elseenqs);
        tbsExp = List.map(theneqns, makeEquationLstToResidualExpLst);
        eqns = makeEquationsFromResiduals(conditions, tbsExp, fbsExp, source, inEqAttr);
      then
        listAppend(eqns,inEqns);

    else BackendDAE.IF_EQUATION(conditions,theneqns,elseenqs,source,inEqAttr)::inEqns;
  end matchcontinue;
end simplifyIfEquation1;

protected function simplifySolvedIfEqns2
  input list<tuple<DAE.ComponentRef,DAE.Exp>> crexplst;
  input list<BackendDAE.Equation> inEqns;
  input BackendDAE.EquationAttributes inEqAttr;
  output list<BackendDAE.Equation> outEqns;
algorithm
  outEqns := match(crexplst, inEqns, inEqAttr)
    local
      DAE.ComponentRef cr;
      DAE.Exp e,crexp;
      list<tuple<DAE.ComponentRef,DAE.Exp>> rest;

    case ({}, _, _)
    then inEqns;

    case ((cr,e)::rest,_, _)
      equation
        crexp = Expression.crefExp(cr);
      then
       simplifySolvedIfEqns2(rest, BackendDAE.EQUATION(crexp, e, DAE.emptyElementSource, inEqAttr)::inEqns, inEqAttr);
  end match;
end simplifySolvedIfEqns2;

protected function simplifySolvedIfEqns
"author: Frenkel TUD 2012-10
  helper for simplifyIfEquations"
  input list<DAE.Exp> conditions;
  input list<list<BackendDAE.Equation>> theneqns;
  input HashTable2.HashTable iHt;
  output HashTable2.HashTable oHt;
algorithm
  oHt := match(conditions,theneqns,iHt)
    local
      HashTable2.HashTable ht;
      DAE.Exp c;
      list<DAE.Exp> explst;
      list<BackendDAE.Equation> eqns;
      list<list<BackendDAE.Equation>> rest;
    case ({},{},_)
      then
        iHt;
    case (c::explst,eqns::rest,_)
      equation
        ht = simplifySolvedIfEqns1(c,eqns,iHt);
      then
        simplifySolvedIfEqns(explst,rest,ht);
  end match;
end simplifySolvedIfEqns;

protected function simplifySolvedIfEqns1
"author: Frenkel TUD 2012-10
  helper for simplifyIfEquations"
  input DAE.Exp condition;
  input list<BackendDAE.Equation> brancheqns;
  input HashTable2.HashTable iHt;
  output HashTable2.HashTable oHt;
algorithm
  oHt := match(condition,brancheqns,iHt)
    local
      DAE.ComponentRef cr;
      DAE.Exp e,exp;
      DAE.ElementSource source;
      HashTable2.HashTable ht;
      list<BackendDAE.Equation> rest;
    case (_,{},_)
      then
        iHt;
    case (_,BackendDAE.EQUATION(exp=DAE.CREF(componentRef=cr), scalar=e)::rest,_)
      equation
        false = Expression.expHasCref(e, cr);
        exp = BaseHashTable.get(cr, iHt);
        exp = DAE.IFEXP(condition, e, exp);
        ht = BaseHashTable.add((cr,exp), iHt);
      then
        simplifySolvedIfEqns1(condition,rest,ht);
    case (_,BackendDAE.EQUATION(exp=DAE.UNARY(operator=DAE.UMINUS(), exp=DAE.CREF(componentRef=cr)), scalar=e)::rest,_)
      equation
        false = Expression.expHasCref(e, cr);
        exp = BaseHashTable.get(cr, iHt);
        e = Expression.negate(e);
        exp = DAE.IFEXP(condition, e, exp);
        ht = BaseHashTable.add((cr,exp), iHt);
      then
        simplifySolvedIfEqns1(condition,rest,ht);
  end match;
end simplifySolvedIfEqns1;

protected function simplifySolvedIfEqnsElse
"author: Frenkel TUD 2012-10
  helper for simplifyIfEquations"
  input list<BackendDAE.Equation> elseenqs;
  input HashTable2.HashTable iHt;
  output HashTable2.HashTable oHt;
algorithm
  oHt := match(elseenqs,iHt)
    local
      DAE.ComponentRef cr;
      DAE.Exp e;
      DAE.ElementSource source;
      HashTable2.HashTable ht;
      list<BackendDAE.Equation> rest;
    case ({},_)
      then
        iHt;
    case (BackendDAE.EQUATION(exp=DAE.CREF(componentRef=cr), scalar=e)::rest,_)
      equation
        failure( _ = BaseHashTable.get(cr, iHt));
        false = Expression.expHasCref(e, cr);
        ht = BaseHashTable.add((cr,e), iHt);
      then
        simplifySolvedIfEqnsElse(rest,ht);
    case (BackendDAE.EQUATION(exp=DAE.UNARY(operator=DAE.UMINUS(), exp=DAE.CREF(componentRef=cr)), scalar=e)::rest,_)
      equation
        failure( _ = BaseHashTable.get(cr, iHt));
        false = Expression.expHasCref(e, cr);
        e = Expression.negate(e);
        ht = BaseHashTable.add((cr,e), iHt);
      then
        simplifySolvedIfEqnsElse(rest,ht);
  end match;
end simplifySolvedIfEqnsElse;

protected function simplifyIfEquationAsserts
"author: Frenkel TUD 2012-07
  helper for simplifyIfEquations"
  input list<DAE.Exp> conditions;
  input list<list<BackendDAE.Equation>> theneqns;
  input list<BackendDAE.Equation> elseenqs;
  input list<DAE.Exp> conditions1;
  input list<list<BackendDAE.Equation>> theneqns1;
  input list<BackendDAE.Equation> inEqns;
  output list<list<BackendDAE.Equation>> otheneqns;
  output list<BackendDAE.Equation> oelseenqs;
  output list<BackendDAE.Equation> outEqns;
algorithm
  (otheneqns,oelseenqs,outEqns) := match(conditions,theneqns,elseenqs,conditions1,theneqns1,inEqns)
    local
      DAE.Exp e;
      list<DAE.Exp> explst;
      list<BackendDAE.Equation> eqns,eqns1,beqns;
      list<list<BackendDAE.Equation>> eqnslst,eqnslst1;

    case (_,{},_,_,_,_)
      equation
        (beqns,eqns) = simplifyIfEquationAsserts1(elseenqs,NONE(),conditions1,{},inEqns);
      then
        (listReverse(theneqns1),beqns,eqns);
    case (e::explst,eqns::eqnslst,_,_,_,_)
      equation
        (beqns,eqns) = simplifyIfEquationAsserts1(eqns,SOME(e),conditions1,{},inEqns);
        (eqnslst1,eqns1,eqns) = simplifyIfEquationAsserts(explst,eqnslst,elseenqs,e::conditions1,beqns::theneqns1,eqns);
      then
        (eqnslst1,eqns1,eqns);
  end match;
end simplifyIfEquationAsserts;

protected function simplifyIfEquationAsserts1
"author: Frenkel TUD 2012-07
  helper for simplifyIfEquationAsserts"
  input list<BackendDAE.Equation> brancheqns;
  input Option<DAE.Exp> condition;
  input list<DAE.Exp> conditions "reversed";
  input list<BackendDAE.Equation> brancheqns1;
  input list<BackendDAE.Equation> inEqns;
  output list<BackendDAE.Equation> obrancheqns;
  output list<BackendDAE.Equation> outEqns;
algorithm
  (obrancheqns,outEqns) := match(brancheqns,condition,conditions,brancheqns1,inEqns)
    local
      DAE.Exp e,cond,msg,level;
      BackendDAE.Equation eqn;
      list<BackendDAE.Equation> eqns,beqns;
      Integer size;
      DAE.ElementSource source,source1;
      DAE.Expand crefExpand;
      BackendDAE.EquationAttributes eqAttr;

    case ({},_,_,_,_)
      then
        (listReverse(brancheqns1),inEqns);

    case (BackendDAE.ALGORITHM(size=size,alg=DAE.ALGORITHM_STMTS({DAE.STMT_ASSERT(cond=cond,msg=msg,level=level,source=source1)}),source=source,expand=crefExpand,attr=eqAttr)::eqns,NONE(),_,_,_)
      equation
        e = List.fold(conditions,makeIfExp,cond);
        (beqns,eqns) =  simplifyIfEquationAsserts1(eqns,condition,conditions,brancheqns1,BackendDAE.ALGORITHM(size,DAE.ALGORITHM_STMTS({DAE.STMT_ASSERT(e,msg,level,source1)}),source,crefExpand,eqAttr)::inEqns);
      then
        (beqns,eqns);

    case (BackendDAE.ALGORITHM(size=size,alg=DAE.ALGORITHM_STMTS({DAE.STMT_ASSERT(cond=cond,msg=msg,level=level,source=source1)}),source=source,expand=crefExpand,attr=eqAttr)::eqns,SOME(e),_,_,_)
      equation
        e = DAE.IFEXP(e,cond,DAE.BCONST(true));
        e = List.fold(conditions,makeIfExp,e);
        (beqns,eqns) = simplifyIfEquationAsserts1(eqns,condition,conditions,brancheqns1,BackendDAE.ALGORITHM(size,DAE.ALGORITHM_STMTS({DAE.STMT_ASSERT(e,msg,level,source1)}),source,crefExpand,eqAttr)::inEqns);
      then
        (beqns,eqns);

    case (BackendDAE.ALGORITHM(size=size,alg=DAE.ALGORITHM_STMTS({DAE.STMT_TERMINATE(msg=msg,source=source1)}),source=source,expand=crefExpand,attr=eqAttr)::eqns,NONE(),_,_,_)
      equation
        e = List.fold(conditions,makeIfExp,DAE.BCONST(true));
        (beqns,eqns) =  simplifyIfEquationAsserts1(eqns,condition,conditions,brancheqns1,BackendDAE.ALGORITHM(size,DAE.ALGORITHM_STMTS({DAE.STMT_IF(e,{DAE.STMT_TERMINATE(msg,source1)},DAE.NOELSE(),source1)}),source,crefExpand,eqAttr)::inEqns);
      then
        (beqns,eqns);

    case (BackendDAE.ALGORITHM(size=size,alg=DAE.ALGORITHM_STMTS({DAE.STMT_TERMINATE(msg=msg,source=source1)}),source=source,expand=crefExpand,attr=eqAttr)::eqns,SOME(e),_,_,_)
      equation
        e = List.fold(conditions,makeIfExp,e);
        (beqns,eqns) = simplifyIfEquationAsserts1(eqns,condition,conditions,brancheqns1,BackendDAE.ALGORITHM(size,DAE.ALGORITHM_STMTS({DAE.STMT_IF(e,{DAE.STMT_TERMINATE(msg,source1)},DAE.NOELSE(),source1)}),source,crefExpand,eqAttr)::inEqns);
      then
        (beqns,eqns);

    case (eqn::eqns,_,_,_,_)
      equation
        (beqns,eqns) = simplifyIfEquationAsserts1(eqns,condition,conditions,eqn::brancheqns1,inEqns);
      then
        (beqns,eqns);
  end match;
end simplifyIfEquationAsserts1;

protected function makeIfExp
  input DAE.Exp cond;
  input DAE.Exp else_;
  output DAE.Exp oExp;
algorithm
  oExp := DAE.IFEXP(cond,DAE.BCONST(true),else_);
end makeIfExp;

protected function countEquationsInBranches "
Checks that the number of equations is the same in all branches
of an if-equation"
  input list<list<BackendDAE.Equation>> trueBranches;
  input list<BackendDAE.Equation> falseBranch;
  input DAE.ElementSource source;
  output Integer nrOfEquations;
algorithm
  nrOfEquations := matchcontinue(trueBranches,falseBranch,source)
    local
      list<Boolean> b;
      list<String> strs;
      String str,eqstr;
      list<Integer> nrOfEquationsBranches;

    case (_, _, _)
      equation
        nrOfEquations = BackendEquation.equationLstSize(falseBranch);
        nrOfEquationsBranches = List.map(trueBranches, BackendEquation.equationLstSize);
        b = List.map1(nrOfEquationsBranches, intEq, nrOfEquations);
        true = List.reduce(b,boolAnd);
      then
        nrOfEquations;

    // An if-equation with non-parameter conditions must have an else-clause.
    case (_, {}, _)
      equation
        Error.addSourceMessage(Error.IF_EQUATION_MISSING_ELSE, {},
          DAEUtil.getElementSourceFileInfo(source));
      then
        fail();

    // If if-equation with non-parameter conditions must have the same number of
    // equations in each branch.
    case (_, _ :: _, _)
      equation
        nrOfEquations = BackendEquation.equationLstSize(falseBranch);
        nrOfEquationsBranches = List.map(trueBranches, BackendEquation.equationLstSize);
        eqstr = stringDelimitList(List.map(listAppend(trueBranches,{falseBranch}),BackendDump.dumpEqnsStr),"\n");
        strs = List.map(nrOfEquationsBranches, intString);
        str = stringDelimitList(strs,",");
        str = "{" + str + "," + intString(nrOfEquations) + "}";
        Error.addSourceMessage(Error.IF_EQUATION_UNBALANCED_2,{str,eqstr},DAEUtil.getElementSourceFileInfo(source));
      then
        fail();

  end matchcontinue;
end countEquationsInBranches;

protected function makeEquationLstToResidualExpLst
  input list<BackendDAE.Equation> eqLst;
  output list<DAE.Exp> oExpLst;
algorithm
  oExpLst := matchcontinue(eqLst)
    local
      list<BackendDAE.Equation> rest;
      list<DAE.Exp> exps1,exps2,exps;
      BackendDAE.Equation eq;
      DAE.ElementSource source;
      String str;
    case ({}) then {};
    case ((eq as BackendDAE.ALGORITHM(source = source))::rest)
      equation
        str = BackendDump.equationString(eq);
        str = Util.stringReplaceChar(str,"\n","");
        Error.addSourceMessage(Error.IF_EQUATION_WARNING,{str},DAEUtil.getElementSourceFileInfo(source));
        exps = makeEquationLstToResidualExpLst(rest);
      then exps;
    case (eq::rest)
      equation
        exps1 = makeEquationToResidualExpLst(eq);
        exps2 = makeEquationLstToResidualExpLst(rest);
        exps = listAppend(exps1,exps2);
      then
        exps;
  end matchcontinue;
end makeEquationLstToResidualExpLst;

protected function makeEquationToResidualExpLst "
If-equations with more than 1 equation in each branch cannot be transformed
to a single equation with residual if-expression. This function translates such
equations to a list of residual if-expressions. Normal equations are translated
to a list with a single residual expression."
  input BackendDAE.Equation eq;
  output list<DAE.Exp> oExpLst;
algorithm
  oExpLst := matchcontinue(eq)
    local
      list<list<BackendDAE.Equation>> tbs;
      list<BackendDAE.Equation> fbs;
      list<DAE.Exp> conds, fbsExp,exps;
      list<list<DAE.Exp>> tbsExp;
      BackendDAE.Equation elt;
      DAE.Exp exp;

    case (BackendDAE.IF_EQUATION(conditions=conds,eqnstrue=tbs,eqnsfalse=fbs))
      equation
        fbsExp = makeEquationLstToResidualExpLst(fbs);
        tbsExp = List.map(tbs, makeEquationLstToResidualExpLst);
        exps = makeResidualIfExpLst(conds,tbsExp,fbsExp);
      then
        exps;
    case (elt)
      equation
        exp=makeEquationToResidualExp(elt);
      then
        {exp};
  end matchcontinue;
end makeEquationToResidualExpLst;

protected function makeResidualIfExpLst
  input list<DAE.Exp> inExp1;
  input list<list<DAE.Exp>> inExpLst2;
  input list<DAE.Exp> inExpLst3;
  output list<DAE.Exp> outExpLst;
algorithm
  outExpLst := match (inExp1,inExpLst2,inExpLst3)
    local
      list<list<DAE.Exp>> tbs,tbsRest;
      list<DAE.Exp> tbsFirst,fbs,rest_res;
      list<DAE.Exp> conds;
      DAE.Exp ifexp,fb;

    case (_,tbs,{})
      equation
        List.map_0(tbs, List.assertIsEmpty);
      then {};

    case (conds,tbs,fb::fbs)
      equation
        tbsRest = List.map(tbs,List.rest);
        rest_res = makeResidualIfExpLst(conds, tbsRest, fbs);

        tbsFirst = List.map(tbs,listHead);

        ifexp = Expression.makeNestedIf(conds,tbsFirst,fb);
      then
        (ifexp :: rest_res);
  end match;
end makeResidualIfExpLst;

public function makeEquationToResidualExp ""
  input BackendDAE.Equation eq;
  output DAE.Exp oExp;
algorithm
  oExp := matchcontinue(eq)
    local
      DAE.Exp e1,e2;
      DAE.ComponentRef cr1;
      String str;
      DAE.Type ty;
    // normal equation
    case(BackendDAE.EQUATION(exp=e1,scalar=e2))
      equation
        ty = Expression.typeof(e1);
        true = Types.isIntegerOrRealOrSubTypeOfEither(ty);
        oExp = Expression.expSub(e1,e2);
      then
        oExp;
    // equation from array TODO! check if this works!
    case(BackendDAE.ARRAY_EQUATION(left=e1,right=e2))
      equation
        oExp = Expression.expSub(e1,e2);
      then
        oExp;
    // solved equation
    case(BackendDAE.SOLVED_EQUATION(componentRef=cr1, exp=e2))
      equation
        e1 = Expression.crefExp(cr1);
        oExp = Expression.expSub(e1,e2);
      then
        oExp;
    // residual equation
    case(BackendDAE.RESIDUAL_EQUATION(exp = oExp))
      then
        oExp;
    // complex equation
    case(BackendDAE.COMPLEX_EQUATION(left = e1, right = e2))
      equation
        oExp = Expression.expSub(e1,e2);
      then
        oExp;
    // failure
    case _
      equation
        str = "- BackendDAEOptimize.makeEquationToResidualExp failed to transform equation: " + BackendDump.equationString(eq) + " to residual form!";
        Error.addMessage(Error.INTERNAL_ERROR, {str});
      then fail();
  end matchcontinue;
end makeEquationToResidualExp;

protected function makeEquationsFromResiduals
  input list<DAE.Exp> inExp1 "conds";
  input list<list<DAE.Exp>> inExpLst2 "tbs";
  input list<DAE.Exp> inExpLst3;
  input DAE.ElementSource inSource "the origin of the element";
  input BackendDAE.EquationAttributes inEqAttr;
  output list<BackendDAE.Equation> outExpLst;
algorithm
  outExpLst := match (inExp1, inExpLst2, inExpLst3, inSource, inEqAttr)
    local
      list<list<DAE.Exp>> tbsRest;
      list<DAE.Exp> tbsFirst, fbs;
      DAE.Exp ifexp, fb;
      BackendDAE.Equation eq;
      list<BackendDAE.Equation> rest_res;

    case (_, _, {}, _, _)
      equation
        List.map_0(inExpLst2, List.assertIsEmpty);
      then {};

    case (_, _, fb::fbs, _, _)
      equation
        tbsRest = List.map(inExpLst2, List.rest);
        rest_res = makeEquationsFromResiduals(inExp1, tbsRest, fbs, inSource, inEqAttr);

        tbsFirst = List.map(inExpLst2, listHead);

        ifexp = Expression.makeNestedIf(inExp1,tbsFirst,fb);
        eq = BackendDAE.EQUATION(DAE.RCONST(0.0), ifexp, inSource, inEqAttr);
      then (eq::rest_res);
  end match;
end makeEquationsFromResiduals;


// =============================================================================
// simplify semiLinear calls
//
// =============================================================================

public function simplifysemiLinear "author: Frenkel TUD 2012-08
  This function traveres all equations and tries to simplify calls to semiLinear"
  input BackendDAE.BackendDAE dae;
  output BackendDAE.BackendDAE odae;
algorithm
  odae := BackendDAEUtil.mapEqSystem(dae,simplifysemiLinearWork);
end simplifysemiLinear;

protected function simplifysemiLinearWork "author: Frenkel TUD 2012-08
  This function traveres all equations and tries to simplify calls to semiLinear"
  input BackendDAE.EqSystem isyst;
  input BackendDAE.Shared ishared;
  output BackendDAE.EqSystem osyst;
  output BackendDAE.Shared oshared;
algorithm
  (osyst,oshared) := matchcontinue (isyst,ishared)
    local
      BackendDAE.Variables vars;
      BackendDAE.EquationArray eqns;
      list<tuple<BackendDAE.Equation,Integer>> eqnslst;
      BackendDAE.EqSystem syst;
      BackendDAE.Shared shared;
      HashTableExpToIndex.HashTable ht;
      array<list<tuple<BackendDAE.Equation,Integer>>> eqnsarray;
      BackendDAE.StateSets stateSets;
      BackendDAE.BaseClockPartitionKind partitionKind;

    case (BackendDAE.EQSYSTEM(orderedVars=vars,orderedEqs=eqns,stateSets=stateSets,partitionKind=partitionKind),shared)
      equation
        // traverse the equations and collect all semiLinear calls  y=semiLinear(x,sa,sb)
        (eqns,(eqnslst,_,true)) = BackendEquation.traverseEquationArray_WithUpdate(eqns,simplifysemiLinearFinder,({},0,false));
        // sort for (y,x) pairs
        eqnsarray = arrayCreate(5,{});
        ht = HashTableExpToIndex.emptyHashTable();
        eqnsarray = semiLinearSort(eqnslst,ht,1,eqnsarray);
        eqnsarray = semiLinearSort1(arrayList(eqnsarray),1,arrayCreate(5,{}));
        // optimize
        // y = semiLinear(x,sa,s1)
        // y = semiLinear(x,s1,s2)
        // y = semiLinear(x,s2,s3)
        // ...
        // y = semiLinear(x,sn,sb)
        // ->
        // s1 = if (x>=0) then sa else sb
        // s2 = s1
        // s3 = s2
        // ..
        // sn = sn-1
        // y = semiLinear(x,sa,sb)
        eqnslst = List.fold(arrayList(eqnsarray),semiLinearOptimize,{});
        // replace the equations in the system
        eqns = List.fold(eqnslst,semiLinearReplaceEqns,eqns);
        syst = BackendDAE.EQSYSTEM(vars,eqns,NONE(),NONE(),BackendDAE.NO_MATCHING(),stateSets,partitionKind);
      then (syst,shared);
    case (_,_)
      then (isyst,ishared);
  end matchcontinue;
end simplifysemiLinearWork;

protected function semiLinearReplaceEqns "author: Frenkel TUD 2012-08
  helper for simplifysemiLinear"
  input tuple<BackendDAE.Equation, Integer /*zero-based*/> iTpl;
  input BackendDAE.EquationArray iEqns;
  output BackendDAE.EquationArray oEqns;
protected
  BackendDAE.Equation eqn;
  Integer index;
algorithm
  (eqn, index) := iTpl;
  if Flags.isSet(Flags.SEMILINEAR) then
    BackendDump.debugStrEqnStr("Replace with ", eqn, "\n");
  end if;
  oEqns := BackendEquation.setAtIndex(iEqns, index+1, eqn);
end semiLinearReplaceEqns;

protected function semiLinearOptimize
"author: Frenkel TUD 2012-08
  helper for simplifysemiLinear"
  input list<tuple<BackendDAE.Equation,Integer>> eqnslst;
  input list<tuple<BackendDAE.Equation,Integer>> iAcc;
  output list<tuple<BackendDAE.Equation,Integer>> oAcc;
algorithm
  oAcc := matchcontinue(eqnslst,iAcc)
    local
      HashTableExpToIndex.HashTable ht,ht1;
      array<tuple<BackendDAE.Equation,Integer>> eqnsarray;
      list<DAE.Exp> explst;
    case (_::{},_) then iAcc;
    case (_,_)
      equation
        // get HashMab sa-> index
        ht = HashTableExpToIndex.emptyHashTable();
        ht1 = HashTableExpToIndex.emptyHashTable();
        (ht,ht1) = semiLinearOptimize1(eqnslst,1,ht,ht1);
        // get sa
        explst = List.fold1(BaseHashTable.hashTableKeyList(ht),semiLinearGetSA,ht1,{});
        eqnsarray = listArray(eqnslst);
        // optimize
      then
        semiLinearOptimize2(explst,ht,eqnsarray,iAcc);
    case(_,_) then iAcc;
  end matchcontinue;
end semiLinearOptimize;

protected function semiLinearOptimize2
"author: Frenkel TUD 2012-08
  helper for simplifysemiLinear"
  input list<DAE.Exp> saLst;
  input HashTableExpToIndex.HashTable iHt;
  input array<tuple<BackendDAE.Equation,Integer>> IEqnsarray;
  input list<tuple<BackendDAE.Equation,Integer>> iAcc;
  output list<tuple<BackendDAE.Equation,Integer>> oAcc;
algorithm
  oAcc := matchcontinue(saLst,iHt,IEqnsarray,iAcc)
    local
      DAE.Exp sa,sb,s1,y,x;
      list<DAE.Exp> rest;
      list<tuple<DAE.Exp,Integer,DAE.ElementSource>> explst;
      list<tuple<BackendDAE.Equation,Integer>> acc;
      BackendDAE.Equation eqn,eqn1;
      Integer i1,index,index1;
      Absyn.Path path;
      DAE.CallAttributes attr;
      DAE.ElementSource source,source1;
      BackendDAE.EquationAttributes eqAttr;
    case ({},_,_,_) then iAcc;
    case (sa::rest,_,_,_)
      equation
        i1 = BaseHashTable.get(sa,iHt);
        ((BackendDAE.EQUATION(exp=y,scalar=DAE.CALL(path=path,expLst = {x,_,s1},attr=attr),source=source,attr=eqAttr),index)) = IEqnsarray[i1];
        // get Order of s1,s2,s3,..,sn,sb
        (sb,source1,index1,explst) = semiLinearOptimize3(s1,source,index,iHt,IEqnsarray,{});
        // generate optimized equations
        // s1 = if (x>=0) then sa else sb
        // s2 = s1
        // ..
        // sn = sn-1
        // y = semiLinear(x,sa,sb)
        eqn = BackendDAE.EQUATION(s1,DAE.IFEXP(DAE.CALL(Absyn.IDENT("noEvent"),{DAE.RELATION(x,DAE.GREATEREQ(DAE.T_REAL_DEFAULT),DAE.RCONST(0.0),-1,NONE())},DAE.callAttrBuiltinBool),sa,sb),source,eqAttr);
        eqn1 = BackendDAE.EQUATION(y,DAE.CALL(path,{x,sa,sb},attr),source1,eqAttr);
        acc = semiLinearOptimize4(explst,(eqn1,index1)::iAcc, eqAttr);
      then
        semiLinearOptimize2(rest,iHt,IEqnsarray,(eqn,index)::acc);
    case (_::rest,_,_,_)
      then
        semiLinearOptimize2(rest,iHt,IEqnsarray,iAcc);
  end matchcontinue;
end semiLinearOptimize2;

protected function semiLinearOptimize4
"author: Frenkel TUD 2012-08
  helper for simplifysemiLinear"
  input list<tuple<DAE.Exp,Integer,DAE.ElementSource>> explst;
  input list<tuple<BackendDAE.Equation,Integer>> iAcc;
  input BackendDAE.EquationAttributes inEqAttr;
  output list<tuple<BackendDAE.Equation,Integer>> oAcc;
algorithm
  oAcc := match(explst, iAcc, inEqAttr)
    local
      DAE.Exp s1,s2;
      list<tuple<DAE.Exp,Integer,DAE.ElementSource>> rest;
      Integer index;
      BackendDAE.Equation eqn;
      DAE.ElementSource source;
    case ({}, _, _) then iAcc;
    case (_::{}, _, _) then iAcc;
    case((s2,index,source)::(rest as ((s1,_,_)::_)), _, _)
      equation
        eqn = BackendDAE.EQUATION(s2, s1, source, inEqAttr);
      then
        semiLinearOptimize4(rest, (eqn, index)::iAcc, inEqAttr);
  end match;
end semiLinearOptimize4;

protected function semiLinearOptimize3
"author: Frenkel TUD 2012-08
  helper for simplifysemiLinear"
  input DAE.Exp exp;
  input DAE.ElementSource isource;
  input Integer iIndex;
  input HashTableExpToIndex.HashTable iHt;
  input array<tuple<BackendDAE.Equation,Integer>> IEqnsarray;
  input list<tuple<DAE.Exp,Integer,DAE.ElementSource>> iAcc;
  output DAE.Exp slast;
  output DAE.ElementSource osource;
  output Integer oIndex;
  output list<tuple<DAE.Exp,Integer,DAE.ElementSource>> oAcc;
algorithm
  (slast,osource,oIndex,oAcc) := matchcontinue(exp,isource,iIndex,iHt,IEqnsarray,iAcc)
    local
      DAE.Exp sb;
      Integer i,index;
      DAE.ElementSource source;
    case(_,_,_,_,_,_)
      equation
        i = BaseHashTable.get(exp,iHt);
        ((BackendDAE.EQUATION(scalar=DAE.CALL(expLst = {_,_,sb}),source=source),index)) = IEqnsarray[i];
        (sb,source,index,oAcc) = semiLinearOptimize3(sb,source,index,iHt,IEqnsarray,(exp,iIndex,source)::iAcc);
      then
        (sb,source,index,oAcc);
    case(_,_,_,_,_,_)
      then
        (exp,isource,iIndex,iAcc);
  end matchcontinue;
end semiLinearOptimize3;

protected function semiLinearGetSA
"author: Frenkel TUD 2012-08
  helper for simplifysemiLinear"
  input DAE.Exp key;
  input HashTableExpToIndex.HashTable iHt1;
  input list<DAE.Exp> iAcc;
  output list<DAE.Exp> oAcc;
algorithm
  oAcc := matchcontinue(key,iHt1,iAcc)
    case (_,_,_)
      equation
        _ = BaseHashTable.get(key,iHt1);
      then
        iAcc;
    case(_,_,_)
      then
        key::iAcc;
  end matchcontinue;
end semiLinearGetSA;

protected function semiLinearOptimize1
"author: Frenkel TUD 2012-08
  helper for simplifysemiLinear"
  input list<tuple<BackendDAE.Equation,Integer>> eqnslst;
  input Integer i;
  input HashTableExpToIndex.HashTable iHt;
  input HashTableExpToIndex.HashTable iHt1;
  output HashTableExpToIndex.HashTable oHt;
  output HashTableExpToIndex.HashTable oHt1;
algorithm
  (oHt,oHt1) := match(eqnslst,i,iHt,iHt1)
    local
     BackendDAE.Equation eqn;
      list<tuple<BackendDAE.Equation,Integer>> rest;
      HashTableExpToIndex.HashTable ht,ht1;
      DAE.Exp sa,sb;
    case ({},_,_,_) then (iHt,iHt1);
    case ((BackendDAE.EQUATION(scalar=DAE.CALL(expLst = {_,sa,sb})),_)::rest,_,_,_)
      equation
        ht = BaseHashTable.add((sa,i), iHt);
        ht1 = BaseHashTable.add((sb,i), iHt1);
        (ht,ht1) = semiLinearOptimize1(rest,i+1,ht,ht1);
      then
        (ht,ht1);
  end match;
end semiLinearOptimize1;

protected function semiLinearSort "author: Frenkel TUD 2012-08
  helper for simplifysemiLinear"
  input  list<tuple<BackendDAE.Equation,Integer>> eqnslst;
  input  HashTableExpToIndex.HashTable iHt;
  input  Integer size;
  input  array<list<tuple<BackendDAE.Equation,Integer>>> iEqnsarray;
  output  array<list<tuple<BackendDAE.Equation,Integer>>> oEqnsarray;
algorithm
  oEqnsarray := matchcontinue(eqnslst,iHt,size,iEqnsarray)
    local
     BackendDAE.Equation eqn;
     Integer index,i;
     list<tuple<BackendDAE.Equation,Integer>> rest,eqns;
     HashTableExpToIndex.HashTable ht;
     DAE.Exp y;
     array<list<tuple<BackendDAE.Equation,Integer>>> eqnsarray;
    case ({},_,_,_) then iEqnsarray;
    case ((eqn as BackendDAE.EQUATION(exp=y),index)::rest,_,_,_)
      equation
        i = BaseHashTable.get(y,iHt);
        eqns = iEqnsarray[i];
        eqnsarray = arrayUpdate(iEqnsarray,i,(eqn,index)::eqns);
      then
        semiLinearSort(rest,iHt,size,eqnsarray);
    case ((eqn as BackendDAE.EQUATION(exp=y),index)::rest,_,_,_)
      equation
        ht = BaseHashTable.add((y,size), iHt);
        // expand if necesarray
        eqnsarray = if intGt(size,arrayLength(iEqnsarray)) then Array.expand(5, iEqnsarray, {}) else iEqnsarray;
        eqnsarray = arrayUpdate(eqnsarray,size,{(eqn,index)});
      then
        semiLinearSort(rest,ht,size+1,eqnsarray);
  end matchcontinue;
end semiLinearSort;

protected function semiLinearSort1
"author: Frenkel TUD 2012-08
  helper for simplifysemiLinear"
  input  list<list<tuple<BackendDAE.Equation,Integer>>> eqnslstlst;
  input  Integer size;
  input  array<list<tuple<BackendDAE.Equation,Integer>>> iEqnsarray;
  output  array<list<tuple<BackendDAE.Equation,Integer>>> oEqnsarray;
algorithm
  oEqnsarray := match(eqnslstlst,size,iEqnsarray)
    local
     Integer size1;
     tuple<BackendDAE.Equation,Integer> tpl;
     list<tuple<BackendDAE.Equation,Integer>> eqns;
     list<list<tuple<BackendDAE.Equation,Integer>>> rest;
     HashTableExpToIndex.HashTable ht;
     array<list<tuple<BackendDAE.Equation,Integer>>> eqnsarray;
    case ({},_,_) then iEqnsarray;
    case ((tpl::{})::rest,_,_)
      equation
        // expand if necesarray
        eqnsarray = if intGt(size,arrayLength(iEqnsarray)) then Array.expand(5, iEqnsarray, {}) else iEqnsarray;
        eqnsarray = arrayUpdate(eqnsarray,size,{tpl});
      then
        semiLinearSort1(rest,size+1,eqnsarray);
    case (eqns::rest,_,_)
      equation
        ht = HashTableExpToIndex.emptyHashTable();
        (size1,eqnsarray) = semiLinearSort2(eqns,ht,size,iEqnsarray);
      then
        semiLinearSort1(rest,size1,eqnsarray);
  end match;
end semiLinearSort1;

protected function semiLinearSort2
"author: Frenkel TUD 2012-08
  helper for simplifysemiLinear"
  input  list<tuple<BackendDAE.Equation,Integer>> eqnslst;
  input  HashTableExpToIndex.HashTable iHt;
  input  Integer size;
  input  array<list<tuple<BackendDAE.Equation,Integer>>> iEqnsarray;
  output  Integer osize;
  output  array<list<tuple<BackendDAE.Equation,Integer>>> oEqnsarray;
algorithm
  (osize,oEqnsarray) := matchcontinue(eqnslst,iHt,size,iEqnsarray)
    local
     BackendDAE.Equation eqn;
     Integer index,i;
     list<tuple<BackendDAE.Equation,Integer>> rest,eqns;
     HashTableExpToIndex.HashTable ht;
     DAE.Exp x;
     array<list<tuple<BackendDAE.Equation,Integer>>> eqnsarray;
    case ({},_,_,_) then (size,iEqnsarray);
    case ((eqn as BackendDAE.EQUATION(scalar=DAE.CALL(expLst = x::_)),index)::rest,_,_,_)
      equation
        i = BaseHashTable.get(x,iHt);
        eqns = iEqnsarray[i];
        eqnsarray = arrayUpdate(iEqnsarray,i,(eqn,index)::eqns);
        (i,eqnsarray) = semiLinearSort2(rest,iHt,size,eqnsarray);
      then
        (i,eqnsarray);
    case ((eqn as BackendDAE.EQUATION(scalar=DAE.CALL(expLst = x::_)),index)::rest,_,_,_)
      equation
        ht = BaseHashTable.add((x,size), iHt);
        // expand if necesarray
        eqnsarray = if intGt(size,arrayLength(iEqnsarray)) then Array.expand(5, iEqnsarray, {}) else iEqnsarray;
        eqnsarray = arrayUpdate(eqnsarray,size,{(eqn,index)});
        (i,eqnsarray) = semiLinearSort2(rest,ht,size+1,eqnsarray);
      then
        (i,eqnsarray);
  end matchcontinue;
end semiLinearSort2;

protected function simplifysemiLinearFinder
"helper for simplifysemiLinear"
  input BackendDAE.Equation inEq;
  input tuple<list<tuple<BackendDAE.Equation,Integer>>,Integer,Boolean> inTpl;
  output BackendDAE.Equation outEq;
  output tuple<list<tuple<BackendDAE.Equation,Integer>>,Integer,Boolean> outTpl;
algorithm
  (outEq,outTpl) := matchcontinue (inEq,inTpl)
    local
      BackendDAE.Equation eqn;
      list<tuple<BackendDAE.Equation,Integer>> eqnslst;
      Integer index;
      Boolean b;
      DAE.Exp x,y,sa,sb;
      DAE.ElementSource source;
      Absyn.Path path;
      DAE.CallAttributes attr;
      BackendDAE.EquationAttributes eqAttr;

    // 0 = semiLinear(0,sa,sb) -> sa=sb
    case (BackendDAE.EQUATION(exp=y,scalar=DAE.CALL(path=Absyn.IDENT("semiLinear"),expLst={x,sa,sb}),source=source,attr=eqAttr),(eqnslst,index,_))
      equation
        true = Expression.isZero(y);
        true = Expression.isZero(x);
      then (BackendDAE.EQUATION(sa,sb,source,eqAttr),(eqnslst,index+1,true));
    case (BackendDAE.EQUATION(exp=DAE.CALL(path=Absyn.IDENT("semiLinear"),expLst={x,sa,sb}),scalar=y,source=source,attr=eqAttr),(eqnslst,index,_))
      equation
        true = Expression.isZero(y);
        true = Expression.isZero(x);
      then (BackendDAE.EQUATION(sa,sb,source,eqAttr),(eqnslst,index+1,true));
    case (BackendDAE.EQUATION(exp=y,scalar=DAE.UNARY(exp=DAE.CALL(path=Absyn.IDENT("semiLinear"),expLst={x,sa,sb})),source=source,attr=eqAttr),(eqnslst,index,_))
      equation
        true = Expression.isZero(y);
        true = Expression.isZero(x);
      then (BackendDAE.EQUATION(sa,sb,source,eqAttr),(eqnslst,index+1,true));
    case (BackendDAE.EQUATION(exp=DAE.UNARY(exp=DAE.CALL(path=Absyn.IDENT("semiLinear"),expLst={x,sa,sb})),scalar=y,source=source,attr=eqAttr),(eqnslst,index,_))
      equation
        true = Expression.isZero(y);
        true = Expression.isZero(x);
      then (BackendDAE.EQUATION(sa,sb,source,eqAttr),(eqnslst,index+1,true));
    // y = -semiLinear(-x,sb,sa) -> y = semiLinear(x,sa,sb)
    case (BackendDAE.EQUATION(exp=y,scalar=DAE.UNARY(exp=DAE.CALL(path=path as Absyn.IDENT("semiLinear"),expLst={DAE.UNARY(exp=x),sb,sa},attr=attr)),source=source,attr=eqAttr),(eqnslst,index,_))
      equation
        eqn = BackendDAE.EQUATION(y,DAE.CALL(path,{x,sa,sb},attr),source,eqAttr);
        if Flags.isSet(Flags.SEMILINEAR) then
          BackendDump.debugStrEqnStr("Found semiLinear ",eqn,"\n");
        end if;
      then (eqn,((eqn,index)::eqnslst,index+1,true));
    case (BackendDAE.EQUATION(exp=DAE.UNARY(exp=DAE.CALL(path=path as Absyn.IDENT("semiLinear"),expLst={DAE.UNARY(exp=x),sb,sa},attr=attr)),scalar=y,source=source,attr=eqAttr),(eqnslst,index,_))
      equation
        eqn = BackendDAE.EQUATION(y,DAE.CALL(path,{x,sa,sb},attr),source,eqAttr);
        if Flags.isSet(Flags.SEMILINEAR) then
          BackendDump.debugStrEqnStr("Found semiLinear ",eqn,"\n");
        end if;
      then (eqn,((eqn,index)::eqnslst,index+1,true));
    // -y = semiLinear(-x,sb,sa) -> y = semiLinear(x,sa,sb)
    case (BackendDAE.EQUATION(exp=DAE.UNARY(exp=y),scalar=DAE.CALL(path = path as Absyn.IDENT("semiLinear"), expLst = {DAE.UNARY(exp=x),sb,sa},attr=attr),source=source,attr=eqAttr),(eqnslst,index,_))
      equation
        eqn = BackendDAE.EQUATION(y,DAE.CALL(path,{x,sa,sb},attr),source,eqAttr);
        if Flags.isSet(Flags.SEMILINEAR) then
          BackendDump.debugStrEqnStr("Found semiLinear ",eqn,"\n");
        end if;
      then (eqn,((eqn,index)::eqnslst,index+1,true));
    case (BackendDAE.EQUATION(exp=DAE.CALL(path = path as Absyn.IDENT("semiLinear"), expLst = {DAE.UNARY(exp=x),sb,sa},attr=attr),scalar=DAE.UNARY(exp=y),source=source,attr=eqAttr),(eqnslst,index,_))
      equation
        eqn = BackendDAE.EQUATION(y,DAE.CALL(path,{x,sa,sb},attr),source,eqAttr);
        if Flags.isSet(Flags.SEMILINEAR) then
          BackendDump.debugStrEqnStr("Found semiLinear ",eqn,"\n");
        end if;
      then (eqn,((eqn,index)::eqnslst,index+1,true));
    // y = semiLinear(-x,sb,sa) -> -y = semiLinear(x,sa,sb)
    case (BackendDAE.EQUATION(exp=y,scalar=DAE.CALL(path = path as Absyn.IDENT("semiLinear"), expLst = {DAE.UNARY(exp=x),sb,sa},attr=attr),source=source,attr=eqAttr),(eqnslst,index,_))
      equation
        y = Expression.negate(y);
        eqn = BackendDAE.EQUATION(y,DAE.CALL(path,{x,sa,sb},attr),source,eqAttr);
        if Flags.isSet(Flags.SEMILINEAR) then
          BackendDump.debugStrEqnStr("Found semiLinear ",eqn,"\n");
        end if;
      then (eqn,((eqn,index)::eqnslst,index+1,true));
    case (BackendDAE.EQUATION(exp=DAE.CALL(path = path as Absyn.IDENT("semiLinear"), expLst = {DAE.UNARY(exp=x),sb,sa},attr=attr),scalar=y,source=source,attr=eqAttr),(eqnslst,index,_))
      equation
        y = Expression.negate(y);
        eqn = BackendDAE.EQUATION(y,DAE.CALL(path,{x,sa,sb},attr),source,eqAttr);
        if Flags.isSet(Flags.SEMILINEAR) then
          BackendDump.debugStrEqnStr("Found semiLinear ",eqn,"\n");
        end if;
      then (eqn,((eqn,index)::eqnslst,index+1,true));
    // y = semiLinear(x,sa,sb)
    case (eqn as BackendDAE.EQUATION(scalar=DAE.CALL(path =Absyn.IDENT("semiLinear"))),(eqnslst,index,_))
      equation
        if Flags.isSet(Flags.SEMILINEAR) then
          BackendDump.debugStrEqnStr("Found semiLinear ",eqn,"\n");
        end if;
      then (eqn,((eqn,index)::eqnslst,index+1,true));
    case (eqn as BackendDAE.EQUATION(exp=DAE.CALL(path =Absyn.IDENT("semiLinear"))),(eqnslst,index,_))
      equation
        if Flags.isSet(Flags.SEMILINEAR) then
          BackendDump.debugStrEqnStr("Found semiLinear ",eqn,"\n");
        end if;
      then (eqn,((eqn,index)::eqnslst,index+1,true));
    case (BackendDAE.EQUATION(exp=y,scalar=DAE.UNARY(exp= x as DAE.CALL(path = Absyn.IDENT("semiLinear"))),source=source,attr=eqAttr),(eqnslst,index,_))
      equation
        y = Expression.negate(y);
        eqn = BackendDAE.EQUATION(y,x,source,eqAttr);
        if Flags.isSet(Flags.SEMILINEAR) then
          BackendDump.debugStrEqnStr("Found semiLinear ",eqn,"\n");
        end if;
      then (eqn,((eqn,index)::eqnslst,index+1,true));
    case (BackendDAE.EQUATION(exp=DAE.UNARY(exp= x as DAE.CALL(path = Absyn.IDENT("semiLinear"))),scalar=y,source=source,attr=eqAttr),(eqnslst,index,_))
      equation
        y = Expression.negate(y);
        eqn = BackendDAE.EQUATION(y,x,source,eqAttr);
        if Flags.isSet(Flags.SEMILINEAR) then
          BackendDump.debugStrEqnStr("Found semiLinear ",eqn,"\n");
        end if;
      then (eqn,((eqn,index)::eqnslst,index+1,true));

    case (eqn,(eqnslst,index,b)) then (eqn,(eqnslst,index+1,b));
  end matchcontinue;
end simplifysemiLinearFinder;

// =============================================================================
// remove constants stuff
//
// =============================================================================

public function removeConstants "author: Frenkel TUD"
  input BackendDAE.BackendDAE inDAE;
  output BackendDAE.BackendDAE outDAE;
protected
  DAE.FunctionTree funcs;
  BackendDAE.Variables knvars, exobj, av;
  BackendDAE.EquationArray inieqns, remeqns;
  list<DAE.Constraint> constrs;
  list<DAE.ClassAttributes> clsAttrs;
  FCore.Cache cache;
  FCore.Graph graph;
  BackendDAE.EventInfo einfo;
  BackendDAE.ExternalObjectClasses eoc;
  BackendDAE.SymbolicJacobians symjacs;
  BackendVarTransform.VariableReplacements repl;
  BackendDAE.BackendDAEType btp;
  BackendDAE.EqSystems systs;
  list<BackendDAE.Equation> lsteqns;
  Boolean b;
  BackendDAE.ExtraInfo ei;
algorithm
  BackendDAE.DAE(systs, BackendDAE.SHARED(knvars, exobj, av, inieqns, remeqns, constrs, clsAttrs, cache, graph, funcs, einfo, eoc, btp, symjacs, ei)) := inDAE;
  repl := BackendVarTransform.emptyReplacements();
  repl := BackendVariable.traverseBackendDAEVars(knvars, removeConstantsFinder, repl);
  if Flags.isSet(Flags.DUMP_CONST_REPL) then
    BackendVarTransform.dumpReplacements(repl);
  end if;
  (knvars, (repl, _)) := BackendVariable.traverseBackendDAEVarsWithUpdate(knvars, replaceFinalVarTraverser, (repl, 0));
  lsteqns := BackendEquation.equationList(remeqns);
  (lsteqns, b) := BackendVarTransform.replaceEquations(lsteqns, repl, NONE());
  remeqns := if b then BackendEquation.listEquation(lsteqns) else remeqns;
  lsteqns := BackendEquation.equationList(inieqns);
  (lsteqns, b) := BackendVarTransform.replaceEquations(lsteqns, repl, NONE());
  inieqns := if b then BackendEquation.listEquation(lsteqns) else inieqns;
  systs := List.map1(systs, removeConstantsWork, repl);
  outDAE := BackendDAE.DAE(systs, BackendDAE.SHARED(knvars, exobj, av, inieqns, remeqns, constrs, clsAttrs, cache, graph, funcs, einfo, eoc, btp, symjacs, ei));
end removeConstants;

protected function removeConstantsWork "author: Frenkel TUD"
  input BackendDAE.EqSystem inEqSystem;
  input BackendVarTransform.VariableReplacements repl;
  output BackendDAE.EqSystem outEqSystem;
protected
  BackendDAE.Variables vars;
  BackendDAE.EquationArray eqns, eqns1;
  list<BackendDAE.Equation> eqns_1, lsteqns;
  Boolean b;
  BackendDAE.StateSets stateSets;
  BackendDAE.BaseClockPartitionKind partitionKind;
algorithm
  BackendDAE.EQSYSTEM(orderedVars=vars, orderedEqs=eqns, stateSets=stateSets, partitionKind=partitionKind) := inEqSystem;
  (vars, _) := BackendVariable.traverseBackendDAEVarsWithUpdate(vars, replaceFinalVarTraverser, (repl, 0));
  lsteqns := BackendEquation.equationList(eqns);
  (eqns_1, b) := BackendVarTransform.replaceEquations(lsteqns, repl, NONE());
  eqns1 := if b then BackendEquation.listEquation(eqns_1) else eqns;
  outEqSystem := if b then BackendDAE.EQSYSTEM(vars, eqns1, NONE(), NONE(), BackendDAE.NO_MATCHING(), stateSets, partitionKind) else inEqSystem;
end removeConstantsWork;

protected function removeConstantsFinder
  input BackendDAE.Var inVar;
  input BackendVarTransform.VariableReplacements inRepl;
  output BackendDAE.Var outVar;
  output BackendVarTransform.VariableReplacements outRepl;
algorithm
  (outVar,outRepl) := matchcontinue (inVar,inRepl)
    local
      BackendDAE.Var v;
      BackendVarTransform.VariableReplacements repl, repl_1;
      DAE.ComponentRef varName;
      DAE.Exp exp;

    case (v as BackendDAE.VAR(varName=varName, varKind=BackendDAE.CONST(), bindExp=SOME(exp)), repl)
      equation
        repl_1 = BackendVarTransform.addReplacement(repl, varName, exp, NONE());
      then (v, repl_1);

    else (inVar,inRepl);
  end matchcontinue;
end removeConstantsFinder;


// =============================================================================
// reaplace edge and change with (b and not pre(b)) and (v <> pre(v)
//
// =============================================================================

public function replaceEdgeChange "author: Frenkel TUD 2012-11
  edge(b) = b and not pre(b)
  change(b) = v <> pre(v)"
  input BackendDAE.BackendDAE inDAE;
  output BackendDAE.BackendDAE outDAE;
algorithm
  (outDAE,_) := BackendDAEUtil.mapEqSystemAndFold(inDAE, replaceEdgeChange0, false);
  outDAE := replaceEdgeChangeShared(outDAE);
end replaceEdgeChange;

protected function replaceEdgeChange0 "author: Frenkel TUD 2012-11"
  input BackendDAE.EqSystem isyst;
  input BackendDAE.Shared inShared;
  input Boolean inChanged;
  output BackendDAE.EqSystem osyst;
  output BackendDAE.Shared outShared = inShared;
  output Boolean outChanged;
algorithm
  (osyst, outChanged) := matchcontinue (isyst)
    local
      BackendDAE.Variables orderedVars;
      BackendDAE.EquationArray orderedEqs;
      Option<BackendDAE.IncidenceMatrix> m;
      Option<BackendDAE.IncidenceMatrixT> mT;
      BackendDAE.Matching matching;
      BackendDAE.Shared shared;
      BackendDAE.StateSets stateSets;
      BackendDAE.BaseClockPartitionKind partitionKind;

    case BackendDAE.EQSYSTEM(orderedVars, orderedEqs, m, mT, matching, stateSets, partitionKind) equation
      _ = BackendDAEUtil.traverseBackendDAEExpsEqnsWithUpdate(orderedEqs, traverserreplaceEdgeChange, false);
    then (BackendDAE.EQSYSTEM(orderedVars, orderedEqs, m, mT, matching, stateSets, partitionKind), true);

    else (isyst, inChanged);
  end matchcontinue;
end replaceEdgeChange0;

protected function traverserreplaceEdgeChange "author: Frenkel TUD 2012-11"
  input DAE.Exp e;
  input Boolean b;
  output DAE.Exp oe;
  output Boolean ob;
algorithm
  (oe,ob) := Expression.traverseExpBottomUp(e,traverserExpreplaceEdgeChange,b);
end traverserreplaceEdgeChange;

protected function traverserExpreplaceEdgeChange "author: Frenkel TUD 2012-11"
  input DAE.Exp inExp;
  input Boolean inB;
  output DAE.Exp outExp;
  output Boolean outB;
algorithm
  (outExp,outB) := matchcontinue (inExp,inB)
    local
      DAE.Exp e;
      DAE.Type ty;

    // change(v) -> v <> pre(v)
    case (DAE.CALL(path=Absyn.IDENT(name = "change"), expLst={e}), _)
      equation
        ty = Expression.typeof(e);
      then (DAE.RELATION(e, DAE.NEQUAL(ty), DAE.CALL(Absyn.IDENT("pre"), {e}, DAE.CALL_ATTR(ty, false, true, false, false, DAE.NO_INLINE(), DAE.NO_TAIL())), -1, NONE()), true);

    // edge(b) = b and not pre(b)
    case (DAE.CALL(path=Absyn.IDENT(name = "edge"), expLst={e}), _)
      equation
        ty = Expression.typeof(e);
      then (DAE.LBINARY(e, DAE.AND(ty), DAE.LUNARY(DAE.NOT(ty), DAE.CALL(Absyn.IDENT("pre"), {e}, DAE.CALL_ATTR(ty, false, true, false, false, DAE.NO_INLINE(), DAE.NO_TAIL())))), true);

    else (inExp,inB);
  end matchcontinue;
end traverserExpreplaceEdgeChange;

protected function replaceEdgeChangeShared "author: Frenkel TUD 2012-11"
  input BackendDAE.BackendDAE inDAE;
  output BackendDAE.BackendDAE outDAE;
protected
  BackendDAE.Variables knvars, exobj, aliasVars;
  BackendDAE.EquationArray remeqns, inieqns;
  list<DAE.Constraint> constrs;
  list<DAE.ClassAttributes> clsAttrs;
  FCore.Cache cache;
  FCore.Graph graph;
  DAE.FunctionTree funcTree;
  BackendDAE.ExternalObjectClasses eoc;
  BackendDAE.SymbolicJacobians symjacs;
  BackendDAE.EventInfo eventInfo;
  BackendDAE.BackendDAEType btp;
  BackendDAE.EqSystems systs;
  BackendDAE.ExtraInfo ei;
algorithm
  BackendDAE.DAE(systs, BackendDAE.SHARED(knvars, exobj, aliasVars, inieqns, remeqns, constrs, clsAttrs, cache, graph, funcTree, eventInfo, eoc, btp, symjacs, ei)) := inDAE;
  _ := BackendDAEUtil.traverseBackendDAEExpsEqnsWithUpdate(remeqns, traverserreplaceEdgeChange, false);
  outDAE := BackendDAE.DAE(systs, BackendDAE.SHARED(knvars, exobj, aliasVars, inieqns, remeqns, constrs, clsAttrs, cache, graph, funcTree, eventInfo, eoc, btp, symjacs, ei));
end replaceEdgeChangeShared;

// =============================================================================
// section for postOptModule >>addInitialStmtsToAlgorithms<<
//
//   Real a[3];
// algorithm       -->  algorithm
//   a[1] := 1.0;         a[1] := $_start(a[1]);
//                        a[2] := $_start(a[2]);
//                        a[3] := $_start(a[3]);
//                        a[1] := 1.0;
// =============================================================================

public function addInitialStmtsToAlgorithms "
  section are executed in the order of appearance. Whenever an algorithm section is invoked, all variables appearing
  on the left hand side of the assignment operator := are initialized (at least conceptually):
    - A non-discrete variable is initialized with its start value (i.e. the value of the start-attribute).
    - A discrete variable v is initialized with pre(v)."
  input BackendDAE.BackendDAE inDAE;
  output BackendDAE.BackendDAE outDAE;
algorithm
  outDAE := BackendDAEUtil.mapEqSystem(inDAE, addInitialStmtsToAlgorithms1);
end addInitialStmtsToAlgorithms;

protected function addInitialStmtsToAlgorithms1 "Helper function to addInitialStmtsToAlgorithms."
  input BackendDAE.EqSystem syst;
  input BackendDAE.Shared shared;
  output BackendDAE.EqSystem osyst;
  output BackendDAE.Shared oshared;
algorithm
  (osyst, oshared) := match (syst, shared)
 local
  BackendDAE.Variables ordvars;
  BackendDAE.EquationArray ordeqns;
  BackendDAE.EqSystem eqs;
   case(eqs as BackendDAE.EQSYSTEM(orderedVars=ordvars, orderedEqs=ordeqns), _)
   equation
     (ordeqns, _) = BackendEquation.traverseEquationArray_WithUpdate(ordeqns, eaddInitialStmtsToAlgorithms1Helper, ordvars);
   then(eqs, shared);
   end match;
end addInitialStmtsToAlgorithms1;

protected function eaddInitialStmtsToAlgorithms1Helper "Helper function to addInitialStmtsToAlgorithms1."
  input BackendDAE.Equation inEq;
  input BackendDAE.Variables inVars;
  output BackendDAE.Equation outEq;
  output BackendDAE.Variables outVars;
algorithm
  (outEq,outVars) := match (inEq,inVars)
    local
      DAE.Algorithm alg;
      list<DAE.Statement> statements;
      BackendDAE.Equation eqn;
      BackendDAE.Variables vars;
      Integer size;
      list<DAE.Exp> outputs;
      DAE.ElementSource source;
      list<DAE.ComponentRef> crlst;
      DAE.Expand crExpand;
      BackendDAE.EquationAttributes attr;

    case (BackendDAE.ALGORITHM(size=size, alg=alg as DAE.ALGORITHM_STMTS(statements), source=source, expand=crExpand, attr=attr), vars)
      equation
        crlst = CheckModel.checkAndGetAlgorithmOutputs(alg, source, crExpand);
        outputs = List.map(crlst, Expression.crefExp);
        statements = expandAlgorithmStmts(statements, outputs, vars);
      then (BackendDAE.ALGORITHM(size, DAE.ALGORITHM_STMTS(statements), source, crExpand, attr), vars);

    else (inEq,inVars);
  end match;
end eaddInitialStmtsToAlgorithms1Helper;

protected function expandAlgorithmStmts "Helper function to eaddInitialStmtsToAlgorithms1Helper."
  input list<DAE.Statement> inAlg;
  input list<DAE.Exp> inOutputs;
  input BackendDAE.Variables inVars;
  output list<DAE.Statement> outAlg;
algorithm
  outAlg := match(inAlg, inOutputs, inVars)
    local
      DAE.Exp out, initExp;
      list<DAE.Exp> rest;
      DAE.ComponentRef cref;
      BackendDAE.Var var;
      DAE.Statement stmt;
      DAE.Type type_;
      list<DAE.Statement> statements;
      Boolean b;

    case(statements, {}, _)
    then statements;

    case(statements, out::rest, _) equation
      cref = Expression.expCref(out);
      type_ = Expression.typeof(out);
      type_ = Expression.arrayEltType(type_);
      (var::_, _) = BackendVariable.getVar(cref, inVars);
      b = BackendVariable.isVarDiscrete(var);
      initExp = Expression.makePureBuiltinCall(if b then "pre" else "$_start", {out}, type_);
      stmt = Algorithm.makeAssignment(DAE.CREF(cref, type_), DAE.PROP(type_, DAE.C_VAR()), initExp, DAE.PROP(type_, DAE.C_VAR()), DAE.dummyAttrVar, SCode.NON_INITIAL(), DAE.emptyElementSource);
    then expandAlgorithmStmts(stmt::statements, rest, inVars);
  end match;
end expandAlgorithmStmts;


// =============================================================================
// section for expandDerOperator
//
// =============================================================================

public function expandDerOperator "
  Expands der(expr) using Derive.differentiteExpTime.
  This can not be done in Static, since we need all time-
  dependent variables, which is only available in BackendDAE."
  input BackendDAE.BackendDAE inDAE;
  output BackendDAE.BackendDAE outDAE;
algorithm
  outDAE := BackendDAEUtil.mapEqSystem(inDAE, expandDerOperatorWork);
end expandDerOperator;

protected function expandDerOperatorWork "
  expands der(expr) using Derive.differentiteExpTime.
  This can not be done in Static, since we need all time-
  dependent variables, which is only available in BackendDAE."
  input BackendDAE.EqSystem syst;
  input BackendDAE.Shared shared;
  output BackendDAE.EqSystem osyst;
  output BackendDAE.Shared oshared;
algorithm
  (osyst, oshared) := match (syst, shared)
    local
      Option<BackendDAE.IncidenceMatrix> m, mT;
      BackendDAE.Variables vars, knvars, exobj, vars1, vars2, av;
      BackendDAE.EquationArray eqns, remeqns, inieqns, eqns1, inieqns1;
      list<DAE.Constraint> constrs;
      list<DAE.ClassAttributes> clsAttrs;
      BackendDAE.EventInfo einfo;
      BackendDAE.ExternalObjectClasses eoc;
      BackendDAE.BackendDAEType btp;
      BackendDAE.Matching matching;
      DAE.FunctionTree funcs;
      BackendDAE.SymbolicJacobians symjacs;
      FCore.Cache cache;
      FCore.Graph graph;
      BackendDAE.StateSets stateSets;
      BackendDAE.ExtraInfo ei;
      BackendDAE.BaseClockPartitionKind partitionKind;

    case (BackendDAE.EQSYSTEM(vars, eqns, m, mT, matching, stateSets, partitionKind), BackendDAE.SHARED(knvars, exobj, av, inieqns, remeqns, constrs, clsAttrs, cache, graph, funcs, einfo, eoc, btp, symjacs,ei))
      equation
        (eqns1, (vars1, _)) = BackendEquation.traverseEquationArray_WithUpdate(eqns, traverserexpandDerEquation, (vars, shared));
        (inieqns1, (vars2, _)) = BackendEquation.traverseEquationArray_WithUpdate(inieqns, traverserexpandDerEquation, (vars1, shared));
      then
        (BackendDAE.EQSYSTEM(vars2, eqns1, m, mT, matching, stateSets, partitionKind), BackendDAE.SHARED(knvars, exobj, av, inieqns1, remeqns, constrs, clsAttrs, cache, graph, funcs, einfo, eoc, btp, symjacs,ei));
  end match;
end expandDerOperatorWork;

protected function traverserexpandDerEquation "
  Help function to e.g. traverserexpandDerEquation"
  input BackendDAE.Equation inEq;
  input tuple<BackendDAE.Variables, BackendDAE.Shared> tpl;
  output BackendDAE.Equation outEq;
  output tuple<BackendDAE.Variables, BackendDAE.Shared> outTpl;
protected
   BackendDAE.Equation e, e1;
   tuple<BackendDAE.Variables, DAE.FunctionTree> ext_arg, ext_art1;
   BackendDAE.Variables vars;
   DAE.FunctionTree funcs;
   Boolean b;
   list<DAE.SymbolicOperation> ops;
   BackendDAE.Shared shared;
algorithm
  e := inEq;
  (vars, shared) := tpl;
  (e1, (vars, shared, ops)) := BackendEquation.traverseExpsOfEquation(e, traverserexpandDerExp, (vars, shared, {}));
  e1 := List.foldr(ops, BackendEquation.addOperation, e1);
  outEq := e1;
  outTpl := (vars, shared);
end traverserexpandDerEquation;

protected function traverserexpandDerExp "
  Help function to e.g. traverserexpandDerExp"
  input DAE.Exp inExp;
  input tuple<BackendDAE.Variables, BackendDAE.Shared, list<DAE.SymbolicOperation>> tpl;
  output DAE.Exp outExp;
  output tuple<BackendDAE.Variables, BackendDAE.Shared, list<DAE.SymbolicOperation>> outTpl;
protected
  DAE.Exp e, e1;
  tuple<BackendDAE.Variables, BackendDAE.Shared, Boolean> ext_arg;
  BackendDAE.Variables vars;
  list<DAE.SymbolicOperation> ops;
  DAE.FunctionTree funcs;
  Boolean b;
  BackendDAE.Shared shared;
algorithm
  e := inExp;
  (vars, shared, ops) := tpl;
  ext_arg := (vars, shared, false);
  (e1, ext_arg) := Expression.traverseExpBottomUp(e, expandDerExp, ext_arg);
  (vars, shared, b) := ext_arg;
  ops := List.consOnTrue(b, DAE.OP_DIFFERENTIATE(DAE.crefTime, e, e1), ops);
  outExp := e1;
  outTpl := (vars, shared, ops);
end traverserexpandDerExp;

protected function expandDerExp "
  Help function to e.g. expandDerOperatorEqn"
  input DAE.Exp inExp;
  input tuple<BackendDAE.Variables, BackendDAE.Shared, Boolean> itpl;
  output DAE.Exp e;
  output tuple<BackendDAE.Variables, BackendDAE.Shared, Boolean> tpl;
algorithm
  (e,tpl) := matchcontinue (inExp,itpl)
    local
      BackendDAE.Variables vars;
      DAE.Exp e1, e2;
      DAE.ComponentRef cr;
      String str;
      BackendDAE.Shared shared;
      list<BackendDAE.Var> varlst;
      BackendDAE.Var v;
      Boolean b;
      DAE.FunctionTree funcs;
    case (DAE.CALL(path=Absyn.IDENT(name = "der"), expLst={DAE.CALL(path=Absyn.IDENT(name = "der"), expLst={DAE.CREF(componentRef=cr)})}), (_, _, _))
      equation
        str = ComponentReference.crefStr(cr);
        str = stringAppendList({"The model includes derivatives of order > 1 for: ", str, ". That is not supported. Real d", str, " = der(", str, ") *might* result in a solvable model"});
        Error.addMessage(Error.INTERNAL_ERROR, {str});
      then fail();
    // case for arrays
    case (e1 as DAE.CALL(path=Absyn.IDENT(name = "der"), expLst={DAE.CREF(ty = DAE.T_ARRAY())}), (vars, shared as BackendDAE.SHARED(), b))
      equation
        (e2, true) = Expression.extendArrExp(e1, false);
        (e,tpl) = Expression.traverseExpBottomUp(e2, expandDerExp, (vars, shared, b));
      then (e,tpl);
    // case for records
    case (e1 as DAE.CALL(path=Absyn.IDENT(name = "der"), expLst={DAE.CREF(ty = DAE.T_COMPLEX(complexClassType=ClassInf.RECORD(_)))}), (vars, shared as BackendDAE.SHARED(), b))
      equation
        (e2, true) = Expression.extendArrExp(e1, false);
        (e,tpl) = Expression.traverseExpBottomUp(e2, expandDerExp, (vars, shared, b));
      then (e,tpl);
    case (e1 as DAE.CALL(path=Absyn.IDENT(name = "der"), expLst={DAE.CREF(componentRef=cr)}), (vars, shared, _))
      equation
        ({v}, _) = BackendVariable.getVar(cr, vars);
        (vars, e1) = updateStatesVar(vars, v, e1);
      then (e1, (vars, shared, true));
    case (e1 as DAE.CALL(path=Absyn.IDENT(name = "der"), expLst={DAE.CREF(componentRef=cr)}), (vars, shared, _))
      equation
        (varlst, _) = BackendVariable.getVar(cr, vars);
        vars = updateStatesVars(vars, varlst, false);
      then (e1, (vars, shared, true));
    case (DAE.CALL(path=Absyn.IDENT(name = "der"), expLst={e1}), (vars, shared, _))
      equation
        (e2, shared) = Differentiate.differentiateExpTime(e1, vars, shared);
        (e2, _) = ExpressionSimplify.simplify(e2);
        (_, vars) = Expression.traverseExpBottomUp(e2, derCrefsExp, vars);
      then (e2, (vars, shared, true));
    else (inExp,itpl);
  end matchcontinue;
end expandDerExp;

protected function derCrefsExp "helper for statesExp"
  input DAE.Exp inExp;
  input BackendDAE.Variables inVars;
  output DAE.Exp outExp;
  output BackendDAE.Variables outVars;
algorithm
  (outExp,outVars) := matchcontinue (inExp,inVars)
  local
    DAE.ComponentRef cr;
    BackendDAE.Variables vars;
    list<BackendDAE.Var> varlst;
    BackendDAE.Var v;
    DAE.Exp e;
    case (e as DAE.CALL(path = Absyn.IDENT(name = "der"), expLst = {DAE.CREF(componentRef = cr)}), vars)
    equation
      ({v}, _) = BackendVariable.getVar(cr, vars);
      (vars, e) = updateStatesVar(vars, v, e);
      then (e, vars);
    case (e as DAE.CALL(path = Absyn.IDENT(name = "der"), expLst = {DAE.CREF(componentRef = cr)}), vars)
    equation
      (varlst, _) = BackendVariable.getVar(cr, vars);
      vars = updateStatesVars(vars, varlst, false);
      then (e, vars);
    else (inExp,inVars);
end matchcontinue;
end derCrefsExp;

protected function updateStatesVar "
  Help function to expandDerExp"
  input BackendDAE.Variables inVars;
  input BackendDAE.Var var;
  input DAE.Exp iExp;
  output BackendDAE.Variables outVars;
  output DAE.Exp oExp;
algorithm
  (outVars, oExp) := matchcontinue(inVars, var, iExp)
    local
      BackendDAE.Variables vars;
      BackendDAE.Var var1;
    case(_, _, _)
      equation
        true = BackendVariable.isVarDiscrete(var) "do not change discrete vars to states, because they have no derivative" ;
      then (inVars, DAE.RCONST(0.0));
    case(_, _, _)
      equation
        false = BackendVariable.isVarDiscrete(var) "do not change discrete vars to states, because they have no derivative" ;
        false = BackendVariable.isStateVar(var);
        var1 = BackendVariable.setVarKind(var, BackendDAE.STATE(1,NONE()));
        vars = BackendVariable.addVar(var1, inVars);
      then (vars, iExp);
    case(_, _, _)
      equation
        /* Might be part of a different equation-system...
        str = "BackendDAECreate.updateStatesVars failed for: " + ComponentReference.printComponentRefStr(cr);
        Error.addMessage(Error.INTERNAL_ERROR, {str});
        */
      then (inVars, iExp);
  end matchcontinue;
end updateStatesVar;

protected function updateStatesVars "
  Help function to expandDerExp"
  input BackendDAE.Variables inVars;
  input list<BackendDAE.Var> inNewStates;
  input Boolean noStateFound;
  output BackendDAE.Variables outVars;
algorithm
  outVars := matchcontinue(inVars, inNewStates, noStateFound)
    local
      BackendDAE.Var var;
      list<BackendDAE.Var> newStates;
      BackendDAE.Variables vars;
      //DAE.ComponentRef cr;
      //String str;

    case(_, {}, true) then inVars;
    case(_, var::newStates, _)
      equation
        false = BackendVariable.isVarDiscrete(var) "do not change discrete vars to states, because they have no derivative" ;
        false = BackendVariable.isStateVar(var);
        var = BackendVariable.setVarKind(var, BackendDAE.STATE(1,NONE()));
        vars = BackendVariable.addVar(var, inVars);
        vars = updateStatesVars(vars, newStates, true);
      then vars;
    case(_, _::newStates, _)
      equation
        /* Might be part of a different equation-system...
        str = "BackendDAECreate.updateStatesVars failed for: " + ComponentReference.printComponentRefStr(cr);
        Error.addMessage(Error.INTERNAL_ERROR, {str});
        */
        vars = updateStatesVars(inVars, newStates, noStateFound);
      then vars;
  end matchcontinue;
end updateStatesVars;

// =============================================================================
// section for addedScaledVars
//
// =============================================================================

public function addedScaledVars
" added var_norm = var/nominal,
  where var is state.
"
  input BackendDAE.BackendDAE inDAE;
  output BackendDAE.BackendDAE outDAE;
algorithm
  outDAE := if Flags.isSet(Flags.ADD_SCALED_VARS)  or Flags.isSet(Flags.ADD_SCALED_VARS_INPUT) then
              addedScaledVarsWork(inDAE)
             else
              inDAE;
end addedScaledVars;

protected function addedScaledVarsWork
  input BackendDAE.BackendDAE inDAE;
  output BackendDAE.BackendDAE outDAE;
protected
  list<BackendDAE.EqSystem> systlst;
  list<BackendDAE.EqSystem> osystlst = {};
  BackendDAE.EqSystem osyst;

  Option<BackendDAE.IncidenceMatrix> m, mT;
  BackendDAE.Variables vars;
  BackendDAE.EquationArray eqns;
  BackendDAE.Matching matching;
  BackendDAE.StateSets stateSets;
  BackendDAE.BaseClockPartitionKind partitionKind;

  BackendDAE.Variables vars;
  BackendDAE.Variables knvars;
  list<BackendDAE.Var> varlst, kvarlst, lst_states, lst_inputs, lst_normv, lst_new_var = {};
  BackendDAE.Var tmpv;
  DAE.ComponentRef cref;
  DAE.Exp norm, y_norm, y, lhs;
  BackendDAE.Equation eqn;
  BackendDAE.Shared oshared ;

algorithm

  BackendDAE.DAE(systlst, oshared) := inDAE;
  BackendDAE.SHARED(knownVars=knvars) := oshared;
  kvarlst := BackendVariable.varList(knvars);
  lst_inputs := List.select(kvarlst, BackendVariable.isVarOnTopLevelAndInputNoDerInput);
  // states
  if Flags.isSet(Flags.ADD_SCALED_VARS) then
    for syst in systlst loop
     BackendDAE.EQSYSTEM(vars, eqns, m, mT, matching, stateSets, partitionKind) := syst;
     varlst := BackendVariable.varList(vars);
     // get vars
     lst_states := List.select(varlst, BackendVariable.isStateVar);
     //BackendDump.printVarList(lst_states);
     for v in lst_states loop
      cref := BackendVariable.varCref(v);
      tmpv := BackendVariable.createVar(cref, "__OMC$scaled_state");
      y := Expression.crefExp(cref);
      norm := BackendVariable.getVarNominalValue(v);
      y_norm := Expression.expDiv(y,norm);
      (y_norm,_) := ExpressionSimplify.simplify(y_norm);

      // lhs
      cref := BackendVariable.varCref(tmpv);
      lhs := Expression.crefExp(cref);
      eqn := BackendDAE.EQUATION(lhs, y_norm, DAE.emptyElementSource, BackendDAE.EQ_ATTR_DEFAULT_DYNAMIC);

      //print("\n" + BackendDump.equationString(eqn));
      eqns := BackendEquation.addEquation(eqn, eqns);
      vars := BackendVariable.addVar(tmpv, vars);

      end for;
      osyst := BackendDAE.EQSYSTEM(vars, eqns, NONE(), NONE(), BackendDAE.NO_MATCHING(), stateSets, partitionKind);
      osystlst := osyst::osystlst;
    end for;
  else
    osystlst := systlst;
  end if;

  // inputs
  if Flags.isSet(Flags.ADD_SCALED_VARS_INPUT) then
    //BackendDump.printVarList(lst_inputs);
    BackendDAE.EQSYSTEM(vars, eqns, m, mT, matching, stateSets, partitionKind) :: osystlst := osystlst;

    for v in lst_inputs loop
      cref := BackendVariable.varCref(v);
      tmpv := BackendVariable.createVar(cref, "__OMC$scaled_input");
      y := Expression.crefExp(cref);
      norm := BackendVariable.getVarNominalValue(v);
      y_norm := Expression.expDiv(y,norm);
      (y_norm,_) := ExpressionSimplify.simplify(y_norm);

      // lhs
        cref := BackendVariable.varCref(tmpv);
        lhs := Expression.crefExp(cref);
        eqn := BackendDAE.EQUATION(lhs, y_norm, DAE.emptyElementSource, BackendDAE.EQ_ATTR_DEFAULT_DYNAMIC);
        //print("\n" + BackendDump.equationString(eqn));

        eqns := BackendEquation.addEquation(eqn, eqns);
        vars := BackendVariable.addVar(tmpv, vars);

    end for;
    osyst := BackendDAE.EQSYSTEM(vars, eqns, NONE(), NONE(), BackendDAE.NO_MATCHING(), stateSets, partitionKind);
    osystlst := osyst::osystlst;
  end if;

  outDAE := BackendDAE.DAE(osystlst, oshared);
end addedScaledVarsWork;


// =============================================================================
// section for symEuler
//
// replace der(x) with difference quotient
// -->  implicit euler
//
// after removeSimpliEquation
// before tearing
// ToDo: not add to initial equation
// author: Vitalij Ruge
// =============================================================================

public function symEuler
 input BackendDAE.BackendDAE inDAE;
 output BackendDAE.BackendDAE outDAE;
algorithm
 outDAE := if Flags.getConfigBool(Flags.SYM_EULER) then symEulerWork(inDAE, true) else inDAE;
end symEuler;
public function symEulerInit
"
fix the difference quotient for initial equations[0/0]
ToDo: remove me
"
 input BackendDAE.BackendDAE inDAE;
 output BackendDAE.BackendDAE outDAE;
algorithm
 outDAE := if Flags.getConfigBool(Flags.SYM_EULER) then symEulerWork(BackendDAEUtil.copyBackendDAE(inDAE), false) else inDAE;

end symEulerInit;

protected function symEulerWork
  input BackendDAE.BackendDAE inDAE;
  input Boolean b " true => add, false => remove euler equation";
  output BackendDAE.BackendDAE outDAE;
protected
  list<BackendDAE.EqSystem> systlst, osystlst = {};
  BackendDAE.EqSystem syst_;
  BackendDAE.Shared shared;
  BackendDAE.Var tmpv;
  DAE.ComponentRef cref;
algorithm
  BackendDAE.DAE(systlst, shared) := inDAE;

  // make dt
  cref := ComponentReference.makeCrefIdent("$TMP$OMC$DT", DAE.T_REAL_DEFAULT, {});
  tmpv := BackendVariable.makeVar(cref);
  //tmpv := BackendVariable.setVarKind(tmpv, BackendDAE.PARAM());
  tmpv := BackendVariable.setBindExp(tmpv, SOME(DAE.RCONST(0.0)));
  shared := BackendVariable.addKnVarDAE(tmpv, shared);

  for syst in systlst loop
   (syst_, shared) := symEulerUpdateSyst(syst, b, shared);
   osystlst := syst_ :: osystlst;
  end for;

  outDAE := BackendDAE.DAE(osystlst, shared);
  //BackendDump.bltdump("BackendDAEOptimize.removeSymEulerEquation", outDAE);
end symEulerWork;

protected function symEulerUpdateSyst
  input BackendDAE.EqSystem iSyst;
  input Boolean b;
  input BackendDAE.Shared shared;
  output BackendDAE.EqSystem oSyst;
  output BackendDAE.Shared oShared = shared;
protected
  array<Option<BackendDAE.Equation>> equOptArr;
  Option<BackendDAE.Equation> oeqn;
  BackendDAE.Equation eqn;
  BackendDAE.Variables vars;
  BackendDAE.EquationArray eqns;
  Integer n, numberOfElement, size, arrSize;

  Option<BackendDAE.IncidenceMatrix> m, mT;
  BackendDAE.Matching matching;
  BackendDAE.StateSets stateSets;
  BackendDAE.BaseClockPartitionKind partitionKind;
  list<DAE.ComponentRef> crlst;

algorithm
  BackendDAE.EQSYSTEM(vars, eqns, m, mT, matching, stateSets, partitionKind) := iSyst;
  BackendDAE.EQUATION_ARRAY(size, numberOfElement, arrSize, equOptArr) := eqns;
  n := arrayLength(equOptArr);
  crlst := {};
  for i in 1:n loop
    oeqn := arrayGet(equOptArr, i);
    if isSome(oeqn) then
       SOME(eqn) := oeqn;
       (eqn, (_,crlst)) := BackendEquation.traverseExpsOfEquation(eqn, symEulerUpdateEqn, (b,crlst));
       arrayUpdate(equOptArr, i, SOME(eqn));
    end if;
  end for;
  // states -> vars
  vars := symEulerState(vars, crlst, b);
  oSyst := BackendDAE.EQSYSTEM(vars, eqns, NONE(), NONE(),  BackendDAE.NO_MATCHING(), stateSets, partitionKind);
end symEulerUpdateSyst;

protected function symEulerState
  input BackendDAE.Variables vars;
  input list<DAE.ComponentRef> crlst;
  input Boolean b;
  output BackendDAE.Variables ovars = vars;

protected
  Integer idx;
  BackendDAE.VarKind kind, oldKind;
algorithm
  for cref in crlst loop
    (_, idx) := BackendVariable.getVar2(cref, ovars);
    oldKind := BackendVariable.getVarKindForVar(idx,ovars);
    if b then
      kind := BackendDAE.ALG_STATE(oldKind);
    else
     BackendDAE.ALG_STATE(kind) := oldKind;
    end if;
    ovars :=  BackendVariable.setVarKindForVar(idx, kind, ovars);
  end for;
end symEulerState;

<<<<<<< HEAD
=======
protected function symEulerDerVars
  input list<DAE.ComponentRef> crlst;
  input BackendDAE.Shared shared;
  output BackendDAE.Shared outShared = shared;
protected
  DAE.ComponentRef cref;
  BackendDAE.Var v;
algorithm
  for cr in crlst loop
    cref := ComponentReference.crefPrefixDer(cr);
    v := BackendVariable.makeVar(cref);
    v := BackendVariable.setBindExp(v, SOME(DAE.RCONST(0.0)));
    outShared := BackendVariable.addKnVarDAE(v, outShared);
  end for;
end symEulerDerVars;

>>>>>>> 009ab2db
protected function symEulerUpdateEqn
  input DAE.Exp inExp;
  input tuple<Boolean, list<DAE.ComponentRef>> inTpl;
  output DAE.Exp outExp;
  output tuple<Boolean, list<DAE.ComponentRef>> outTpl;
algorithm
  (outExp, outTpl) := Expression.traverseExpBottomUp(inExp, symEulerUpdateDer, inTpl);
end symEulerUpdateEqn;

protected function symEulerUpdateDer
  input DAE.Exp inExp;
  input tuple<Boolean, list<DAE.ComponentRef>> inTpl;
  output DAE.Exp outExp;
  output tuple<Boolean, list<DAE.ComponentRef>> outTpl;
algorithm
  (outExp, outTpl) := match (inTpl, inExp)
            local DAE.Exp exp; DAE.Type tp; list<DAE.ComponentRef> cr_lst; DAE.ComponentRef cr;

            case ((true,cr_lst), DAE.CALL(path=Absyn.IDENT(name="der"), expLst={exp as DAE.CREF(ty=tp, componentRef = cr)}))
            then (Expression.makePureBuiltinCall("$_DF$DER", {exp}, tp), (true,List.unionElt(cr,cr_lst)));

            case ((false,cr_lst), DAE.CALL(path=Absyn.IDENT(name="$_DF$DER"), expLst={exp as DAE.CREF(ty=tp, componentRef = cr)}))
            then (Expression.makePureBuiltinCall("der", {exp}, tp),(false, List.unionElt(cr,cr_lst)));

            else (inExp, inTpl);
            end match;
end symEulerUpdateDer;


// =============================================================================
// section for introduceDerAlias
//
// =============================================================================

public function introduceDerAlias
" This module introduces alias for derivatove call in the form
  dx = der(x);
  This helps tearing and non-linear solvers to handle them more efficent."
  input BackendDAE.BackendDAE inDAE;
  output BackendDAE.BackendDAE outDAE;
algorithm
  if Flags.isSet(Flags.ADD_DER_ALIASES) then
    outDAE := BackendDAEUtil.mapEqSystem(inDAE, introduceDerAliasWork);
  else
    outDAE := inDAE;
  end if;
end introduceDerAlias;

protected function introduceDerAliasWork
  input BackendDAE.EqSystem syst;
  input BackendDAE.Shared shared;
  output BackendDAE.EqSystem osyst;
  output BackendDAE.Shared oshared = shared;
protected
  Option<BackendDAE.IncidenceMatrix> m, mT;
  BackendDAE.Variables vars, vars1;
  BackendDAE.EquationArray eqns, eqns1;
  BackendDAE.Matching matching;
  BackendDAE.StateSets stateSets;
  BackendDAE.BaseClockPartitionKind partitionKind;
  list<BackendDAE.Equation> eqnsList;
algorithm
  BackendDAE.EQSYSTEM(vars, eqns, m, mT, matching, stateSets, partitionKind) := syst;
  (eqns1, (vars1, eqnsList, _, _)) := BackendEquation.traverseEquationArray_WithUpdate(eqns, traverserintroduceDerAliasEquation, (vars, {}, shared, true));
  eqns1 := BackendEquation.addEquations(eqnsList, eqns1);
  osyst := BackendDAE.EQSYSTEM(vars1, eqns1, m, mT, matching, stateSets, partitionKind);
end introduceDerAliasWork;

protected function traverserintroduceDerAliasEquation "
  Help function to e.g. introduceDerAliasWork"
  input BackendDAE.Equation inEq;
  input tuple<BackendDAE.Variables, list<BackendDAE.Equation>, BackendDAE.Shared, Boolean> tpl;
  output BackendDAE.Equation outEq;
  output tuple<BackendDAE.Variables, list<BackendDAE.Equation>, BackendDAE.Shared, Boolean> outTpl;
protected
  BackendDAE.Equation e;
  BackendDAE.Variables vars;
  Boolean b;
  list<DAE.SymbolicOperation> ops;
  BackendDAE.Shared shared;
  list<BackendDAE.Equation> eqnLst;
algorithm
  (vars, eqnLst, shared, b) := tpl;
  (e, (vars, eqnLst, shared, ops, _)) := BackendEquation.traverseExpsOfEquation(inEq, traverserintroduceDerAliasExp, (vars, eqnLst, shared, {}, b));
  outEq := List.foldr(ops, BackendEquation.addOperation, e);
  outTpl := (vars, eqnLst, shared, b);
end traverserintroduceDerAliasEquation;

protected function traverserintroduceDerAliasExp "
  Help function to e.g. traverserintroduceDerAliasEquation"
  input DAE.Exp inExp;
  input tuple<BackendDAE.Variables, list<BackendDAE.Equation>, BackendDAE.Shared, list<DAE.SymbolicOperation>, Boolean> tpl;
  output DAE.Exp outExp;
  output tuple<BackendDAE.Variables, list<BackendDAE.Equation>, BackendDAE.Shared, list<DAE.SymbolicOperation>, Boolean> outTpl;
protected
  DAE.Exp e, e1;
  tuple<BackendDAE.Variables, list<BackendDAE.Equation>, BackendDAE.Shared, Boolean, Boolean> ext_arg;
  BackendDAE.Variables vars;
  list<DAE.SymbolicOperation> ops;
  DAE.FunctionTree funcs;
  Boolean b, addVars;
  BackendDAE.Shared shared;
  list<BackendDAE.Equation> eqnLst;
algorithm
  e := inExp;
  (vars, eqnLst, shared, ops, addVars) := tpl;
  ext_arg := (vars, eqnLst, shared, addVars, false);
  (e1, (vars, eqnLst, shared, _, b)) := Expression.traverseExpBottomUp(e, introDerAlias, ext_arg);
  ops := List.consOnTrue(b, DAE.SUBSTITUTION({e1}, e), ops);
  outExp := e1;
  outTpl := (vars, eqnLst, shared, ops, addVars);
end traverserintroduceDerAliasExp;

protected function introDerAlias "
  Help function to e.g. traverserintroduceDerAliasExp"
  input DAE.Exp inExp;
  input tuple<BackendDAE.Variables, list<BackendDAE.Equation>, BackendDAE.Shared, Boolean, Boolean> itpl;
  output DAE.Exp outExp;
  output tuple<BackendDAE.Variables, list<BackendDAE.Equation>, BackendDAE.Shared, Boolean, Boolean> tpl;
algorithm
  (outExp,tpl) := matchcontinue (inExp, itpl)
    local
      BackendDAE.Variables vars;
      DAE.ComponentRef cr,cref;
      DAE.Type ty;
      String str;
      BackendDAE.Shared shared;
      list<BackendDAE.Var> varlst;
      BackendDAE.Var v, v1;
      Boolean b, addVar;
      DAE.FunctionTree funcs;
      list<BackendDAE.Equation> eqnLst;
      Integer numVars;
      list<DAE.Exp> expLst;
      String str;

    case (DAE.CALL(path=Absyn.IDENT(name="der"), expLst={DAE.CREF(componentRef=cr, ty=ty)}), (vars, eqnLst, shared, addVar, _)) equation
      ({v}, _) = BackendVariable.getVar(cr, vars);
      cref = BackendVariable.varCref(v);
      v1 = BackendVariable.createAliasDerVar(cref);
      v1 = BackendVariable.mergeNominalAttribute(v, v1, false);
      cref = BackendVariable.varCref(v1);
      outExp = DAE.CREF(cref,ty);
      if addVar then
        numVars = BackendVariable.varsSize(vars);
        vars = BackendVariable.addVar(v1, vars);
        eqnLst = if numVars < BackendVariable.varsSize(vars) then BackendDAE.EQUATION(inExp, outExp, DAE.emptyElementSource, BackendDAE.EQ_ATTR_DEFAULT_DYNAMIC)::eqnLst else eqnLst;
      end if;
    then (outExp, (vars, eqnLst, shared, addVar, true));

    case (DAE.CALL(path=Absyn.IDENT(name="der")), (_, _, _, _, _)) equation
      str = "BackendDAEOptimize.introduceDerAlias failed for: " + ExpressionDump.printExpStr(inExp) + "\n";
      Error.addMessage(Error.INTERNAL_ERROR, {str});
    then fail();

    else (inExp, itpl);
  end matchcontinue;
end introDerAlias;

// =============================================================================
// replace expression with rewritten expression
//
// =============================================================================

public function applyRewriteRulesBackend
"@author: adrpo"
  input BackendDAE.BackendDAE inDAE;
  output BackendDAE.BackendDAE outDAE;
algorithm
  (outDAE, _) := BackendDAEUtil.mapEqSystemAndFold(inDAE, applyRewriteRulesBackend0, false);
  outDAE := applyRewriteRulesBackendShared(outDAE);
end applyRewriteRulesBackend;

protected function applyRewriteRulesBackend0
"@author: adrpo"
  input BackendDAE.EqSystem isyst;
  input BackendDAE.Shared inShared;
  input Boolean inChanged;
  output BackendDAE.EqSystem osyst;
  output BackendDAE.Shared outShared = inShared;
  output Boolean outChanged;
algorithm
  (osyst, outChanged) := matchcontinue (isyst)
    local
      BackendDAE.Variables orderedVars;
      BackendDAE.EquationArray orderedEqs;
      Option<BackendDAE.IncidenceMatrix> m;
      Option<BackendDAE.IncidenceMatrixT> mT;
      BackendDAE.Matching matching;
      BackendDAE.Shared shared;
      BackendDAE.StateSets stateSets;
      FCore.Cache cache;
      FCore.Graph graph;
      BackendDAE.BaseClockPartitionKind partitionKind;

    case BackendDAE.EQSYSTEM(orderedVars, orderedEqs, m, mT, matching, stateSets, partitionKind) equation
      _ = BackendDAEUtil.traverseBackendDAEExpsVarsWithUpdate(orderedVars, traverserapplyRewriteRulesBackend, false);
      _ = BackendDAEUtil.traverseBackendDAEExpsEqnsWithUpdate(orderedEqs, traverserapplyRewriteRulesBackend, false);
    then (BackendDAE.EQSYSTEM(orderedVars, orderedEqs, m, mT, matching, stateSets, partitionKind), true);

    else (isyst, inChanged);
  end matchcontinue;
end applyRewriteRulesBackend0;

protected function traverserapplyRewriteRulesBackend
"@author: adrpo"
  input DAE.Exp inExp;
  input Boolean inB;
  output DAE.Exp outExp;
  output Boolean outB;
algorithm
  (outExp,outB) := Expression.traverseExpBottomUp(inExp,traverserExpapplyRewriteRulesBackend,inB);
end traverserapplyRewriteRulesBackend;

protected function traverserExpapplyRewriteRulesBackend
"@author: adrpo"
  input DAE.Exp inExp;
  input Boolean inB;
  output DAE.Exp outExp;
  output Boolean outB;
algorithm
  (outExp,outB) := matchcontinue(inExp,inB)
    local
      DAE.Exp e;
      FCore.Cache cache;
      FCore.Graph graph;

    // apply rewrite rule
    case (e, _) equation
      (e, true) = RewriteRules.rewriteBackEnd(e);
    then (e, true);

    else (inExp,inB);
  end matchcontinue;
end traverserExpapplyRewriteRulesBackend;

protected function applyRewriteRulesBackendShared
"@author: adrpo"
  input BackendDAE.BackendDAE inDAE;
  output BackendDAE.BackendDAE outDAE;
protected
  BackendDAE.Variables knvars, exobj, aliasVars;
  BackendDAE.EquationArray remeqns, inieqns;
  list<DAE.Constraint> constrs;
  list<DAE.ClassAttributes> clsAttrs;
  FCore.Cache cache;
  FCore.Graph graph;
  DAE.FunctionTree funcTree;
  BackendDAE.ExternalObjectClasses eoc;
  BackendDAE.SymbolicJacobians symjacs;
  BackendDAE.EventInfo eventInfo;
  BackendDAE.BackendDAEType btp;
  BackendDAE.EqSystems systs;
  BackendDAE.ExtraInfo ei;
algorithm
  BackendDAE.DAE(systs, BackendDAE.SHARED(knvars, exobj, aliasVars, inieqns, remeqns, constrs, clsAttrs, cache, graph, funcTree, eventInfo, eoc, btp, symjacs, ei)) := inDAE;
  _ := BackendDAEUtil.traverseBackendDAEExpsVarsWithUpdate(knvars,traverserapplyRewriteRulesBackend, false);
  _ := BackendDAEUtil.traverseBackendDAEExpsEqnsWithUpdate(inieqns,traverserapplyRewriteRulesBackend, false);
  _ := BackendDAEUtil.traverseBackendDAEExpsEqnsWithUpdate(remeqns,traverserapplyRewriteRulesBackend, false);
  // not sure if we should apply the rules on the event info!
  // (ei,_) = traverseEventInfoExps(eventInfo,traverserapplyRewriteRulesBackend, false);
  outDAE := BackendDAE.DAE(systs, BackendDAE.SHARED(knvars, exobj, aliasVars, inieqns, remeqns, constrs, clsAttrs, cache, graph, funcTree, eventInfo, eoc, btp, symjacs, ei));
end applyRewriteRulesBackendShared;

// =============================================================================
// generates a list with all iteration variables
//
// =============================================================================

public function listAllIterationVariables "author: lochel"
  input BackendDAE.BackendDAE inBackendDAE;
protected
  list<BackendDAE.EqSystem> eqs;
  BackendDAE.BackendDAEType backendDAEType;
  list<String> warnings;
algorithm
  BackendDAE.DAE(eqs=eqs, shared=BackendDAE.SHARED(backendDAEType=backendDAEType)) := inBackendDAE;
  warnings := listAllIterationVariables0(eqs);

  Error.addCompilerNotification("List of all iteration variables (DAE kind: " + BackendDump.printBackendDAEType2String(backendDAEType) + ")\n" + stringDelimitList(warnings, "\n"));
end listAllIterationVariables;

protected function listAllIterationVariables0 "author: lochel"
  input list<BackendDAE.EqSystem> inEqs;
  output list<String> outWarnings;
algorithm
  outWarnings := match(inEqs)
    local
      BackendDAE.EqSystem eq;
      list<BackendDAE.EqSystem> eqs;
      list<String> warning;
      list<String> warningList;

    case ({})
    then {};

    case (eq::eqs) equation
      warning = listAllIterationVariables1(eq);
      warningList = listAllIterationVariables0(eqs);
    then listAppend(warning, warningList);
  end match;
end listAllIterationVariables0;

protected function listAllIterationVariables1 "author: lochel"
  input BackendDAE.EqSystem inEqSystem;
  output list<String> outWarning;
protected
  BackendDAE.Variables vars;
  BackendDAE.StrongComponents comps;
algorithm
  BackendDAE.EQSYSTEM(orderedVars=vars,
                      matching=BackendDAE.MATCHING(comps=comps)) := inEqSystem;
  outWarning := listAllIterationVariables2(comps, vars);
end listAllIterationVariables1;

protected function listAllIterationVariables2 "author: lochel"
  input BackendDAE.StrongComponents inComps;
  input BackendDAE.Variables inVars;
  output list<String> outWarning;
algorithm
  outWarning := matchcontinue(inComps, inVars)
    local
      BackendDAE.StrongComponents rest;
      list<BackendDAE.Var> varlst;
      list<Integer> vlst,vlst2;
      Boolean linear;
      String str;
      String warning;
      list<String> warningList;

    case ({}, _)
    then {};

    case (BackendDAE.EQUATIONSYSTEM(vars=vlst, jacType=BackendDAE.JAC_NONLINEAR())::rest, _) equation
      varlst = List.map1r(vlst, BackendVariable.getVarAt, inVars);
      false = listEmpty(varlst);

      warning = "Iteration variables of nonlinear equation system:\n" + warnAboutVars(varlst);
      warningList = listAllIterationVariables2(rest, inVars);
    then warning::warningList;

     case (BackendDAE.EQUATIONSYSTEM(vars=vlst, jacType=BackendDAE.JAC_GENERIC())::rest, _) equation
      varlst = List.map1r(vlst, BackendVariable.getVarAt, inVars);
      false = listEmpty(varlst);

      warning = "Iteration variables of equation system w/o analytic Jacobian:\n" + warnAboutVars(varlst);
      warningList = listAllIterationVariables2(rest, inVars);
    then warning::warningList;

    case (BackendDAE.EQUATIONSYSTEM(vars=vlst, jacType=BackendDAE.JAC_NO_ANALYTIC())::rest, _) equation
      varlst = List.map1r(vlst, BackendVariable.getVarAt, inVars);
      false = listEmpty(varlst);

      warning = "Iteration variables of equation system w/o analytic Jacobian:\n" + warnAboutVars(varlst);
      warningList = listAllIterationVariables2(rest, inVars);
    then warning::warningList;

    case (BackendDAE.TORNSYSTEM(BackendDAE.TEARINGSET(tearingvars=vlst), NONE(), linear=linear)::rest, _) equation
      varlst = List.map1r(vlst, BackendVariable.getVarAt, inVars);
      false = listEmpty(varlst);

      str = if linear then "linear" else "nonlinear";
      warning = "Iteration variables of torn " + str + " equation system:\n" + warnAboutVars(varlst);
      warningList = listAllIterationVariables2(rest, inVars);
    then warning::warningList;

    case (BackendDAE.TORNSYSTEM(BackendDAE.TEARINGSET(tearingvars=vlst), SOME(BackendDAE.TEARINGSET(tearingvars=vlst2)), linear=linear)::rest, _) equation
      vlst = List.unique(listAppend(vlst,vlst2));
      varlst = List.map1r(vlst, BackendVariable.getVarAt, inVars);
      false = listEmpty(varlst);

      str = if linear then "linear" else "nonlinear";
      warning = "Iteration variables of torn " + str + " equation system:\n" + warnAboutVars(varlst);
      warningList = listAllIterationVariables2(rest, inVars);
    then warning::warningList;

    case (_::rest, _) equation
      warningList = listAllIterationVariables2(rest, inVars);
    then warningList;
  end matchcontinue;
end listAllIterationVariables2;

protected function warnAboutVars "author: lochel"
  input list<BackendDAE.Var> inVars;
  output String outString;
algorithm
  outString := match(inVars)
    local
      BackendDAE.Var v;
      list<BackendDAE.Var> vars;
      String crStr;
      String str;

    case ({})
    then "";

    case (v::{}) equation
      crStr = "  " + BackendDump.varString(v);
    then crStr;

    case (v::vars) equation
      crStr = BackendDump.varString(v);
      str = "  " + crStr + "\n" + warnAboutVars(vars);
    then str;
  end match;
end warnAboutVars;

annotation(__OpenModelica_Interface="backend");
end BackendDAEOptimize;<|MERGE_RESOLUTION|>--- conflicted
+++ resolved
@@ -4221,25 +4221,6 @@
   end for;
 end symEulerState;
 
-<<<<<<< HEAD
-=======
-protected function symEulerDerVars
-  input list<DAE.ComponentRef> crlst;
-  input BackendDAE.Shared shared;
-  output BackendDAE.Shared outShared = shared;
-protected
-  DAE.ComponentRef cref;
-  BackendDAE.Var v;
-algorithm
-  for cr in crlst loop
-    cref := ComponentReference.crefPrefixDer(cr);
-    v := BackendVariable.makeVar(cref);
-    v := BackendVariable.setBindExp(v, SOME(DAE.RCONST(0.0)));
-    outShared := BackendVariable.addKnVarDAE(v, outShared);
-  end for;
-end symEulerDerVars;
-
->>>>>>> 009ab2db
 protected function symEulerUpdateEqn
   input DAE.Exp inExp;
   input tuple<Boolean, list<DAE.ComponentRef>> inTpl;
