--- conflicted
+++ resolved
@@ -39,16 +39,9 @@
 // ""
 // Simulation options: startTime = 0.0, stopTime = 2.5, numberOfIntervals = 2500, tolerance = 1e-06, method = 'dassl', fileNamePrefix = 'Modelica.Electrical.Machines.Examples.AsynchronousInductionMachines.AIMC_Transformer', options = '', outputFormat = 'mat', variableFilter = '.*', cflags = '', simflags = ''
 // Result file: Modelica.Electrical.Machines.Examples.AsynchronousInductionMachines.AIMC_Transformer_res.mat
-<<<<<<< HEAD
 // [Modelica 3.2.1/Electrical/Machines.mo:12962:7-12967:42:writable] Error: Variable aimc.statorCoreParameters: Duplicate modification of element final  = (typed)3 DAE.PROP(Integer, C_CONST), value: 3 and  = (typed)3 DAE.PROP(Integer, C_CONST), value: 3 on component m.
 // [Modelica 3.2.1/Electrical/Machines.mo:12962:7-12967:42:writable] Error: Variable aimc.statorCoreParameters: Duplicate modification of element  {start  = (typed)100 DAE.PROP(Integer, C_CONST), value: 100}  and  = (typed)100.0 DAE.PROP(Real(min = 1e-60, quantity = "ElectricPotential", unit = "V"), C_CONST), value: 100.0 on component VRef.
 // [Modelica 3.2.1/Electrical/Machines.mo:12962:7-12967:42:writable] Error: Variable aimc.statorCoreParameters: Duplicate modification of element final  = (typed)3 DAE.PROP(Integer, C_CONST), value: 3 and  = (typed)3 DAE.PROP(Integer, C_CONST), value: 3 on component m.
-=======
-// Failed variables: aimc.idq_rr[2]aimc.idq_rr[1]
-// [Modelica 3.2.1/Electrical/Machines.mo:12943:7-12948:42:writable] Error: Variable aimc.statorCoreParameters: Duplicate modification of element final  = (typed)3 DAE.PROP(Integer, C_CONST), value: 3 and  = (typed)3 DAE.PROP(Integer, C_CONST), value: 3 on component m.
-// [Modelica 3.2.1/Electrical/Machines.mo:12943:7-12948:42:writable] Error: Variable aimc.statorCoreParameters: Duplicate modification of element  {start  = (typed)100 DAE.PROP(Integer, C_CONST), value: 100}  and  = (typed)100.0 DAE.PROP(Real(min = 1e-60, quantity = "ElectricPotential", unit = "V"), C_CONST), value: 100.0 on component VRef.
-// [Modelica 3.2.1/Electrical/Machines.mo:12943:7-12948:42:writable] Error: Variable aimc.statorCoreParameters: Duplicate modification of element final  = (typed)3 DAE.PROP(Integer, C_CONST), value: 3 and  = (typed)3 DAE.PROP(Integer, C_CONST), value: 3 on component m.
->>>>>>> da53bff3
 // Error: Duplicate modification of element  {start  = (typed)100 DAE.PROP(Integer, C_CONST), value: 100}  and  = (typed)100.0 DAE.PROP(Real(min = 1e-60, quantity = "ElectricPotential", unit = "V"), C_CONST), value: 100.0 on component VRef.
 // [Modelica 3.2.1/Electrical/Machines.mo:12949:7-12951:77:writable] Error: Variable aimc.strayLoadParameters: Duplicate modification of element  {start  = (typed)100 DAE.PROP(Integer, C_CONST), value: 100}  and  = (typed)100.0 DAE.PROP(Real(min = 1e-60, quantity = "ElectricCurrent", unit = "A"), C_CONST), value: 100.0 on component IRef.
 // Error: Duplicate modification of element  {start  = (typed)100 DAE.PROP(Integer, C_CONST), value: 100}  and  = (typed)100.0 DAE.PROP(Real(min = 1e-60, quantity = "ElectricCurrent", unit = "A"), C_CONST), value: 100.0 on component IRef.
