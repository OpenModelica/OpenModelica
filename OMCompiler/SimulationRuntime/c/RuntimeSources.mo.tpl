encapsulated package RuntimeSources
  constant String fmu_sources_dir = "/include/omc/c/";
<<<<<<< HEAD
  constant list<String> simrt_c_sources={COMMON_FILES};
  constant list<String> simrt_c_headers={COMMON_HEADERS};
  constant list<String> fmi1Files={"fmi-export/fmu1_model_interface.c.inc","fmi-export/fmu1_model_interface.h"};
  constant list<String> fmi2Files={"fmi-export/fmu2_model_interface.c.inc","fmi-export/fmu2_model_interface.h", "fmi-export/fmu_read_flags.c.inc", "fmi-export/fmu_read_flags.h"};
  constant list<String> defaultFileSuffixes={".c", "_functions.c", "_records.c", "_01exo.c", "_02nls.c", "_03lsy.c", "_04set.c", "_05evt.c", "_06inz.c", "_07dly.c", "_08bnd.c", "_09alg.c", "_10asr.c", "_11mix.c", "_12jac.c", "_13opt.c", "_14lnz.c", "_15syn.c", "_16dae.c", "_17inl.c", "_18spd.c", "_init_fmu.c", "_FMU.c"};

  //TODO: Add stuff for Makefile build similar to RuntimeSources.mo.cmake
  constant list<String> sundials_headers={"sundials/cvode/cvode_ls.h",
                                         "sundials/cvode/cvode_proj.h",
                                         "sundials/cvode/cvode.h",
                                         "sundials/idas/idas_ls.h"
                                         "sundials/idas/idas.h"
                                         "sundials/sundials/sundials_config.h",
                                         "sundials/sundials/sundials_dense.h",
                                         "sundials/sundials/sundials_direct.h",
                                         "sundials/sundials/sundials_iterative.h",
                                         "sundials/sundials/sundials_linearsolver.h",
                                         "sundials/sundials/sundials_matrix.h",
                                         "sundials/sundials/sundials_nonlinearsolver.h",
                                         "sundials/sundials/sundials_types.h",
                                         "sundials/sunlinsol/sunlinsol_dense.h",
                                         "sundials/sunmatrix/sunmatrix_dense.h",
                                         "sundials/sunnonlinsol/sunnonlinsol_fixedpoint.h",
                                         "sundials/nvector/nvector_serial.h",
                                         "sundials/sundials/sundials_nvector.h"};

  constant list<String> simrt_c_sundials_sources={"simulation/solver/cvode_solver.c",
                                                  "simulation/solver/sundials_error.c"};

  constant list<String> dgesv_headers={"./external_solvers/blaswrap.h", "./external_solvers/clapack.h", "./external_solvers/f2c.h"};
  constant list<String> dgesv_sources={DGESV_FILES};

  constant list<String> cminpack_headers = {"./external_solvers/cminpack.h", "./external_solvers/minpack.h"};
  constant list<String> cminpack_sources = {CMINPACK_FILES};

  constant list<String> simrt_linear_solver_sources={LS_FILES};
  constant list<String> simrt_non_linear_solver_sources={NLS_FILES};
  constant list<String> simrt_mixed_solver_sources={MIXED_FILES};
=======

  constant list<String> simrt_c_sources = {
    COMMON_FILES
  };

  constant list<String> simrt_c_headers = {
    COMMON_HEADERS
  };

  constant list<String> fmi1Files = {
    "fmi-export/fmu1_model_interface.c.inc",
    "fmi-export/fmu1_model_interface.h"
  };

  constant list<String> fmi2Files = {
    "fmi-export/fmu2_model_interface.c.inc",
    "fmi-export/fmu2_model_interface.h",
    "fmi-export/fmu_read_flags.c.inc",
    "fmi-export/fmu_read_flags.h"
  };

  constant list<String> defaultFileSuffixes = {
    ".c",
    "_functions.c",
    "_records.c",
    "_01exo.c",
    "_02nls.c",
    "_03lsy.c",
    "_04set.c",
    "_05evt.c",
    "_06inz.c",
    "_07dly.c",
    "_08bnd.c",
    "_09alg.c",
    "_10asr.c",
    "_11mix.c",
    "_12jac.c",
    "_13opt.c",
    "_14lnz.c",
    "_15syn.c",
    "_16dae.c",
    "_17inl.c",
    "_18spd.c",
    "_init_fmu.c",
    "_FMU.c"
  };

  constant list<String> sundials_cvode_headers = {
    "sundials/cvode/cvode_ls.h",
    "sundials/cvode/cvode_proj.h",
    "sundials/cvode/cvode.h"
  };

  constant list<String> sundials_ida_headers = {
    "sundials/idas/idas_ls.h",
    "sundials/idas/idas.h"
  };

  constant list<String> sundials_headers = {
    "sundials/sundials/sundials_config.h",
    "sundials/sundials/sundials_dense.h",
    "sundials/sundials/sundials_direct.h",
    "sundials/sundials/sundials_iterative.h",
    "sundials/sundials/sundials_linearsolver.h",
    "sundials/sundials/sundials_matrix.h",
    "sundials/sundials/sundials_nonlinearsolver.h",
    "sundials/sundials/sundials_types.h",
    "sundials/sunlinsol/sunlinsol_dense.h",
    "sundials/sunmatrix/sunmatrix_dense.h",
    "sundials/sunnonlinsol/sunnonlinsol_fixedpoint.h",
    "sundials/nvector/nvector_serial.h",
    "sundials/sundials/sundials_nvector.h"
  };

  constant list<String> simrt_c_sundials_cvode_sources = {
    "simulation/solver/cvode_solver.c",
    "simulation/solver/sundials_error.c"
  };

  constant list<String> simrt_c_sundials_ida_sources = {
    "simulation/solver/ida_solver.c",
    "simulation/solver/sundials_error.c"
  };

  constant list<String> dgesv_headers = {
    "./external_solvers/blaswrap.h",
    "./external_solvers/clapack.h",
    "./external_solvers/f2c.h"
  };

 constant list<String> dgesv_sources = {
    DGESV_FILES
  };

  constant list<String> cminpack_headers = {
    "./external_solvers/cminpack.h",
    "./external_solvers/minpack.h"
  };

  constant list<String> cminpack_sources = {
    CMINPACK_FILES
  };

  constant list<String> simrt_linear_solver_sources = {
    LS_FILES
  };

  constant list<String> simrt_non_linear_solver_sources = {
    NLS_FILES
  };

  constant list<String> simrt_mixed_solver_sources = {
    MIXED_FILES
  };

>>>>>>> 0c7bcabd
annotation(__OpenModelica_Interface="backend");
end RuntimeSources;
<|MERGE_RESOLUTION|>--- conflicted
+++ resolved
@@ -1,45 +1,5 @@
 encapsulated package RuntimeSources
   constant String fmu_sources_dir = "/include/omc/c/";
-<<<<<<< HEAD
-  constant list<String> simrt_c_sources={COMMON_FILES};
-  constant list<String> simrt_c_headers={COMMON_HEADERS};
-  constant list<String> fmi1Files={"fmi-export/fmu1_model_interface.c.inc","fmi-export/fmu1_model_interface.h"};
-  constant list<String> fmi2Files={"fmi-export/fmu2_model_interface.c.inc","fmi-export/fmu2_model_interface.h", "fmi-export/fmu_read_flags.c.inc", "fmi-export/fmu_read_flags.h"};
-  constant list<String> defaultFileSuffixes={".c", "_functions.c", "_records.c", "_01exo.c", "_02nls.c", "_03lsy.c", "_04set.c", "_05evt.c", "_06inz.c", "_07dly.c", "_08bnd.c", "_09alg.c", "_10asr.c", "_11mix.c", "_12jac.c", "_13opt.c", "_14lnz.c", "_15syn.c", "_16dae.c", "_17inl.c", "_18spd.c", "_init_fmu.c", "_FMU.c"};
-
-  //TODO: Add stuff for Makefile build similar to RuntimeSources.mo.cmake
-  constant list<String> sundials_headers={"sundials/cvode/cvode_ls.h",
-                                         "sundials/cvode/cvode_proj.h",
-                                         "sundials/cvode/cvode.h",
-                                         "sundials/idas/idas_ls.h"
-                                         "sundials/idas/idas.h"
-                                         "sundials/sundials/sundials_config.h",
-                                         "sundials/sundials/sundials_dense.h",
-                                         "sundials/sundials/sundials_direct.h",
-                                         "sundials/sundials/sundials_iterative.h",
-                                         "sundials/sundials/sundials_linearsolver.h",
-                                         "sundials/sundials/sundials_matrix.h",
-                                         "sundials/sundials/sundials_nonlinearsolver.h",
-                                         "sundials/sundials/sundials_types.h",
-                                         "sundials/sunlinsol/sunlinsol_dense.h",
-                                         "sundials/sunmatrix/sunmatrix_dense.h",
-                                         "sundials/sunnonlinsol/sunnonlinsol_fixedpoint.h",
-                                         "sundials/nvector/nvector_serial.h",
-                                         "sundials/sundials/sundials_nvector.h"};
-
-  constant list<String> simrt_c_sundials_sources={"simulation/solver/cvode_solver.c",
-                                                  "simulation/solver/sundials_error.c"};
-
-  constant list<String> dgesv_headers={"./external_solvers/blaswrap.h", "./external_solvers/clapack.h", "./external_solvers/f2c.h"};
-  constant list<String> dgesv_sources={DGESV_FILES};
-
-  constant list<String> cminpack_headers = {"./external_solvers/cminpack.h", "./external_solvers/minpack.h"};
-  constant list<String> cminpack_sources = {CMINPACK_FILES};
-
-  constant list<String> simrt_linear_solver_sources={LS_FILES};
-  constant list<String> simrt_non_linear_solver_sources={NLS_FILES};
-  constant list<String> simrt_mixed_solver_sources={MIXED_FILES};
-=======
 
   constant list<String> simrt_c_sources = {
     COMMON_FILES
@@ -155,6 +115,5 @@
     MIXED_FILES
   };
 
->>>>>>> 0c7bcabd
 annotation(__OpenModelica_Interface="backend");
 end RuntimeSources;
