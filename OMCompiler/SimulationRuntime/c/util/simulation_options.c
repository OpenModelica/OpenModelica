/*
 * This file is part of OpenModelica.
 *
 * Copyright (c) 1998-2014, Open Source Modelica Consortium (OSMC),
 * c/o Linköpings universitet, Department of Computer and Information Science,
 * SE-58183 Linköping, Sweden.
 *
 * All rights reserved.
 *
 * THIS PROGRAM IS PROVIDED UNDER THE TERMS OF THE BSD NEW LICENSE OR THE
 * GPL VERSION 3 LICENSE OR THE OSMC PUBLIC LICENSE (OSMC-PL) VERSION 1.2.
 * ANY USE, REPRODUCTION OR DISTRIBUTION OF THIS PROGRAM CONSTITUTES
 * RECIPIENT'S ACCEPTANCE OF THE OSMC PUBLIC LICENSE OR THE GPL VERSION 3,
 * ACCORDING TO RECIPIENTS CHOICE.
 *
 * The OpenModelica software and the OSMC (Open Source Modelica Consortium)
 * Public License (OSMC-PL) are obtained from OSMC, either from the above
 * address, from the URLs: http://www.openmodelica.org or
 * http://www.ida.liu.se/projects/OpenModelica, and in the OpenModelica
 * distribution. GNU version 3 is obtained from:
 * http://www.gnu.org/copyleft/gpl.html. The New BSD License is obtained from:
 * http://www.opensource.org/licenses/BSD-3-Clause.
 *
 * This program is distributed WITHOUT ANY WARRANTY; without even the implied
 * warranty of MERCHANTABILITY or FITNESS FOR A PARTICULAR PURPOSE, EXCEPT AS
 * EXPRESSLY SET FORTH IN THE BY RECIPIENT SELECTED SUBSIDIARY LICENSE
 * CONDITIONS OF OSMC-PL.
 *
 */

#include "simulation_options.h"

const char *FLAG_NAME[FLAG_MAX+1] = {
  "FLAG_UNKNOWN",

  /* FLAG_ABORT_SLOW */                   "abortSlowSimulation",
  /* FLAG_ALARM */                        "alarm",
  /* FLAG_CLOCK */                        "clock",
  /* FLAG_CPU */                          "cpu",
  /* FLAG_CSV_OSTEP */                    "csvOstep",
  /* FLAG_CVODE_ITER */                   "cvodeNonlinearSolverIteration",
  /* FLAG_CVODE_LMM */                    "cvodeLinearMultistepMethod",
  /* FLAG_DATA_RECONCILE_Cx */            "cx",
  /* FLAG_DAE_MODE */                     "daeMode",
  /* FLAG_DELTA_X_LINEARIZE */            "deltaXLinearize",
  /* FLAG_DELTA_X_SOLVER */               "deltaXSolver",
  /* FLAG_EMBEDDED_SERVER */              "embeddedServer",
  /* FLAG_EMBEDDED_SERVER_PORT */         "embeddedServerPort",
  /* FLAG_MAT_SYNC */                     "mat_sync",
  /* FLAG_EMIT_PROTECTED */               "emit_protected",
  /* FLAG_DATA_RECONCILE_Eps */           "eps",
  /* FLAG_F */                            "f",
  /* FLAG_HELP */                         "help",
  /* FLAG_HOMOTOPY_ADAPT_BEND */          "homAdaptBend",
  /* FLAG_HOMOTOPY_BACKTRACE_STRATEGY */  "homBacktraceStrategy",
  /* FLAG_HOMOTOPY_H_EPS */               "homHEps",
  /* FLAG_HOMOTOPY_MAX_LAMBDA_STEPS */    "homMaxLambdaSteps",
  /* FLAG_HOMOTOPY_MAX_NEWTON_STEPS */    "homMaxNewtonSteps",
  /* FLAG_HOMOTOPY_MAX_TRIES */           "homMaxTries",
  /* FLAG_HOMOTOPY_NEG_START_DIR */       "homNegStartDir",
  /* FLAG_HOMOTOPY_ON_FIRST_TRY */        "homotopyOnFirstTry",
  /* FLAG_NO_HOMOTOPY_ON_FIRST_TRY */     "noHomotopyOnFirstTry",
  /* FLAG_HOMOTOPY_TAU_DEC_FACTOR */      "homTauDecFac",
  /* FLAG_HOMOTOPY_TAU_DEC_FACTOR_PRED */ "homTauDecFacPredictor",
  /* FLAG_HOMOTOPY_TAU_INC_FACTOR */      "homTauIncFac",
  /* FLAG_HOMOTOPY_TAU_INC_THRESHOLD */   "homTauIncThreshold",
  /* FLAG_HOMOTOPY_TAU_MAX */             "homTauMax",
  /* FLAG_HOMOTOPY_TAU_MIN */             "homTauMin",
  /* FLAG_HOMOTOPY_TAU_START */           "homTauStart",
  /* FLAG_IDA_MAXERRORTESTFAIL */         "idaMaxErrorTestFails",
  /* FLAG_IDA_MAXNONLINITERS */           "idaMaxNonLinIters",
  /* FLAG_IDA_MAXCONVFAILS */             "idaMaxConvFails",
  /* FLAG_IDA_NONLINCONVCOEF */           "idaNonLinConvCoef",
  /* FLAG_IDA_LS */                       "idaLS",
  /* FLAG_IDA_SCALING */                  "idaScaling",
  /* FLAG_IDAS */                         "idaSensitivity",
  /* FLAG_IGNORE_HIDERESULT */            "ignoreHideResult",
  /* FLAG_IIF */                          "iif",
  /* FLAG_IIM */                          "iim",
  /* FLAG_IIT */                          "iit",
  /* FLAG_ILS */                          "ils",
  /* FLAG_INITIAL_STEP_SIZE */            "initialStepSize",
  /* FLAG_INPUT_CSV */                    "csvInput",
  /* FLAG_INPUT_FILE_STATES */            "stateFile",
  /* FLAG_INPUT_PATH */                   "inputPath",
  /* FLAG_IPOPT_HESSE*/                   "ipopt_hesse",
  /* FLAG_IPOPT_INIT*/                    "ipopt_init",
  /* FLAG_IPOPT_JAC*/                     "ipopt_jac",
  /* FLAG_IPOPT_MAX_ITER */               "ipopt_max_iter",
  /* FLAG_IPOPT_WARM_START */             "ipopt_warm_start",
  /* FLAG_JACOBIAN */                     "jacobian",
  /* FLAG_JACOBIAN_THREADS */             "jacobianThreads",
  /* FLAG_L */                            "l",
  /* FLAG_L_DATA_RECOVERY */              "l_datarec",
  /* FLAG_LOG_FORMAT */                   "logFormat",
  /* FLAG_LS */                           "ls",
  /* FLAG_LS_IPOPT */                     "ls_ipopt",
  /* FLAG_LSS */                          "lss",
  /* FLAG_LSS_MAX_DENSITY */              "lssMaxDensity",
  /* FLAG_LSS_MIN_SIZE */                 "lssMinSize",
  /* FLAG_LV */                           "lv",
  /* FLAG_LV_MAX_WARN */                  "lvMaxWarn",
  /* FLAG_LV_TIME */                      "lv_time",
  /* FLAG_LV_SYSTEM */                    "lv_system",
  /* FLAG_MAX_BISECTION_ITERATIONS */     "mbi",
  /* FLAG_MAX_EVENT_ITERATIONS */         "mei",
  /* FLAG_MAX_ORDER */                    "maxIntegrationOrder",
  /* FLAG_MAX_STEP_SIZE */                "maxStepSize",
  /* FLAG_MEASURETIMEPLOTFORMAT */        "measureTimePlotFormat",
  /* FLAG_MOO_OPTIMIZATION */             "moo",
  /* FLAG_MOO_L2BN_P1_ITERATIONS */       "moo_l2bn_p1_it",
  /* FLAG_MOO_L2BN_P2_ITERATIONS */       "moo_l2bn_p2_it",
  /* FLAG_MOO_L2BN_P2_LEVEL */            "moo_l2bn_p2_lvl",
  /* FLAG_NEWTON_FTOL */                  "newtonFTol",
  /* FLAG_NEWTON_MAX_STEPS */             "newtonMaxSteps",
  /* FLAG_NEWTON_MAX_STEP_FACTOR */       "newtonMaxStepFactor",
  /* FLAG_NEWTON_XTOL */                  "newtonXTol",
  /* FLAG_NEWTON_JAC_UPDATES */           "newtonJacUpdates",
  /* FLAG_NEWTON_STRATEGY */              "newton",
  /* FLAG_NLS */                          "nls",
  /* FLAG_NLS_INFO */                     "nlsInfo",
  /* FLAG_NLS_LS */                       "nlsLS",
  /* FLAG_NLSS_MAX_DENSITY */             "nlssMaxDensity",
  /* FLAG_NLSS_MIN_SIZE */                "nlssMinSize",
  /* FLAG_NLS_JAC_TEST_ATOL */            "nlsJacTestATol",
  /* FLAG_NLS_JAC_TEST_RTOL */            "nlsJacTestRTol",
  /* FLAG_NOEMIT */                       "noemit",
  /* FLAG_NOEQUIDISTANT_GRID */           "noEquidistantTimeGrid",
  /* FLAG_NOEQUIDISTANT_OUT_FREQ*/        "noEquidistantOutputFrequency",
  /* FLAG_NOEQUIDISTANT_OUT_TIME*/        "noEquidistantOutputTime",
  /* FLAG_NOEVENTEMIT */                  "noEventEmit",
  /* FLAG_NO_RESTART */                   "noRestart",
  /* FLAG_NO_ROOTFINDING */               "noRootFinding",
  /* FLAG_NO_SCALING */                   "noScaling",
  /* FLAG_NO_SUPPRESS_ALG */              "noSuppressAlg",
  /* FLAG_OPTDEBUGEJAC */                 "optDebugJac",
  /* FLAG_OPTIMIZER_NP */                 "optimizerNP",
  /* FLAG_OPTIMIZER_TGRID */              "optimizerTimeGrid",
  /* FLAG_OUTPUT */                       "output",
  /* FLAG_OUTPUT_PATH */                  "outputPath",
  /* FLAG_OVERRIDE */                     "override",
  /* FLAG_OVERRIDE_FILE */                "overrideFile",
  /* FLAG_PORT */                         "port",
  /* FLAG_R */                            "r",
  /* FLAG_DATA_RECONCILE  */              "reconcile",
  /* FLAG_DATA_RECONCILE_BOUNDARY */      "reconcileBoundaryConditions",
  /* FLAG_DATA_RECONCILE_STATE */         "reconcileState",
  /* FLAG_SR */                           "gbm",
  /* FLAG_SR_CTRL */                      "gbctrl",
  /* FLAG_SR_CTRL_FILTER */               "gbctrl_filter",
  /* FLAG_SR_CTRL_FHR */                  "gbctrl_fhr",
  /* FLAG_SR_ERR */                       "gberr",
  /* FLAG_SR_INT */                       "gbint",
  /* FLAG_SR_NLS */                       "gbnls",
  /* FLAG_MR */                           "gbfm",
  /* FLAG_MR_CTRL */                      "gbfctrl",
  /* FLAG_MR_ERR */                       "gbferr",
  /* FLAG_MR_INT */                       "gbfint",
  /* FLAG_MR_NLS */                       "gbfnls",
  /* FLAG_MR_PAR */                       "gbratio",
  /* FLAG_RT */                           "rt",
  /* FLAG_S */                            "s",
  /* FLAG_SINGLE_PRECISION */             "single",
  /* FLAG_SOLVER_STEPS */                 "steps",
  /* FLAG_STEADY_STATE */                 "steadyState",
  /* FLAG_STEADY_STATE_TOL */             "steadyStateTol",
  /* FLAG_DATA_RECONCILE_Sx */            "sx",
  /* FLAG_UP_HESSIAN */                   "keepHessian",
  /* FLAG_W */                            "w",
  /* FLAG_PARMODNUMTHREADS */             "parmodNumThreads",

  "FLAG_MAX"
};

const char *FLAG_DESC[FLAG_MAX+1] = {
  "unknown",

  /* FLAG_ABORT_SLOW */                   "aborts if the simulation chatters",
  /* FLAG_ALARM */                        "aborts after the given number of seconds (0 disables)",
  /* FLAG_CLOCK */                        "selects the type of clock to use -clock=RT, -clock=CYC or -clock=CPU",
  /* FLAG_CPU */                          "dumps the cpu-time into the result file",
  /* FLAG_CSV_OSTEP */                    "value specifies csv-files for debug values for optimizer step",
  /* FLAG_CVODE_ITER */                   "nonlinear solver iteration for CVODE solver",
  /* FLAG_CVODE_LMM */                    "linear multistep method for CVODE solver",
  /* FLAG_DATA_RECONCILE_Cx */            "value specifies a csv-file with inputs as correlation coefficient matrix Cx for DataReconciliation",
  /* FLAG_DAE_MODE */                     "flag to let the integrator use daeResiduals",
  /* FLAG_DELTA_X_LINEARIZE */            "value specifies the delta x value for numerical differentiation used by linearization. The default value is 1e-5.",
  /* FLAG_DELTA_X_SOLVER */               "value specifies the delta x value for numerical differentiation used by integrator. The default values is sqrt(DBL_EPSILON).",
  /* FLAG_EMBEDDED_SERVER */              "enables an embedded server. Valid values: none, opc-da [broken], opc-ua [experimental], or the path to a shared object.",
  /* FLAG_EMBEDDED_SERVER_PORT */         "[int (default 4841)] value specifies the port number used by the embedded server",
  /* FLAG_MAT_SYNC */                     "[int (default 0)] syncs the mat file header after emitting every N time-points (default disabled)",
  /* FLAG_EMIT_PROTECTED */               "emits protected variables to the result-file",
  /* FLAG_DATA_RECONCILE_Eps */           "value specifies the number of convergence iteration to be performed for DataReconciliation",
  /* FLAG_F */                            "value specifies a new setup XML file to the generated simulation code",
  /* FLAG_HELP */                         "get detailed information that specifies the command-line flag",
  /* FLAG_HOMOTOPY_ADAPT_BEND */          "[double (default 0.5)] maximum trajectory bending to accept the homotopy step",
  /* FLAG_HOMOTOPY_BACKTRACE_STRATEGY */  "value specifies the backtrace strategy in the homotopy corrector step (fix (default), orthogonal)",
  /* FLAG_HOMOTOPY_H_EPS */               "[double (default 1e-5)] tolerance respecting residuals for the homotopy H-function",
  /* FLAG_HOMOTOPY_MAX_LAMBDA_STEPS */    "[int (default size dependent)] maximum lambda steps allowed to run the homotopy path",
  /* FLAG_HOMOTOPY_MAX_NEWTON_STEPS */    "[int (default 20)] maximum newton steps in the homotopy corrector step",
  /* FLAG_HOMOTOPY_MAX_TRIES */           "[int (default 10)] maximum number of tries for one homotopy lambda step",
  /* FLAG_HOMOTOPY_NEG_START_DIR */       "start to run along the homotopy path in the negative direction",
  /* FLAG_HOMOTOPY_ON_FIRST_TRY */        "directly use the homotopy method to solve the initialization problem",
  /* FLAG_NO_HOMOTOPY_ON_FIRST_TRY */     "disable the use of the homotopy method to solve the initialization problem",
  /* FLAG_HOMOTOPY_TAU_DEC_FACTOR */      "[double (default 10.0)] decrease homotopy step size tau by this factor if tau is too big in the homotopy corrector step",
  /* FLAG_HOMOTOPY_TAU_DEC_FACTOR_PRED */ "[double (default 2.0)] decrease homotopy step size tau by this factor if tau is too big in the homotopy predictor step",
  /* FLAG_HOMOTOPY_TAU_INC_FACTOR */      "[double (default 2.0)] increase homotopy step size tau by this factor if tau is too small in the homotopy corrector step",
  /* FLAG_HOMOTOPY_TAU_INC_THRESHOLD */   "[double (default 10.0)] increase the homotopy step size tau if bend < homAdaptBend/homTauIncThreshold",
  /* FLAG_HOMOTOPY_TAU_MAX */             "[double (default 10.0)] maximum homotopy step size tau for the homotopy process",
  /* FLAG_HOMOTOPY_TAU_MIN */             "[double (default 1e-4)] minimum homotopy step size tau for the homotopy process",
  /* FLAG_HOMOTOPY_TAU_START */           "[double (default 0.2)] homotopy step size tau at the beginning of the homotopy process",
  /* FLAG_IDA_MAXERRORTESTFAIL */         "value specifies the maximum number of error test failures in attempting one step. The default value is 7.",
  /* FLAG_IDA_MAXNONLINITERS */           "value specifies the maximum number of nonlinear solver iterations at one step. The default value is 3.",
  /* FLAG_IDA_MAXCONVFAILS */             "value specifies the maximum number of nonlinear solver convergence failures at one step. The default value is 10.",
  /* FLAG_IDA_NONLINCONVCOEF */           "value specifies the safety factor in the nonlinear convergence test. The default value is 0.33.",
  /* FLAG_IDA_LS */                       "select the linear solver used by ida",
  /* FLAG_IDA_SCALING */                  "enable scaling of the IDA solver",
  /* FLAG_IDAS */                         "flag to add sensitivity information to the result files",
  /* FLAG_IGNORE_HIDERESULT */            "ignore HideResult=true annotation",
  /* FLAG_IIF */                          "value specifies an external file for the initialization of the model relative to -inputPath",
  /* FLAG_IIM */                          "value specifies the initialization method",
  /* FLAG_IIT */                          "[double] value specifies a time for the initialization of the model",
  /* FLAG_ILS */                          "[int (default 3)] number of lambda steps for homotopy methods",
  /* FLAG_INITIAL_STEP_SIZE */            "value specifies an initial step size for supported solver",
  /* FLAG_INPUT_CSV */                    "value specifies an csv-file with inputs for the simulation/optimization of the model",
  /* FLAG_INPUT_FILE_STATES */            "value specifies an file with states start values for the optimization of the model",
  /* FLAG_INPUT_PATH */                   "value specifies a path for reading the input files i.e., model_init.xml and model_info.json",
  /* FLAG_IPOPT_HESSE */                  "value specifies the hessian for Ipopt",
  /* FLAG_IPOPT_INIT */                   "value specifies the initial guess for optimization",
  /* FLAG_IPOPT_JAC */                    "value specifies the Jacobian for Ipopt",
  /* FLAG_IPOPT_MAX_ITER */               "value specifies the max number of iteration for ipopt",
  /* FLAG_IPOPT_WARM_START */             "value specifies lvl for a warm start in ipopt: 1,2,3,...",
  /* FLAG_JACOBIAN */                     "select the calculation method of the Jacobian used only by ida and dassl solver.",
  /* FLAG_JACOBIAN_THREADS */             "[int default: 1] value specifies the number of threads for jacobian evaluation in dassl or ida.",
  /* FLAG_L */                            "value specifies a time where the linearization of the model should be performed",
  /* FLAG_L_DATA_RECOVERY */              "emit data recovery matrices with model linearization",
  /* FLAG_LOG_FORMAT */                   "value specifies the log format of the executable. -logFormat=text (default), -logFormat=xml or -logFormat=xmltcp",
  /* FLAG_LS */                           "value specifies the linear solver method (default: lapack, totalpivot (fallback))",
  /* FLAG_LS_IPOPT */                     "value specifies the linear solver method for ipopt",
  /* FLAG_LSS */                          "value specifies the linear sparse solver method (default: umfpack)",
  /* FLAG_LSS_MAX_DENSITY */              "[double (default " EXPANDSTRING(DEFAULT_FLAG_LSS_MAX_DENSITY) ")] value specifies the maximum density for using a linear sparse solver",
  /* FLAG_LSS_MIN_SIZE */                 "[int (default " EXPANDSTRING(DEFAULT_FLAG_LSS_MIN_SIZE) ")] value specifies the minimum system size for using a linear sparse solver",
  /* FLAG_LV */                           "[string list] value specifies the logging level",
  /* FLAG_LV_MAX_WARN */                  "[int (default " EXPANDSTRING(DEFAULT_FLAG_LV_MAX_WARN) ")] maximum times repeating warnings will be displayed",
  /* FLAG_LV_TIME */                      "[double list] specifying time interval to allow loging in",
  /* FLAG_LV_SYSTEM */                    "[int list] list of system indices for which solver logs are shown (by default logs for all systems are shown)",
  /* FLAG_MAX_BISECTION_ITERATIONS */     "[int (default 0)] value specifies the maximum number of bisection iterations for state event detection or zero for default behavior",
  /* FLAG_MAX_EVENT_ITERATIONS */         "[int (default 20)] value specifies the maximum number of event iterations",
  /* FLAG_MAX_ORDER */                    "value specifies maximum integration order for supported solver",
  /* FLAG_MAX_STEP_SIZE */                "value specifies maximum absolute step size for supported solver",
  /* FLAG_MEASURETIMEPLOTFORMAT */        "value specifies the output format of the measure time functionality",
  /* FLAG_MOO_OPTIMIZATION */             "perform dynamic optimization with MOO library",
  /* FLAG_MOO_L2BN_P1_ITERATIONS */       "[int default: 0] value specifies the number of phase I iterations (full bisections) for L2-Boundary-Norm mesh refinement in MOO",
  /* FLAG_MOO_L2BN_P2_ITERATIONS */       "[int default: 0] value specifies the number of phase II iterations (refinement) for L2-Boundary-Norm mesh refinement in MOO",
  /* FLAG_MOO_L2BN_P2_LEVEL */            "[real default: 0.0] value specifies the phase II refinement aggressiveness for L2-Boundary-Norm mesh refinement in MOO",
  /* FLAG_NEWTON_FTOL */                  "[double (default 1e-12)] tolerance respecting residuals for updating solution vector in Newton solver",
  /* FLAG_NEWTON_MAX_STEPS */             "[int (default " EXPANDSTRING(DEFAULT_FLAG_NEWTON_MAX_STEPS) ")] maximal number of Newton steps used in GBODE",
  /* FLAG_NEWTON_MAX_STEP_FACTOR */       "[double (default 1e12)] maximum newton step factor mxnewtstep = maxStepFactor * norm2(xScaling). Used currently only by KINSOL.",
  /* FLAG_NEWTON_XTOL */                  "[double (default 1e-12)] tolerance respecting newton correction (delta_x) for updating solution vector in Newton solver",
  /* FLAG_NEWTON_JAC_UPDATES */           "[int list (at most 4 entries)] Number of steps before Jacobian is recomputed. Zero to skip phase.",
  /* FLAG_NEWTON_STRATEGY */              "value specifies the damping strategy for the newton solver",
  /* FLAG_NLS */                          "value specifies the nonlinear solver",
  /* FLAG_NLS_INFO */                     "outputs detailed information about solving process of non-linear systems into csv files.",
  /* FLAG_NLS_LS */                       "value specifies the linear solver used by the non-linear solver",
  /* FLAG_NLSS_MAX_DENSITY */             "[double (default " EXPANDSTRING(DEFAULT_FLAG_NLSS_MAX_DENSITY) ")] value specifies the maximum density for using a non-linear sparse solver",
  /* FLAG_NLSS_MIN_SIZE */                "[int (default " EXPANDSTRING(DEFAULT_FLAG_NLSS_MIN_SIZE) ")] value specifies the minimum system size for using a non-linear sparse solver",
  /* FLAG_NLS_JAC_TEST_ATOL */            "[double] value specifies the absolute tolerance for the Jacobian derivative test.",
  /* FLAG_NLS_JAC_TEST_RTOL */            "[double] value specifies the relative tolerance for the Jacobian derivative test.",
  /* FLAG_NOEMIT */                       "do not emit any results to the result file",
  /* FLAG_NOEQUIDISTANT_GRID */           "stores results not in equidistant time grid as given by stepSize or numberOfIntervals, instead the variable step size of dassl or ida integrator.",
  /* FLAG_NOEQUIDISTANT_OUT_FREQ*/        "value controls the output frequency in noEquidistantTimeGrid mode",
  /* FLAG_NOEQUIDISTANT_OUT_TIME*/        "value controls the output time point in noEquidistantOutputTime mode",
  /* FLAG_NOEVENTEMIT */                  "do not emit event points to the result file",
  /* FLAG_NO_RESTART */                   "disables the restart of the integration method after an event is performed, used by the methods: dassl, ida, gbode",
  /* FLAG_NO_ROOTFINDING */               "disables the internal root finding procedure of methods: dassl and ida.",
  /* FLAG_NO_SCALING */                   "disables scaling for the variables and the residuals in the algebraic nonlinear solver KINSOL.",
  /* FLAG_NO_SUPPRESS_ALG */              "flag to not suppress algebraic variables in the local error test of ida solver in daeMode",
  /* FLAG_OPTDEBUGEJAC */                 "value specifies the number of iter from the dyn. optimization, which will be debug, creating *csv and *py file",
  /* FLAG_OPTIMIZER_NP */                 "value specifies the number of points in a subinterval",
  /* FLAG_OPTIMIZER_TGRID */              "value specifies external file with time points.",
  /* FLAG_OUTPUT */                       "output the variables a, b and c at the end of the simulation to the standard output",
  /* FLAG_OUTPUT_PATH */                  "value specifies a path for writing the output files i.e., model_res.mat, model_prof.intdata, model_prof.realdata etc.",
  /* FLAG_OVERRIDE */                     "override the variables or the simulation settings in the XML setup file",
  /* FLAG_OVERRIDE_FILE */                "will override the variables or the simulation settings in the XML setup file with the values from the file",
  /* FLAG_PORT */                         "value specifies the port for simulation status (default disabled)",
  /* FLAG_R */                            "value specifies a new result file than the default Model_res.mat",
  /* FLAG_DATA_RECONCILE */               "Run the Data Reconciliation numerical computation algorithm for constrained equations",
  /* FLAG_DATA_RECONCILE_BOUNDARY */      "Run the Data Reconciliation numerical computation algorithm for boundary condition equations",
  /* FLAG_DATA_RECONCILE_STATE */         "Run the State Estimation numerical computation algorithm for constrained equations",
  /* FLAG_SR */                           "Value specifies the chosen solver of solver gbode (single-rate, slow states integrator)",
  /* FLAG_SR_CTRL */                      "Step size control of solver gbode (single-rate, slow states integrator)",
  /* FLAG_SR_CTRL_FILTER */               "Applies exponential smoothing to the step size factor; gbctrl_filter = 0 yields constant step size, gbctrl_filter = 1 uses full adaptation without averaging.",
  /* FLAG_SR_CTRL_FHR */                  "Applies adaptive damping to the step size factor using Führer’s approach, scaling it by h_fac *= (h_n / h_n1)^gamma to penalize repeated rejections or reward successful step acceptance.",
  /* FLAG_SR_ERR */                       "Error estimation method for solver gbode (single-rate, slow states integrator).",
  /* FLAG_SR_INT */                       "Interpolation method of solver gbode (single-rate, slow states integrator)",
  /* FLAG_SR_NLS */                       "Non-linear solver method of solver gbode (single-rate, slow states integrator)",
  /* FLAG_MR */                           "Value specifies the chosen solver of solver gbode (multi-rate, fast states integrator)",
  /* FLAG_MR_CTRL */                      "Step size control of solver gbode (multi-rate, fast states integrator)",
  /* FLAG_MR_ERR */                       "Error estimation method for gbode solver (multi-rate, fast states integrator).",
  /* FLAG_MR_INT */                       "Interpolation method of solver gbode (multi-rate, fast states integrator)",
  /* FLAG_MR_NLS */                       "Non-linear solver method of solver gbode (multi-rate, fast states integrator)",
  /* FLAG_MR_PAR */                       "Define percentage of states for the fast states selection of solver gbode",
  /* FLAG_RT */                           "value specifies the scaling factor for real-time synchronization (0 disables)",
  /* FLAG_S */                            "value specifies the integration method",
  /* FLAG_SINGLE */                       "output in single precision",
  /* FLAG_SOLVER_STEPS */                 "dumps the number of integration steps into the result file",
  /* FLAG_STEADY_STATE */                 "aborts if steady state is reached",
  /* FLAG_STEADY_STATE_TOL */             "[double (default 1e-3)] This relative tolerance is used to detect steady state.",
  /* FLAG_DATA_RECONCILE_Sx */            "value specifies a csv-file with inputs as covariance matrix Sx for DataReconciliation",
  /* FLAG_UP_HESSIAN */                   "value specifies the number of steps, which keep hessian matrix constant",
  /* FLAG_W */                            "shows all warnings even if a related log-stream is inactive",
  /* FLAG_PARMODNUMTHREADS */             "[int default: 0] value specifies the number of threads for simulation using parmodauto. If not specified (or is 0) it will use the systems max number of threads. Note that this option is ignored if the model is not compiled with --parmodauto",

  "FLAG_MAX"
};

const char *FLAG_DETAILED_DESC[FLAG_MAX+1] = {
  "unknown",
  /* FLAG_ABORT_SLOW */
  "  Aborts if the simulation chatters.",
  /* FLAG_ALARM */
  "  Aborts after the given number of seconds (default=0 disables the alarm).",
  /* FLAG_CLOCK */
  "  Selects the type of clock to use. Valid options include:\n\n"
  "  * RT (monotonic real-time clock)\n"
  "  * CYC (cpu cycles measured with RDTSC)\n"
  "  * CPU (process-based CPU-time)",
  /* FLAG_CPU */
  "  Dumps the cpu-time into the result file using the variable named $cpuTime.",
  /* FLAG_CSV_OSTEP */
  "  Value specifies csv-files for debug values for optimizer step.",
  /* FLAG_CVODE_ITER */
  "  Nonlinear solver iteration for CVODE solver. Default: Depends on flag cvodeLinearMultistepMethod. Valid values\n\n"
  "  * CV_ITER_NEWTON       - Newton iteration.\n"
  "                           Advised to use together with flag -cvodeLinearMultistepMethod=CV_BDF.\n"
  "  * CV_ITER_FIXED_POINT  - Fixed-Point iteration iteration.\n"
  "                           Advised to use together with flag -cvodeLinearMultistepMethod=CV_ADAMS.",
  /* FLAG_CVODE_LMM */
  "  Linear multistep method for CVODE solver. Default: CV_BDF. Valid values\n\n"
  "  * CV_BDF    - BDF linear multistep method for stiff problems.\n"
  "                Use together with flag -cvodeNonlinearSolverIteration=CV_ITER_NEWTON or don't set cvodeNonlinearSolverIteration.\n"
  "  * CV_ADAMS  - Adams-Moulton linear multistep method for nonstiff problems.\n"
  "                Use together with flag -cvodeNonlinearSolverIteration=CV_ITER_FIXED_POINT or don't set cvodeNonlinearSolverIteration.",
  /* FLAG_DATA_RECONCILE_Cx */
  "  Value specifies an csv-file with inputs as correlation coefficient matrix Cx for DataReconciliation",
  /* FLAG_DAE_MODE */
  "  Enables daeMode simulation if the model was compiled with the omc flag --daeMode and ida method is used.",
  /* FLAG_DELTA_X_LINEARIZE */
  "  Value specifies the delta x value for numerical differentiation used by linearization. The default value is sqrt(DBL_EPSILON*2e1).",
  /* FLAG_DELTA_X_SOLVER */
  "  Value specifies the delta x value for numerical differentiation used by integration method. The default values is sqrt(DBL_EPSILON).",
  /* FLAG_EMBEDDED_SERVER */
  "  Enables an embedded server. Valid values:\n\n"
  "  * none - default, run without embedded server\n"
  "  * opc-da - [broken] run with embedded OPC DA server (WIN32 only, uses proprietary OPC SC interface)\n"
  "  * opc-ua - [experimental] run with embedded OPC UA server (TCP port 4841 for now; will have its own configuration option later)\n"
  "  * filename - path to a shared object implementing the embedded server interface (requires access to internal OMC data-structures if you want to read or write data)",
  /* FLAG_EMBEDDED_SERVER_PORT */
  "  Value specifies the port number used by the embedded server. The default value is 4841.",
  /* FLAG_MAT_SYNC */
  "  Syncs the mat file header after emitting every N time-points.",
  /* FLAG_EMIT_PROTECTED */
  "  Emits protected variables to the result-file.",
  /* FLAG_DATA_RECONCILE_Eps */
  "  Value specifies the number of convergence iteration to be performed for DataReconciliation",
  /* FLAG_F */
  "  Value specifies a new setup XML file to the generated simulation code.\n",
  /* FLAG_HELP */
  "  Get detailed information that specifies the command-line flag\n\n"
  "  For example, -help=f prints detailed information for command-line flag f.",
  /* FLAG_HOMOTOPY_ADAPT_BEND */
  "  Maximum trajectory bending to accept the homotopy step.\n"
  "  Default: 0.5, which means the corrector vector has to be smaller than half of the predictor vector.",
  /* FLAG_HOMOTOPY_BACKTRACE_STRATEGY */
  "  Value specifies the backtrace strategy in the homotopy corrector step. Valid values:\n\n"
  "  * fix - default, go back to the path by fixing one coordinate\n"
  "  * orthogonal - go back to the path in an orthogonal direction to the tangent vector",
  /* FLAG_HOMOTOPY_H_EPS */
  "  Tolerance respecting residuals for the homotopy H-function (default: 1e-5).\n\n"
  "  In the last step (lambda=1) newtonFTol is used as tolerance.",
  /* FLAG_HOMOTOPY_MAX_LAMBDA_STEPS */
  "  Maximum lambda steps allowed to run the homotopy path (default: system size * 100).",
  /* FLAG_HOMOTOPY_MAX_NEWTON_STEPS */
  "  Maximum newton steps in the homotopy corrector step (default: 20).",
  /* FLAG_HOMOTOPY_MAX_TRIES */
  "  Maximum number of tries for one homotopy lambda step (default: 10).",
  /* FLAG_HOMOTOPY_NEG_START_DIR */
  "  Start to run along the homotopy path in the negative direction.\n\n"
  "  If one direction fails, the other direction is always used as fallback option.",
  /* FLAG_HOMOTOPY_ON_FIRST_TRY */
  "  If the model contains the homotopy operator, directly use the homotopy method to solve the initialization problem.\n"
  "  This is already the default behaviour, this flag can be used to undo the effect of -noHomotopyOnFirstTry",
  /* FLAG_NO_HOMOTOPY_ON_FIRST_TRY */
  "  Disable the use of the homotopy method to solve the initialization problem.\n"
  "  Without this flag, the solver tries to solve the initialization problem with homotopy if the model contains the homotopy-operator.",
  /* FLAG_HOMOTOPY_TAU_DEC_FACTOR */
  "  Decrease homotopy step size tau by this factor if tau is too big in the homotopy corrector step (default: 10.0).",
  /* FLAG_HOMOTOPY_TAU_DEC_FACTOR_PRED */
  "  Decrease homotopy step size tau by this factor if tau is too big in the homotopy predictor step (default: 2.0).",
  /* FLAG_HOMOTOPY_TAU_INC_FACTOR */
  "  Increase homotopy step size tau by this factor if tau can be increased after the homotopy corrector step (default: 2.0).",
  /* FLAG_HOMOTOPY_TAU_INC_THRESHOLD */
  "  Increase the homotopy step size tau if homAdaptBend/bend > homTauIncThreshold (default: 10).",
  /* FLAG_HOMOTOPY_TAU_MAX */
  "  Maximum homotopy step size tau for the homotopy process (default: 10).",
  /* FLAG_HOMOTOPY_TAU_MIN */
  "  Minimum homotopy step size tau for the homotopy process (default: 1e-4).",
  /* FLAG_HOMOTOPY_TAU_START */
  "  Homotopy step size tau at the beginning of the homotopy process (default: 0.2).",
  /* FLAG_IDA_MAXERRORTESTFAIL */
  "  Value specifies the maximum number of error test failures in attempting one step. The default value is 7.",
  /* FLAG_IDA_MAXNONLINITERS */
  "  Value specifies the maximum number of nonlinear solver iterations at one step. The default value is 3.",
  /* FLAG_IDA_MAXCONVFAILS */
  "  Value specifies the maximum number of nonlinear solver convergence failures at one step. The default value is 10.",
  /* FLAG_IDA_NONLINCONVCOEF */
  "  Value specifies the safety factor in the nonlinear convergence test. The default value is 0.33.",
  /* FLAG_IDA_LS */
  "  Value specifies the linear solver of the ida integration method. Valid values:\n",
  /* FLAG_IDA_SCALING */
  "  Enable scaling of the IDA solver.",
  /* FLAG_IDAS */
  "  Enables sensitivity analysis with respect to parameters if the model is compiled with omc flag --calculateSensitivities.",
  /* FLAG_IGNORE_HIDERESULT */
  "  Emits also variables with HideResult=true annotation.",
  /* FLAG_IIF */
  "  Value specifies an external file for the initialization of the model.",
  /* FLAG_IIM */
  "  Value specifies the initialization method.\n  Following options are available: 'symbolic' (default) and 'none'.",
  /* FLAG_IIT */
  "  Value [Real] specifies a time for the initialization of the model.",
  /* FLAG_ILS */
  "  Value specifies the number of steps for homotopy method (required: -iim=symbolic).\n"
  "  The value is an Integer with default value 3.",
  /* FLAG_INITIAL_STEP_SIZE */
  "  Value specifies an initial step size, used by the methods: dassl, ida, gbode",
  /* FLAG_INPUT_CSV */
  "  Value specifies an csv-file with inputs for the simulation/optimization of the model",
  /* FLAG_INPUT_FILE_STATES */
  "  Value specifies an file with states start values for the optimization of the model.",
  /* FLAG_INPUT_PATH */
  "  Value specifies a path for reading the input files i.e., model_init.xml and model_info.json",
  /* FLAG_IPOPT_HESSE */
  "  Value specifies the hessematrix for Ipopt(OMC, BFGS, const).",
  /* FLAG_IPOPT_INIT */
  "  Value specifies the initial guess for optimization (sim, const).",
  /* FLAG_IPOPT_JAC */
  "  Value specifies the Jacobian for Ipopt(SYM, NUM, NUMDENSE).",
  /* FLAG_IPOPT_MAX_ITER */
  "  Value specifies the max number of iteration for ipopt.",
  /* FLAG_IPOPT_WARM_START */
  "  Value specifies lvl for a warm start in ipopt: 1,2,3,...",
  /* FLAG_JACOBIAN */
  "  Select the calculation method for Jacobian used by the integration method:\n",
  /* FLAG_JACOBIAN_THREADS */
  "  Value specifies the number of threads for jacobian evaluation in dassl or ida."
  "  The value is an Integer with default value 1.",
  /* FLAG_L */
  "  Value specifies a time where the linearization of the model should be performed.",
  /* FLAG_L_DATA_RECOVERY */
  "  Emit data recovery matrices with model linearization.",
  /* FLAG_LOG_FORMAT */
  "  Value specifies the log format of the executable:\n\n"
  "  * text (default)\n"
  "  * xml\n"
  "  * xmltcp (required -port flag)",
  /* FLAG_LS */
  "  Value specifies the linear solver method",
  /* FLAG_LS_IPOPT */
  "  Value specifies the linear solver method for Ipopt, default mumps.\n"
  "  Note: Use if you build ipopt with other linear solver like ma27",
  /* FLAG_LSS */
  "  Value specifies the linear sparse solver method",
  /* FLAG_LSS_MAX_DENSITY */
  "  Value specifies the maximum density for using a linear sparse solver.\n"
  "  The value is a Double with default value " EXPANDSTRING(DEFAULT_FLAG_LSS_MAX_DENSITY) ".",
  /* FLAG_LSS_MIN_SIZE */
  "  Value specifies the minimum system size for using a linear sparse solver.\n"
  "  The value is an Integer with default value " EXPANDSTRING(DEFAULT_FLAG_LSS_MIN_SIZE) ".",
  /* FLAG_LV */
  "  Value (a comma-separated String list) specifies which logging levels to\n"
  "  enable. Multiple options can be enabled at the same time.",
  /* FLAG_LV_MAX_WARN */
  "  Maximum number of times some repeating warnings are displayed.\n"
  "  Default value " EXPANDSTRING(DEFAULT_FLAG_LV_MAX_WARN) ".",
  /* FLAG_LV_TIME */
  "  Interval (a comma-separated Double list with two elements) specifies in which\n"
  "  time interval logging is active. Doesn't affect OMC_LOG_STDOUT, OMC_LOG_ASSERT, and\n"
  "  OMC_LOG_SUCCESS, OMC_LOG_STATS, OMC_LOG_STATS_V.",
  /* FLAG_LV_SYSTEM */
  "  Value is a comma-separated list of equation indices (available in the transformational debugger) for which solver logs are shown (by default logs for all systems are shown)",
  /* FLAG_MAX_BISECTION_ITERATIONS */
  "  Value specifies the maximum number of bisection iterations for state event\n"
  "  detection or zero for default behavior",
  /* FLAG_MAX_EVENT_ITERATIONS */
  "  Value specifies the maximum number of event iterations.\n"
  "  The value is an Integer with default value 20.",
  /* FLAG_MAX_ORDER */
  "  Value specifies maximum integration order, used by the methods: dassl, ida.",
  /* FLAG_MAX_STEP_SIZE */
  "  Value specifies maximum absolute step size, used by the methods: dassl, ida, gbode.",
  /* FLAG_MEASURETIMEPLOTFORMAT */
  "  Value specifies the output format of the measure time functionality:\n\n"
  "  * svg\n"
  "  * jpg\n"
  "  * ps\n"
  "  * gif\n"
  "  * ...",
  /* FLAG_MOO_OPTIMIZATION */
  "  Perform dynamic optimization with MOO library",
  /* FLAG_MOO_L2BN_P1_ITERATIONS */
  "  Value specifies the number of phase I iterations (full bisections) for L2-Boundary-Norm mesh refinement in MOO",
  /* FLAG_MOO_L2BN_P2_ITERATIONS */
  "  Value specifies the number of phase II iterations (refinement) for L2-Boundary-Norm mesh refinement in MOO",
  /* FLAG_MOO_L2BN_P2_LEVEL */
  "  Value specifies the phase II refinement aggressiveness for L2-Boundary-Norm mesh refinement in MOO",
  /* FLAG_NEWTON_FTOL */
  "  Tolerance respecting residuals for updating solution vector in Newton solver.\n"
  "  Solution is accepted if the (scaled) 2-norm of the residuals is smaller than the tolerance newtonFTol and the (scaled) newton correction (delta_x) is smaller than the tolerance newtonXTol.\n"
  "  The value is a Double with default value 1e-12.",
  /* FLAG_NEWTON_MAX_STEPS */
  "  Maximum number of newton steps, used currently only by KINSOL in solver GBODE.",
  /* FLAG_NEWTON_MAX_STEP_FACTOR */
  "  Maximum newton step factor mxnewtstep = maxStepFactor * norm2(xScaling)."
  "  Used currently only by KINSOL.",
  /* FLAG_NEWTON_XTOL */
  "  Tolerance respecting newton correction (delta_x) for updating solution vector in Newton solver.\n"
  "  Solution is accepted if the (scaled) 2-norm of the residuals is smaller than the tolerance newtonFTol and the (scaled) newton correction (delta_x) is smaller than the tolerance newtonXTol.\n"
  "  The value is a Double with default value 1e-12.",
  /* FLAG_NEWTON_JAC_UPDATES */
  "  Number of steps before Jacobian is recomputed. If zero is chosen, the corresponding solution phase is skipped.",
  /* FLAG_NEWTON_STRATEGY */
  "  Value specifies the damping strategy for the newton solver.",
  /* FLAG_NLS */
  "  Value specifies the nonlinear solver:",
  /* FLAG_NLS_INFO */
  "  Outputs detailed information about solving process of non-linear systems into csv files.",
  /* FLAG_NLS_LS */
  "  Value specifies the linear solver used by the non-linear solver:",
  /* FLAG_NLSS_MAX_DENSITY */
  "  Value specifies the maximum density for using a non-linear sparse solver.\n"
  "  The value is a Double with default value " EXPANDSTRING(DEFAULT_FLAG_NLSS_MAX_DENSITY) ".",
  /* FLAG_NLSS_MIN_SIZE */
  "  Value specifies the minimum system size for using a non-linear sparse solver.\n"
  "  The value is an Integer with default value " EXPANDSTRING(DEFAULT_FLAG_NLSS_MIN_SIZE) ".",
  /* FLAG_NLS_JAC_TEST_ATOL */
  "  Value specifies the absolute tolerance for the Jacobian derivative test.",
  /* FLAG_NLS_JAC_TEST_RTOL */
  "  Value specifies the relative tolerance for the Jacobian derivative test.",
  /* FLAG_NOEMIT */
  "  Do not emit any results to the result file.",
  /* FLAG_NOEQUIDISTANT_GRID */
  "  Output the internal steps given by dassl/ida instead of interpolating results\n"
  "  into an equidistant time grid as given by stepSize or numberOfIntervals.",
  /* FLAG_NOEQUIDISTANT_OUT_FREQ*/
  "  Integer value n controls the output frequency in noEquidistantTimeGrid mode\n"
  "  and outputs every n-th time step",
  /* FLAG_NOEQUIDISTANT_OUT_TIME*/
  "  Real value timeValue controls the output time point in noEquidistantOutputTime\n"
  "  mode and outputs every time>=k*timeValue, where k is an integer",
  /* FLAG_NOEVENTEMIT */
  "  Do not emit event points to the result file.",
  /* FLAG_NO_RESTART */
  "  Disables the restart of the integration method after an event is performed, used by the methods: dassl, ida",
  /* FLAG_NO_ROOTFINDING */
  "  Disables the internal root finding procedure of methods: dassl and ida.",
  /* FLAG_NO_SCALING */
  "  Disables scaling for the variables and the residuals in the algebraic nonlinear solver KINSOL.",
  /* FLAG_NO_SUPPRESS_ALG */
  "  Flag to not suppress algebraic variables in the local error test of the ida solver in daeMode.\n"
  "  In general, the use of this option is discouraged when solving DAE systems of index 1,\n"
  "  whereas it is generally encouraged for systems of index 2 or more.",
  /* FLAG_OPTDEBUGEJAC */
  "  Value specifies the number of iterations from the dynamic optimization, which\n"
  "  will be debugged, creating .csv and .py files.",
  /* FLAG_OPTIMIZER_NP */
  "  Value specifies the number of points in a subinterval.\n"
  "  Currently supports numbers 1 and 3.",
  /* FLAG_OPTIMIZER_TGRID */
  "  Value specifies external file with time points.",
  /* FLAG_OUTPUT */
  "  Output the variables a, b and c at the end of the simulation to the standard\n"
  "  output: time = value, a = value, b = value, c = value",
  /* FLAG_OUTPUT_PATH */
  "  Value specifies a path for writing the output files i.e., model_res.mat, model_prof.intdata, model_prof.realdata etc.",
  /* FLAG_OVERRIDE */
  "  Override the variables or the simulation settings in the XML setup file\n"
  "  For example: var1=start1,var2=start2,par3=start3,startTime=val1,stopTime=val2",
  /* FLAG_OVERRIDE_FILE */
  "  Will override the variables or the simulation settings in the XML setup file\n"
  "  with the values from the file.\n"
  "  Note that: -overrideFile CANNOT be used with -override.\n"
  "  Use when variables for -override are too many.\n"
  "  overrideFileName contains lines of the form: var1=start1",
  /* FLAG_PORT */
  "  Value specifies the port for simulation status (default disabled).",
  /* FLAG_R */
  "  Value specifies the name of the output result file.\n"
  "  The default file-name is based on the model name and output format.\n"
  "  For example: Model_res.mat.",
  /* FLAG_DATA_RECONCILE */
  "  Run the Data Reconciliation numerical computation algorithm for constrained equations",
  /* FLAG_DATA_RECONCILE_BOUNDARY */
  "  Run the Data Reconciliation numerical computation algorithm for boundary condition equations",
  /* FLAG_DATA_RECONCILE_STATE */
  "  Run the State Estimation numerical computation algorithm for constrained equations",
  /* FLAG_SR */
  "  Value specifies the chosen solver of solver gbode (single-rate, slow states integrator).",
  /* FLAG_SR_CTRL */
  "  Step size control of solver gbode (single-rate, slow states integrator).",
  /* FLAG_SR_CTRL_FILTER */
  "  Applies exponential smoothing to the step size factor; gbctrl_filter = 0 yields constant step size, gbctrl_filter = 1 uses full adaptation without averaging.",
  /* FLAG_SR_CTRL_FHR */
  "  Applies adaptive damping to the step size factor using Führer’s approach, scaling it by h_fac *= (h_n / h_n1)^gamma to penalize repeated rejections or reward successful step acceptance.",
  /* FLAG_SR_ERR */
  "  Error estimation method for solver gbode (single-rate, slow states integrator)\n"
  "  Possible values:\n\n"
  "    * default    - depending on the Runge-Kutta method\n"
  "    * richardson - Richardson extrapolation\n"
  "    * embedded   - Embedded scheme\n",
  /* FLAG_SR_INT */
  "  Interpolation method of solver gbode (single-rate, slow states integrator).",
  /* FLAG_SR_NLS */
  "  Non-linear solver method of solver gbode (single-rate, slow states integrator).",
  /* FLAG_MR */
  "  Value specifies the chosen solver of solver gbode (multi-rate, fast states integrator).\n"
  "  Current Restriction: Fully implicit (Gauss, Radau, Lobatto) RK methods are not supported, yet.",
  /* FLAG_MR_CTRL */
  "  Step size control of solver gbode (multi-rate, fast states integrator).",
  /* FLAG_MR_ERR */
  "  Error estimation method for solver gbode (multi-rate, fast states integrator)\n"
  "  Possible values:\n\n"
  "    * default    - depending on the Runge-Kutta method\n"
  "    * richardson - Richardson extrapolation\n"
  "    * embedded   - Embedded scheme\n",
  /* FLAG_MR_INT */
  "  Interpolation method of solver gbode (multi-rate, fast states integrator).",
  /* FLAG_MR_NLS */
  "  Non-linear solver method of solver gbode (multi-rate, fast states integrator).",
  /* FLAG_MR_PAR */
  "  Define percentage of states for the fast states selection of solver gbode (values from 0 to 1).",
  /* FLAG_RT */
  "  Value specifies the scaling factor for real-time synchronization (0 disables).\n"
  "  A value > 1 means the simulation takes a longer time to simulate.\n",
  /* FLAG_S */
  "  Value specifies the integration method. For additional information see the :ref:`User's Guide <cruntime-integration-methods>`",
  /* FLAG_SINGLE */
  "  Output results in single precision (mat-format only).",
  /* FLAG_SOLVER_STEPS */
  "  Dumps the number of integration steps into the result file.",
  /* FLAG_STEADY_STATE */
  "  Aborts the simulation if steady state is reached.",
  /* FLAG_STEADY_STATE_TOL */
  "  This relative tolerance is used to detect steady state: max(|d(x_i)/dt|/nominal(x_i)) < steadyStateTol",
  /* FLAG_DATA_RECONCILE_Sx */
  "  Value specifies an csv-file with inputs as covariance matrix Sx for DataReconciliation",
  /* FLAG_UP_HESSIAN */
  "  Value specifies the number of steps, which keep Hessian matrix constant.",
  /* FLAG_W */
  "  Shows all warnings even if a related log-stream is inactive.",
  /* FLAG_PARMODNUMTHREADS */
  "  Value specifies the number of threads for simulation using parmodauto. If not specified (or is 0) it will use the systems max number of threads. Note that this option is ignored if the model is not compiled with --parmodauto",


  "FLAG_MAX"
};

const flag_repeat_policy FLAG_REPEAT_POLICIES[FLAG_MAX] = {
  FLAG_REPEAT_POLICY_FORBID,

  /* FLAG_ABORT_SLOW */                   FLAG_REPEAT_POLICY_FORBID,
  /* FLAG_ALARM */                        FLAG_REPEAT_POLICY_FORBID,
  /* FLAG_CLOCK */                        FLAG_REPEAT_POLICY_FORBID,
  /* FLAG_CPU */                          FLAG_REPEAT_POLICY_FORBID,
  /* FLAG_CSV_OSTEP */                    FLAG_REPEAT_POLICY_FORBID,
  /* FLAG_CVODE_ITER */                   FLAG_REPEAT_POLICY_FORBID,
  /* FLAG_CVODE_LMM */                    FLAG_REPEAT_POLICY_FORBID,
  /* FLAG_DATA_RECONCILE_Cx */            FLAG_REPEAT_POLICY_FORBID,
  /* FLAG_DAE_MODE */                     FLAG_REPEAT_POLICY_FORBID,
  /* FLAG_DELTA_X_LINEARIZE */            FLAG_REPEAT_POLICY_FORBID,
  /* FLAG_DELTA_X_SOLVER */               FLAG_REPEAT_POLICY_FORBID,
  /* FLAG_EMBEDDED_SERVER */              FLAG_REPEAT_POLICY_FORBID,
  /* FLAG_EMBEDDED_SERVER_PORT */         FLAG_REPEAT_POLICY_FORBID,
  /* FLAG_MAT_SYNC */                     FLAG_REPEAT_POLICY_FORBID,
  /* FLAG_EMIT_PROTECTED */               FLAG_REPEAT_POLICY_FORBID,
  /* FLAG_DATA_RECONCILE_Eps */           FLAG_REPEAT_POLICY_FORBID,
  /* FLAG_F */                            FLAG_REPEAT_POLICY_FORBID,
  /* FLAG_HELP */                         FLAG_REPEAT_POLICY_REPLACE,
  /* FLAG_HOMOTOPY_ADAPT_BEND */          FLAG_REPEAT_POLICY_FORBID,
  /* FLAG_HOMOTOPY_BACKTRACE_STRATEGY */  FLAG_REPEAT_POLICY_FORBID,
  /* FLAG_HOMOTOPY_H_EPS */               FLAG_REPEAT_POLICY_FORBID,
  /* FLAG_HOMOTOPY_MAX_LAMBDA_STEPS */    FLAG_REPEAT_POLICY_FORBID,
  /* FLAG_HOMOTOPY_MAX_NEWTON_STEPS */    FLAG_REPEAT_POLICY_FORBID,
  /* FLAG_HOMOTOPY_MAX_TRIES */           FLAG_REPEAT_POLICY_FORBID,
  /* FLAG_HOMOTOPY_NEG_START_DIR */       FLAG_REPEAT_POLICY_FORBID,
  /* FLAG_HOMOTOPY_ON_FIRST_TRY */        FLAG_REPEAT_POLICY_FORBID,
  /* FLAG_NO_HOMOTOPY_ON_FIRST_TRY */     FLAG_REPEAT_POLICY_FORBID,
  /* FLAG_HOMOTOPY_TAU_DEC_FACTOR */      FLAG_REPEAT_POLICY_FORBID,
  /* FLAG_HOMOTOPY_TAU_DEC_FACTOR_PRED */ FLAG_REPEAT_POLICY_FORBID,
  /* FLAG_HOMOTOPY_TAU_INC_FACTOR */      FLAG_REPEAT_POLICY_FORBID,
  /* FLAG_HOMOTOPY_TAU_INC_THRESHOLD */   FLAG_REPEAT_POLICY_FORBID,
  /* FLAG_HOMOTOPY_TAU_MAX */             FLAG_REPEAT_POLICY_FORBID,
  /* FLAG_HOMOTOPY_TAU_MIN */             FLAG_REPEAT_POLICY_FORBID,
  /* FLAG_HOMOTOPY_TAU_START */           FLAG_REPEAT_POLICY_FORBID,
  /* FLAG_IDA_MAXERRORTESTFAIL */         FLAG_REPEAT_POLICY_FORBID,
  /* FLAG_IDA_MAXNONLINITERS */           FLAG_REPEAT_POLICY_FORBID,
  /* FLAG_IDA_MAXCONVFAILS */             FLAG_REPEAT_POLICY_FORBID,
  /* FLAG_IDA_NONLINCONVCOEF */           FLAG_REPEAT_POLICY_FORBID,
  /* FLAG_IDA_LS */                       FLAG_REPEAT_POLICY_FORBID,
  /* FLAG_IDA_SCALING */                  FLAG_REPEAT_POLICY_FORBID,
  /* FLAG_IDAS */                         FLAG_REPEAT_POLICY_FORBID,
  /* FLAG_IGNORE_HIDERESULT */            FLAG_REPEAT_POLICY_FORBID,
  /* FLAG_IIF */                          FLAG_REPEAT_POLICY_FORBID,
  /* FLAG_IIM */                          FLAG_REPEAT_POLICY_FORBID,
  /* FLAG_IIT */                          FLAG_REPEAT_POLICY_FORBID,
  /* FLAG_ILS */                          FLAG_REPEAT_POLICY_FORBID,
  /* FLAG_INITIAL_STEP_SIZE */            FLAG_REPEAT_POLICY_FORBID,
  /* FLAG_INPUT_CSV */                    FLAG_REPEAT_POLICY_FORBID,
  /* FLAG_INPUT_FILE_STATES */            FLAG_REPEAT_POLICY_FORBID,
  /* FLAG_INPUT_PATH */                   FLAG_REPEAT_POLICY_FORBID,
  /* FLAG_IPOPT_HESSE*/                   FLAG_REPEAT_POLICY_FORBID,
  /* FLAG_IPOPT_INIT*/                    FLAG_REPEAT_POLICY_FORBID,
  /* FLAG_IPOPT_JAC*/                     FLAG_REPEAT_POLICY_FORBID,
  /* FLAG_IPOPT_MAX_ITER */               FLAG_REPEAT_POLICY_FORBID,
  /* FLAG_IPOPT_WARM_START */             FLAG_REPEAT_POLICY_FORBID,
  /* FLAG_JACOBIAN */                     FLAG_REPEAT_POLICY_FORBID,
  /* FLAG_JACOBIAN_THREADS */             FLAG_REPEAT_POLICY_FORBID,
  /* FLAG_L */                            FLAG_REPEAT_POLICY_FORBID,
  /* FLAG_L_DATA_RECOVERY */              FLAG_REPEAT_POLICY_FORBID,
  /* FLAG_LOG_FORMAT */                   FLAG_REPEAT_POLICY_FORBID,
  /* FLAG_LS */                           FLAG_REPEAT_POLICY_FORBID,
  /* FLAG_LS_IPOPT */                     FLAG_REPEAT_POLICY_FORBID,
  /* FLAG_LSS */                          FLAG_REPEAT_POLICY_FORBID,
  /* FLAG_LSS_MAX_DENSITY */              FLAG_REPEAT_POLICY_FORBID,
  /* FLAG_LSS_MIN_SIZE */                 FLAG_REPEAT_POLICY_FORBID,
  /* FLAG_LV */                           FLAG_REPEAT_POLICY_REPLACE,
  /* FLAG_LV_MAX_WARN */                  FLAG_REPEAT_POLICY_FORBID,
  /* FLAG_LV_TIME */                      FLAG_REPEAT_POLICY_FORBID,
  /* FLAG_LV_SYSTEM */                    FLAG_REPEAT_POLICY_COMBINE,
  /* FLAG_MAX_BISECTION_ITERATIONS */     FLAG_REPEAT_POLICY_FORBID,
  /* FLAG_MAX_EVENT_ITERATIONS */         FLAG_REPEAT_POLICY_FORBID,
  /* FLAG_MAX_ORDER */                    FLAG_REPEAT_POLICY_FORBID,
  /* FLAG_MAX_STEP_SIZE */                FLAG_REPEAT_POLICY_FORBID,
  /* FLAG_MEASURETIMEPLOTFORMAT */        FLAG_REPEAT_POLICY_FORBID,
  /* FLAG_MOO_OPTIMIZATION */             FLAG_REPEAT_POLICY_FORBID,
  /* FLAG_MOO_L2BN_P1_ITERATIONS */       FLAG_REPEAT_POLICY_FORBID,
  /* FLAG_MOO_L2BN_P2_ITERATIONS */       FLAG_REPEAT_POLICY_FORBID,
  /* FLAG_MOO_L2BN_P2_LEVEL */            FLAG_REPEAT_POLICY_FORBID,
  /* FLAG_NEWTON_FTOL */                  FLAG_REPEAT_POLICY_FORBID,
  /* FLAG_NEWTON_MAX_STEPS */             FLAG_REPEAT_POLICY_FORBID,
  /* FLAG_NEWTON_MAX_STEP_FACTOR */       FLAG_REPEAT_POLICY_FORBID,
  /* FLAG_NEWTON_XTOL */                  FLAG_REPEAT_POLICY_FORBID,
  /* FLAG_NEWTON_JAC_UPDATES */           FLAG_REPEAT_POLICY_FORBID,
  /* FLAG_NEWTON_STRATEGY */              FLAG_REPEAT_POLICY_FORBID,
  /* FLAG_NLS */                          FLAG_REPEAT_POLICY_FORBID,
  /* FLAG_NLS_INFO */                     FLAG_REPEAT_POLICY_FORBID,
  /* FLAG_NLS_LS */                       FLAG_REPEAT_POLICY_FORBID,
  /* FLAG_NLSS_MAX_DENSITY */             FLAG_REPEAT_POLICY_FORBID,
  /* FLAG_NLSS_MIN_SIZE */                FLAG_REPEAT_POLICY_FORBID,
  /* FLAG_NLS_JAC_TEST_ATOL */            FLAG_REPEAT_POLICY_FORBID,
  /* FLAG_NLS_JAC_TEST_RTOL */            FLAG_REPEAT_POLICY_FORBID,
  /* FLAG_NOEMIT */                       FLAG_REPEAT_POLICY_FORBID,
  /* FLAG_NOEQUIDISTANT_GRID */           FLAG_REPEAT_POLICY_FORBID,
  /* FLAG_NOEQUIDISTANT_OUT_FREQ*/        FLAG_REPEAT_POLICY_FORBID,
  /* FLAG_NOEQUIDISTANT_OUT_TIME*/        FLAG_REPEAT_POLICY_FORBID,
  /* FLAG_NOEVENTEMIT */                  FLAG_REPEAT_POLICY_FORBID,
  /* FLAG_NO_RESTART */                   FLAG_REPEAT_POLICY_FORBID,
  /* FLAG_NO_ROOTFINDING */               FLAG_REPEAT_POLICY_FORBID,
  /* FLAG_NO_SCALING */                   FLAG_REPEAT_POLICY_FORBID,
  /* FLAG_NO_SUPPRESS_ALG */              FLAG_REPEAT_POLICY_FORBID,
  /* FLAG_OPTDEBUGEJAC */                 FLAG_REPEAT_POLICY_FORBID,
  /* FLAG_OPTIMIZER_NP */                 FLAG_REPEAT_POLICY_FORBID,
  /* FLAG_OPTIMIZER_TGRID */              FLAG_REPEAT_POLICY_FORBID,
  /* FLAG_OUTPUT */                       FLAG_REPEAT_POLICY_FORBID,
  /* FLAG_OUTPUT_PATH */                  FLAG_REPEAT_POLICY_FORBID,
  /* FLAG_OVERRIDE */                     FLAG_REPEAT_POLICY_COMBINE,
  /* FLAG_OVERRIDE_FILE */                FLAG_REPEAT_POLICY_COMBINE,
  /* FLAG_PORT */                         FLAG_REPEAT_POLICY_FORBID,
  /* FLAG_R */                            FLAG_REPEAT_POLICY_FORBID,
  /* FLAG_DATA_RECONCILE  */              FLAG_REPEAT_POLICY_FORBID,
  /* FLAG_DATA_RECONCILE_BOUNDARY */      FLAG_REPEAT_POLICY_FORBID,
  /* FLAG_DATA_RECONCILE_STATE  */        FLAG_REPEAT_POLICY_FORBID,
  /* FLAG_SR */                           FLAG_REPEAT_POLICY_FORBID,
  /* FLAG_SR_CTRL */                      FLAG_REPEAT_POLICY_FORBID,
  /* FLAG_SR_CTRL_FILTER */               FLAG_REPEAT_POLICY_FORBID,
  /* FLAG_SR_CTRL_FHR */                  FLAG_REPEAT_POLICY_FORBID,
  /* FLAG_SR_ERR */                       FLAG_REPEAT_POLICY_FORBID,
  /* FLAG_SR_INT */                       FLAG_REPEAT_POLICY_FORBID,
  /* FLAG_SR_NLS */                       FLAG_REPEAT_POLICY_FORBID,
  /* FLAG_MR */                           FLAG_REPEAT_POLICY_FORBID,
  /* FLAG_MR_CTRL */                      FLAG_REPEAT_POLICY_FORBID,
  /* FLAG_MR_ERR */                       FLAG_REPEAT_POLICY_FORBID,
  /* FLAG_MR_INT */                       FLAG_REPEAT_POLICY_FORBID,
  /* FLAG_MR_NLS */                       FLAG_REPEAT_POLICY_FORBID,
  /* FLAG_MR_PAR */                       FLAG_REPEAT_POLICY_FORBID,
  /* FLAG_RT */                           FLAG_REPEAT_POLICY_FORBID,
  /* FLAG_S */                            FLAG_REPEAT_POLICY_REPLACE,
  /* FLAG_SINGLE_PRECISION */             FLAG_REPEAT_POLICY_FORBID,
  /* FLAG_SOLVER_STEPS */                 FLAG_REPEAT_POLICY_FORBID,
  /* FLAG_STEADY_STATE */                 FLAG_REPEAT_POLICY_FORBID,
  /* FLAG_STEADY_STATE_TOL */             FLAG_REPEAT_POLICY_FORBID,
  /* FLAG_DATA_RECONCILE_Sx */            FLAG_REPEAT_POLICY_FORBID,
  /* FLAG_UP_HESSIAN */                   FLAG_REPEAT_POLICY_FORBID,
  /* FLAG_W */                            FLAG_REPEAT_POLICY_FORBID,
  /* FLAG_PARMODNUMTHREADS */             FLAG_REPEAT_POLICY_FORBID,
};


const int FLAG_TYPE[FLAG_MAX] = {
  FLAG_TYPE_UNKNOWN,

  /* FLAG_ABORT_SLOW */                   FLAG_TYPE_FLAG,
  /* FLAG_ALARM */                        FLAG_TYPE_OPTION,
  /* FLAG_CLOCK */                        FLAG_TYPE_OPTION,
  /* FLAG_CPU */                          FLAG_TYPE_FLAG,
  /* FLAG_CSV_OSTEP */                    FLAG_TYPE_OPTION,
  /* FLAG_CVODE_ITER */                   FLAG_TYPE_OPTION,
  /* FLAG_CVODE_LMM */                    FLAG_TYPE_OPTION,
  /* FLAG_DATA_RECONCILE_Cx */            FLAG_TYPE_OPTION,
  /* FLAG_DAE_SOLVING */                  FLAG_TYPE_FLAG,
  /* FLAG_DELTA_X_LINEARIZE */            FLAG_TYPE_OPTION,
  /* FLAG_DELTA_X_SOLVER */               FLAG_TYPE_OPTION,
  /* FLAG_EMBEDDED_SERVER */              FLAG_TYPE_OPTION,
  /* FLAG_EMBEDDED_SERVER_PORT */         FLAG_TYPE_OPTION,
  /* FLAG_MAT_SYNC */                     FLAG_TYPE_OPTION,
  /* FLAG_EMIT_PROTECTED */               FLAG_TYPE_FLAG,
  /* FLAG_DATA_RECONCILE_Eps */           FLAG_TYPE_OPTION,
  /* FLAG_F */                            FLAG_TYPE_OPTION,
  /* FLAG_HELP */                         FLAG_TYPE_OPTION,
  /* FLAG_HOMOTOPY_ADAPT_BEND */          FLAG_TYPE_OPTION,
  /* FLAG_HOMOTOPY_BACKTRACE_STRATEGY */  FLAG_TYPE_OPTION,
  /* FLAG_HOMOTOPY_H_EPS */               FLAG_TYPE_OPTION,
  /* FLAG_HOMOTOPY_MAX_LAMBDA_STEPS */    FLAG_TYPE_OPTION,
  /* FLAG_HOMOTOPY_MAX_NEWTON_STEPS */    FLAG_TYPE_OPTION,
  /* FLAG_HOMOTOPY_MAX_TRIES */           FLAG_TYPE_OPTION,
  /* FLAG_HOMOTOPY_NEG_START_DIR */       FLAG_TYPE_FLAG,
  /* FLAG_HOMOTOPY_ON_FIRST_TRY */        FLAG_TYPE_FLAG,
  /* FLAG_NO_HOMOTOPY_ON_FIRST_TRY */     FLAG_TYPE_FLAG,
  /* FLAG_HOMOTOPY_TAU_DEC_FACTOR */      FLAG_TYPE_OPTION,
  /* FLAG_HOMOTOPY_TAU_DEC_FACTOR_PRED */ FLAG_TYPE_OPTION,
  /* FLAG_HOMOTOPY_TAU_INC_FACTOR */      FLAG_TYPE_OPTION,
  /* FLAG_HOMOTOPY_TAU_INC_THRESHOLD */   FLAG_TYPE_OPTION,
  /* FLAG_HOMOTOPY_TAU_MAX */             FLAG_TYPE_OPTION,
  /* FLAG_HOMOTOPY_TAU_MIN */             FLAG_TYPE_OPTION,
  /* FLAG_HOMOTOPY_TAU_START */           FLAG_TYPE_OPTION,
  /* FLAG_IDA_MAXERRORTESTFAIL */         FLAG_TYPE_OPTION,
  /* FLAG_IDA_MAXNONLINITERS */           FLAG_TYPE_OPTION,
  /* FLAG_IDA_MAXCONVFAILS */             FLAG_TYPE_OPTION,
  /* FLAG_IDA_NONLINCONVCOEF */           FLAG_TYPE_OPTION,
  /* FLAG_IDA_LS */                       FLAG_TYPE_OPTION,
  /* FLAG_IDA_SCALING */                  FLAG_TYPE_FLAG,
  /* FLAG_IDAS */                         FLAG_TYPE_FLAG,
  /* FLAG_IGNORE_HIDERESULT */            FLAG_TYPE_FLAG,
  /* FLAG_IIF */                          FLAG_TYPE_OPTION,
  /* FLAG_IIM */                          FLAG_TYPE_OPTION,
  /* FLAG_IIT */                          FLAG_TYPE_OPTION,
  /* FLAG_ILS */                          FLAG_TYPE_OPTION,
  /* FLAG_INITIAL_STEP_SIZE */            FLAG_TYPE_OPTION,
  /* FLAG_INPUT_CSV */                    FLAG_TYPE_OPTION,
  /* FLAG_INPUT_FILE_STATES */            FLAG_TYPE_OPTION,
  /* FLAG_INPUT_PATH */                   FLAG_TYPE_OPTION,
  /* FLAG_IPOPT_HESSE */                  FLAG_TYPE_OPTION,
  /* FLAG_IPOPT_INIT */                   FLAG_TYPE_OPTION,
  /* FLAG_IPOPT_JAC */                    FLAG_TYPE_OPTION,
  /* FLAG_IPOPT_MAX_ITER */               FLAG_TYPE_OPTION,
  /* FLAG_IPOPT_WARM_START */             FLAG_TYPE_OPTION,
  /* FLAG_JACOBIAN */                     FLAG_TYPE_OPTION,
  /* FLAG_JACOBIAN_THREADS */             FLAG_TYPE_OPTION,
  /* FLAG_L */                            FLAG_TYPE_OPTION,
  /* FLAG_L_DATA_RECOVERY */              FLAG_TYPE_FLAG,
  /* FLAG_LOG_FORMAT */                   FLAG_TYPE_OPTION,
  /* FLAG_LS */                           FLAG_TYPE_OPTION,
  /* FLAG_LS_IPOPT */                     FLAG_TYPE_OPTION,
  /* FLAG_LSS */                          FLAG_TYPE_OPTION,
  /* FLAG_LSS_MAX_DENSITY */              FLAG_TYPE_OPTION,
  /* FLAG_LSS_MIN_SIZE */                 FLAG_TYPE_OPTION,
  /* FLAG_LV */                           FLAG_TYPE_OPTION,
  /* FLAG_LV_MAX_WARN */                  FLAG_TYPE_OPTION,
  /* FLAG_LV_TIME */                      FLAG_TYPE_OPTION,
  /* FLAG_LV_SYSTEM */                    FLAG_TYPE_OPTION,
  /* FLAG_MAX_BISECTION_ITERATIONS */     FLAG_TYPE_OPTION,
  /* FLAG_MAX_EVENT_ITERATIONS */         FLAG_TYPE_OPTION,
  /* FLAG_MAX_ORDER */                    FLAG_TYPE_OPTION,
  /* FLAG_MAX_STEP_SIZE */                FLAG_TYPE_OPTION,
  /* FLAG_MEASURETIMEPLOTFORMAT */        FLAG_TYPE_OPTION,
  /* FLAG_MOO_OPTIMIZATION */             FLAG_TYPE_FLAG,
  /* FLAG_MOO_L2BN_P1_ITERATIONS */       FLAG_TYPE_OPTION,
  /* FLAG_MOO_L2BN_P2_ITERATIONS */       FLAG_TYPE_OPTION,
  /* FLAG_MOO_L2BN_P2_LEVEL */            FLAG_TYPE_OPTION,
  /* FLAG_NEWTON_FTOL */                  FLAG_TYPE_OPTION,
  /* FLAG_NEWTON_MAX_STEPS */             FLAG_TYPE_OPTION,
  /* FLAG_NEWTON_MAX_STEP_FACTOR */       FLAG_TYPE_OPTION,
  /* FLAG_NEWTON_XTOL */                  FLAG_TYPE_OPTION,
  /* FLAG_NEWTON_JAC_UPDATES */           FLAG_TYPE_OPTION,
  /* FLAG_NEWTON_STRATEGY */              FLAG_TYPE_OPTION,
  /* FLAG_NLS */                          FLAG_TYPE_OPTION,
  /* FLAG_NLS_INFO */                     FLAG_TYPE_FLAG,
  /* FLAG_NLS_LS */                       FLAG_TYPE_OPTION,
  /* FLAG_NLSS_MAX_DENSITY */             FLAG_TYPE_OPTION,
  /* FLAG_NLSS_MIN_SIZE */                FLAG_TYPE_OPTION,
  /* FLAG_NLS_JAC_TEST_ATOL */            FLAG_TYPE_OPTION,
  /* FLAG_NLS_JAC_TEST_RTOL */            FLAG_TYPE_OPTION,
  /* FLAG_NOEMIT */                       FLAG_TYPE_FLAG,
  /* FLAG_NOEQUIDISTANT_GRID*/            FLAG_TYPE_FLAG,
  /* FLAG_NOEQUIDISTANT_OUT_FREQ*/        FLAG_TYPE_OPTION,
  /* FLAG_NOEQUIDISTANT_OUT_TIME*/        FLAG_TYPE_OPTION,
  /* FLAG_NO_RESTART */                   FLAG_TYPE_FLAG,
  /* FLAG_NO_ROOTFINDING */               FLAG_TYPE_FLAG,
  /* FLAG_NO_SCALING */                   FLAG_TYPE_FLAG,
  /* FLAG_NO_SUPPRESS_ALG */              FLAG_TYPE_FLAG,
  /* FLAG_NOEVENTEMIT */                  FLAG_TYPE_FLAG,
  /* FLAG_OPTDEBUGEJAC */                 FLAG_TYPE_OPTION,
  /* FLAG_OPTIZER_NP */                   FLAG_TYPE_OPTION,
  /* FLAG_OPTIZER_TGRID */                FLAG_TYPE_OPTION,
  /* FLAG_OUTPUT */                       FLAG_TYPE_OPTION,
  /* FLAG_OUTPUT_PATH */                  FLAG_TYPE_OPTION,
  /* FLAG_OVERRIDE */                     FLAG_TYPE_OPTION,
  /* FLAG_OVERRIDE_FILE */                FLAG_TYPE_OPTION,
  /* FLAG_PORT */                         FLAG_TYPE_OPTION,
  /* FLAG_R */                            FLAG_TYPE_OPTION,
  /* FLAG_DATA_RECONCILE */               FLAG_TYPE_FLAG,
  /* FLAG_DATA_RECONCILE_BOUNDARY */      FLAG_TYPE_FLAG,
  /* FLAG_DATA_RECONCILE_STATE */         FLAG_TYPE_FLAG,
  /* FLAG_SR */                           FLAG_TYPE_OPTION,
  /* FLAG_SR_CTRL */                      FLAG_TYPE_OPTION,
  /* FLAG_SR_CTRL_FILTER */               FLAG_TYPE_OPTION,
  /* FLAG_SR_CTRL_FHR */                  FLAG_TYPE_FLAG,
  /* FLAG_SR_ERR */                       FLAG_TYPE_OPTION,
  /* FLAG_SR_INT */                       FLAG_TYPE_OPTION,
  /* FLAG_SR_NLS */                       FLAG_TYPE_OPTION,
  /* FLAG_MR */                           FLAG_TYPE_OPTION,
  /* FLAG_MR_CTRL */                      FLAG_TYPE_OPTION,
  /* FLAG_MR_ERR */                       FLAG_TYPE_OPTION,
  /* FLAG_MR_INT */                       FLAG_TYPE_OPTION,
  /* FLAG_MR_NLS */                       FLAG_TYPE_OPTION,
  /* FLAG_MR_PAR */                       FLAG_TYPE_OPTION,
  /* FLAG_RT */                           FLAG_TYPE_OPTION,
  /* FLAG_S */                            FLAG_TYPE_OPTION,
  /* FLAG_SINGLE */                       FLAG_TYPE_FLAG,
  /* FLAG_SOLVER_STEPS */                 FLAG_TYPE_FLAG,
  /* FLAG_STEADY_STATE */                 FLAG_TYPE_FLAG,
  /* FLAG_STEADY_STATE_TOL */             FLAG_TYPE_OPTION,
  /* FLAG_DATA_RECONCILE_Sx */            FLAG_TYPE_OPTION,
  /* FLAG_UP_HESSIAN */                   FLAG_TYPE_OPTION,
  /* FLAG_W */                            FLAG_TYPE_FLAG,
  /* FLAG_PARMODNUMTHREADS */             FLAG_TYPE_OPTION,
};

const char *GB_METHOD_NAME[RK_MAX] = {
  /* GB_UNKNOWN = 0 */   "unknown",
  /* MS_ADAMS_MOULTON */ "adams",
  /* RK_EXPL_EULER */    "expl_euler",
  /* RK_IMPL_EULER */    "impl_euler",
  /* RK_TRAPEZOID */     "trapezoid",
  /* RK_SDIRK2 */        "sdirk2",
  /* RK_SDIRK3 */        "sdirk3",
  /* RK_ESDIRK2 */       "esdirk2",
  /* RK_ESDIRK3 */       "esdirk3",
  /* RK_ESDIRK4 */       "esdirk4",
  /* RK_RADAU_IA_2 */    "radauIA2",
  /* RK_RADAU_IA_3 */    "radauIA3",
  /* RK_RADAU_IA_4 */    "radauIA4",
  /* RK_RADAU_IIA_2 */   "radauIIA2",
  /* RK_RADAU_IIA_3 */   "radauIIA3",
  /* RK_RADAU_IIA_4 */   "radauIIA4",
  /* RK_LOBA_IIIA_3 */   "lobattoIIIA3",
  /* RK_LOBA_IIIA_4 */   "lobattoIIIA4",
  /* RK_LOBA_IIIB_3 */   "lobattoIIIB3",
  /* RK_LOBA_IIIB_4 */   "lobattoIIIB4",
  /* RK_LOBA_IIIC_3 */   "lobattoIIIC3",
  /* RK_LOBA_IIIC_4 */   "lobattoIIIC4",
  /* RK_GAUSS2 */        "gauss2",
  /* RK_GAUSS3 */        "gauss3",
  /* RK_GAUSS4 */        "gauss4",
  /* RK_GAUSS5 */        "gauss5",
  /* RK_GAUSS6 */        "gauss6",
  /* RK_MERSON */        "merson",
  /* RK_MERSONSSC1 */    "mersonSsc1",
  /* RK_MERSONSSC2 */    "mersonSsc2",
  /* RK_HEUN */          "heun",
  /* RK_FEHLBERG12 */    "fehlberg12",
  /* RK_FEHLBERG45 */    "fehlberg45",
  /* RK_FEHLBERG78 */    "fehlberg78",
  /* RK_FEHLBERGSSC1 */  "fehlbergSsc1",
  /* RK_FEHLBERGSSC2 */  "fehlbergSsc2",
  /* RK_RK810 */         "rk810",
  /* RK_RK1012 */        "rk1012",
  /* RK_RK1214 */        "rk1214",
  /* RK_DOPRI45 */       "dopri45",
  /* RK_DOPRISSC1 */     "dopriSsc1",
  /* RK_DOPRISSC2 */     "dopriSsc2",
  /* RK_TSIT5 */         "tsit5",
  /* RK_RUNGEKUTTA */    "rungekutta",
  /* RK_RKSSC */         "rungekuttaSsc"
};

const char *GB_METHOD_DESC[RK_MAX] = {
  /* GB_UNKNOWN = 0 */   "unknown",
  /* MS_ADAMS_MOULTON */ "Implicit multistep method of type Adams-Moulton (order 2)",
  /* RK_EXPL_EULER */    "Explizit Runge-Kutta Euler method (order 1)",
  /* RK_IMPL_EULER */    "Implizit Runge-Kutta Euler method (order 1)",
  /* RK_TRAPEZOID */     "Implicit Runge-Kutta trapezoid method (order 2)",
  /* RK_SDIRK2 */        "Singly-diagonal implicit Runge-Kutta (order 2)",
  /* RK_SDIRK3 */        "Singly-diagonal implicit Runge-Kutta (order 3)",
  /* RK_ESDIRK2 */       "Explicit singly-diagonal implicit Runge-Kutta (order 2)",
  /* RK_ESDIRK3 */       "Explicit singly-diagonal implicit Runge-Kutta (order 3)",
  /* RK_ESDIRK4 */       "Explicit singly-diagonal implicit Runge-Kutta (order 4)",
  /* RK_RADAU_IA_2 */    "Implicit Runge-Kutta method of Radau family IA (order 3)",
  /* RK_RADAU_IA_3 */    "Implicit Runge-Kutta method of Radau family IA (order 5)",
  /* RK_RADAU_IA_4 */    "Implicit Runge-Kutta method of Radau family IA (order 7)",
  /* RK_RADAU_IIA_2 */   "Implicit Runge-Kutta method of Radau family IIA (order 3)",
  /* RK_RADAU_IIA_3 */   "Implicit Runge-Kutta method of Radau family IIA (order 5)",
  /* RK_RADAU_IIA_4 */   "Implicit Runge-Kutta method of Radau family IIA (order 7)",
  /* RK_LOBA_IIIA_3 */   "Implicit Runge-Kutta method of Lobatto family IIIA (order 4)",
  /* RK_LOBA_IIIA_4 */   "Implicit Runge-Kutta method of Lobatto family IIIA (order 6)",
  /* RK_LOBA_IIIB_3 */   "Implicit Runge-Kutta method of Lobatto family IIIB (order 4)",
  /* RK_LOBA_IIIB_4 */   "Implicit Runge-Kutta method of Lobatto family IIIB (order 6)",
  /* RK_LOBA_IIIC_3 */   "Implicit Runge-Kutta method of Lobatto family IIIC (order 4)",
  /* RK_LOBA_IIIC_4 */   "Implicit Runge-Kutta method of Lobatto family IIIC (order 6)",
  /* RK_GAUSS2 */        "Implicit Runge-Kutta method of Gauss (order 4)",
  /* RK_GAUSS3 */        "Implicit Runge-Kutta method of Gauss (order 6)",
  /* RK_GAUSS4 */        "Implicit Runge-Kutta method of Gauss (order 8)",
  /* RK_GAUSS5 */        "Implicit Runge-Kutta method of Gauss (order 10)",
  /* RK_GAUSS6 */        "Implicit Runge-Kutta method of Gauss (order 12)",
  /* RK_MERSON */        "Explicit Runge-Kutta Merson method (order 4)",
  /* RK_MERSONSSC1 */    "Explicit Runge-Kutta Merson method with large stability region (order 1)",
  /* RK_MERSONSSC2 */    "Explicit Runge-Kutta Merson method with large stability region (order 2)",
  /* RK_HEUN */          "Explicit Runge-Kutta Heun method (order 2)",
  /* RK_FEHLBERG12 */    "Explicit Runge-Kutta Fehlberg method (order 2)",
  /* RK_FEHLBERG45 */    "Explicit Runge-Kutta Fehlberg method (order 5)",
  /* RK_FEHLBERG78 */    "Explicit Runge-Kutta Fehlberg method (order 8)",
  /* RK_FEHLBERGSSC1 */  "Explicit Runge-Kutta Fehlberg method with large stability region (order 1)",
  /* RK_FEHLBERGSSC2 */  "Explicit Runge-Kutta Fehlberg method with large stability region (order 2)",
  /* RK_RK810 */         "Explicit 8-10 Runge-Kutta method (order 10)",
  /* RK_RK1012 */        "Explicit 10-12 Runge-Kutta method (order 12)",
  /* RK_RK1214 */        "Explicit 12-14 Runge-Kutta method (order 14)",
  /* RK_DOPRI45 */       "Explicit Runge-Kutta method Dormand-Prince (order 5)",
  /* RK_DOPRISSC1 */     "Explicit Runge-Kutta method Dormand-Prince with large stability region (order 1)",
  /* RK_DOPRISSC2 */     "Explicit Runge-Kutta method Dormand-Prince with large stability region (order 2)",
  /* RK_TSIT5 */         "Explicit Runge-Kutta method from Tsitouras (order 5)",
  /* RK_RUNGEKUTTA */    "Explicit classical Runge-Kutta method (order 4)",
  /* RK_RKSSC */         "Explicit Runge-Kutta method with large stabiliy region (order 1)"
};

const char *GB_NLS_METHOD_NAME[GB_NLS_MAX] = {
  /* GB_NLS_UNKNOWN = 0*/ "unknown",
  /* GB_NLS_NEWTON */     "newton",
  /* GB_NLS_KINSOL */     "kinsol",
  /* GB_NLS_KINSOL_B */   "experimental-kinsol"
};

const char *GB_NLS_METHOD_DESC[GB_NLS_MAX] = {
  /* GB_NLS_UNKNOWN = 0*/ "unknown",
  /* GB_NLS_NEWTON */     "Newton method, dense",
  /* GB_NLS_KINSOL */     "SUNDIALS KINSOL: Inexact Newton, sparse",
  /* GB_NLS_KINSOL_B */   "experimental kinsol"
};

const char *GB_CTRL_METHOD_NAME[GB_CTRL_MAX] = {
  /* GB_CTRL_UNKNOWN */         "unknown",
  /* GB_CTRL_I */               "i",
  /* GB_CTRL_PI_33 */           "pi_33",
  /* GB_CTRL_PI_34 */           "pi_34",
  /* GB_CTRL_PI_42 */           "pi_42",
  /* GB_CTRL_PID_H312 */        "pid_h312",
  /* GB_CTRL_PID_SOEDERLIND */  "pid_soederlind",
  /* GB_CTRL_PID_STIFF */       "pid_stiff",
  /* GB_CTRL_CNST */            "const"
};

const char *GB_CTRL_METHOD_DESC[GB_CTRL_MAX] = {
  /* GB_CTRL_UNKNOWN */         "unknown",
  /* GB_CTRL_I */               "I controller for step size (beta=1/k, k RK error order)",
  /* GB_CTRL_PI_33 */           "PI controller for step size (beta1=0.7/k, beta2=-0.4/k)",
  /* GB_CTRL_PI_34 */           "PI controller for step size (beta1=2./3./k, beta2=-1./3./k)",
  /* GB_CTRL_PI_42 */           "PI controller for step size (beta1=0.6/k, beta2=-0.2/k)",
  /* GB_CTRL_PID_H312 */        "PID controller for step size (alpha1=1./18./k, alpha2=1./9./k, alpha3=1./18./k)",
  /* GB_CTRL_PID_SOEDERLIND */  "PID controller for step size (alpha1=0.1/k, alpha2=0.2/k, alpha3=0.1/k)",
  /* GB_CTRL_PID_STIFF */       "PID controller for step size (alpha1=0.58/k, alpha2=0.21/k, alpha3=0.21/k)",
  /* GB_CTRL_CNST */            "Constant step size"
};

const char *GB_INTERPOL_METHOD_NAME[GB_INTERPOL_MAX] = {
  /* GB_INTERPOL_UNKNOWN */           "unknown",
  /* GB_INTERPOL_LIN */               "linear",
  /* GB_INTERPOL_HERMITE */           "hermite",
  /* GB_INTERPOL_HERMITE_a */         "hermite_a",
  /* GB_INTERPOL_HERMITE_b */         "hermite_b",
  /* GB_INTERPOL_HERMITE_ERRCTRL */   "hermite_errctrl",
  /* GB_DENSE_OUTPUT */               "dense_output",
  /* GB_DENSE_OUTPUT_ERRCTRL */       "dense_output_errctrl"
};

const char *GB_INTERPOL_METHOD_DESC[GB_INTERPOL_MAX] = {
  /* GB_INTERPOL_UNKNOWN */         "unknown",
  /* GB_INTERPOL_LIN */             "Linear interpolation (1st order)",
  /* GB_INTERPOL_HERMITE */         "Hermite interpolation (3rd order)",
  /* GB_INTERPOL_HERMITE_a */       "Hermite interpolation (only for left hand side)",
  /* GB_INTERPOL_HERMITE_b */       "Hermite interpolation (only for right hand side)",
  /* GB_INTERPOL_HERMITE_ERRCTRL */ "Hermite interpolation with error control",
  /* GB_DENSE_OUTPUT */             "use dense output formula for interpolation",
  /* GB_DENSE_OUTPUT_ERRCTRL */     "use dense output fomular with error control"
};

const char *SOLVER_METHOD_NAME[S_MAX] = {
  /* S_UNKNOWN = 0 */   "unknown",
  /* S_DASSL */         "dassl",
  /* S_IDA */           "ida",
  /* S_CVODE */         "cvode",
<<<<<<< HEAD
  /* S_GBODE */         "gbode",
  /* S_EULER */         "euler",
  /* S_RUNGEKUTTA */    "rungekutta",
  /* S_ERKSSC */        "rungekuttaSsc",
=======
>>>>>>> 42a22485
  /* S_SYM_SOLVER */    "symSolver",
  /* S_SYM_SOLVER_SSC */"symSolverSsc",
  /* S_QSS */           "qss",
  /* S_OPTIMIZATION */  "optimization"
};

const char *SOLVER_METHOD_DESC[S_MAX] = {
  /* S_UNKNOWN = 0 */   "unknown",
  /* S_DASSL */         "dassl (default) - BDF method - implicit (dense solver), variable step size control, adaptive order 1-5, event location",
  /* S_IDA */           "ida - SUNDIALS IDA solver - BDF method - implicit (sparse/dense solver, default sparse) variable step size control, adaptive order 1-5, event location - additional simulation flags: -idaMaxErrorTestFails -idaMaxNonLinIters -idaMaxConvFails -idaNonLinConvCoef -idaLS -idaScaling -idaSensitivity",
  /* S_CVODE */         "cvode - SUNDIALS CVODE solver - BDF or Adams-Moulton solver - implicit (dense solver), variable step-size control, adaptive order 1-12, event location - additional simulation flags -cvodeLinearMultistepMethod -cvodeNonlinearSolverIteration",
  /* S_GBODE */         "gbode - generic Runge-Kutta ODE solver - implicit (sparse solver)/explicit, fixed/variable step size control, order 1-14, event location, optional bi-rate integration - additional simulation flags -gbm -gbctrl -gbratio - additional advanced flags -gbctrl_filter -gbctrl_fhr -gberr -gbint -gbnls -gbfm -gbfctrl -gbferr -gbfint -gbfnls",
  /* S_EULER */         "euler - explicit Euler, fixed step size, order 1",
  /* S_RUNGEKUTTA */    "rungekutta - classical Runge-Kutta - explicit, fixed step, order 4",
<<<<<<< HEAD
  /* S_ERKSSC */        "rungekuttaSsc - Runge-Kutta based on Novikov (2016) - explicit, step size control, order 4-5 [experimental]",
  /* S_SYM_SOLVER */     "symSolver - symbolic inline Solver [compiler flag '--symSolver' needed] - fixed step size, order 1",
  /* S_SYM_SOLVER_SSC */ "symSolverSsc - symbolic implicit Euler with step size control [compiler flag '--symSolver' needed] - step size control, order 1",
  /* S_QSS */            "qss - A QSS solver [experimental]",
  /* S_OPTIMIZATION */   "optimization - Special solver for dynamic optimization"
=======
  /* S_TRAPEZOID */     "trapezoid - trapezoidal rule - implicit, fixed step size, order 2",
  /* S_GBODE */         "gbode - generic bi-rate ODE solver - implicit, explicit, step size control, arbitrary order",
  /* S_DASSL */         "dassl - default solver - BDF method - implicit, step size control, order 1-5",
  /* S_IDA */           "ida - SUNDIALS IDA solver - BDF method with sparse linear solver - implicit, step size control, order 1-5",
  /* S_CVODE */         "cvode - experimental implementation of SUNDIALS CVODE solver - BDF or Adams-Moulton method - step size control, order 1-12",
  /* S_SYM_SOLVER */     "symSolver - symbolic inline Solver [compiler flag +symSolver needed] - fixed step size, order 1",
  /* S_SYM_SOLVER_SSC */ "symSolverSsc - symbolic implicit Euler with step size control [compiler flag +symSolver needed] - step size control, order 1",
  /* S_QSS */           "qss - A QSS solver [experimental]",
  /* S_OPTIMIZATION */  "optimization - Special solver for dynamic optimization"
>>>>>>> 42a22485
};

const char *INIT_METHOD_NAME[IIM_MAX] = {
  "unknown",
  "none",
  "symbolic"
};

const char *INIT_METHOD_DESC[IIM_MAX] = {
  "unknown",
  "sets all variables to their start values and skips the initialization process",
  "solves the initialization problem symbolically - default"
};

const char *LS_NAME[LS_MAX] = {
  "LS_UNKNOWN",

  /* LS_LAPACK */       "lapack",
#if !defined(OMC_MINIMAL_RUNTIME)
  /* LS_LIS */          "lis",
#else
  /* LS_LIS */          "lis-not-available",
#endif
  /* LS_KLU */          "klu",
  /* LS_UMFPACK */      "umfpack",
  /* LS_TOTALPIVOT */   "totalpivot",
  /* LS_DEFAULT */      "default"
};

const char *LS_DESC[LS_MAX] = {
  "unknown",

  /* LS_LAPACK */       "method using LAPACK LU factorization",
#if !defined(OMC_MINIMAL_RUNTIME)
  /* LS_LIS */          "method using iterative solver Lis",
#else
  /* LS_LIS */          "iterative solver Lis is not available",
#endif
  /* LS_KLU */          "method using KLU sparse linear solver",
  /* LS_UMFPACK */      "method using UMFPACK sparse linear solver",
  /* LS_TOTALPIVOT */   "method using a total pivoting LU factorization for underdetermination systems",
  /* LS_DEFAULT */      "default method - LAPACK with total pivoting as fallback"
};

const char *LSS_NAME[LSS_MAX] = {
  "LS_UNKNOWN",
  /* LSS_DEFAULT */     "default",
#if !defined(OMC_MINIMAL_RUNTIME)
  /* LSS_LIS */         "lis",
#else
  /* LSS_LIS */         "lis-not-available",
#endif
  /* LSS_KLU */         "klu",
  /* LSS_UMFPACK */     "umfpack"
};

const char *LSS_DESC[LSS_MAX] = {
  "unknown",
  /* LSS_DEFAULT */     "the default sparse linear solver (or a dense solver if there is none available) ",
#if !defined(OMC_MINIMAL_RUNTIME)
  /* LSS_LIS */         "method using iterative solver Lis",
#else
  /* LSS_LIS */         "iterative solver Lis not available",
#endif
  /* LSS_KLU */         "method using klu sparse linear solver",
  /* LSS_UMFPACK */     "method using umfpack sparse linear solver"
};

const char *NLS_NAME[NLS_MAX] = {
  "NLS_UNKNOWN",

#if !defined(OMC_MINIMAL_RUNTIME)
  /* NLS_HYBRID */       "hybrid",
  /* NLS_KINSOL */       "kinsol",
  /* NLS_KINSOL_B */     "experimental-kinsol",
  /* NLS_NEWTON */       "newton",
  /* NLS_MIXED */        "mixed",
#else
  /* NLS_HYBRID */       "hybrid-not-available",
  /* NLS_KINSOL */       "kinsol-not-available",
  /* NLS_KINSOL_B */     "kinsol-experimental-not-available",
  /* NLS_NEWTON */       "newton-not-available",
  /* NLS_MIXED */        "mixed-not-available",
#endif
  /* NLS_HOMOTOPY */     "homotopy"
};

const char *NLS_DESC[NLS_MAX] = {
  "unknown",

#if !defined(OMC_MINIMAL_RUNTIME)
  /* NLS_HYBRID */       "Modification of the Powell hybrid method from minpack - former default solver",
  /* NLS_KINSOL */       "SUNDIALS/KINSOL includes an interface to the sparse direct solver, KLU. See simulation option -nlsLS for more information.",
  /* NLS_KINSOL_B */     "SUNDIALS/KINSOL (with internal scaling) includes an interface to the sparse direct solver, KLU. See simulation option -nlsLS for more information.",
  /* NLS_NEWTON */       "Newton Raphson - prototype implementation",
  /* NLS_MIXED */        "Mixed strategy. First the homotopy solver is tried and then as fallback the hybrid solver.",
#else
  /* NLS_HYBRID */       "Modification of the Powell hybrid method from minpack - former default solver. Not available in minimal runtime.",
  /* NLS_KINSOL */       "SUNDIALS/KINSOL includes interface to the sparse direct solver, KLU. See simulation option -nlsLS for more information."
  /* NLS_KINSOL_B */     "SUNDIALS/KINSOL (with internal scaling) includes interface to the sparse direct solver, KLU. See simulation option -nlsLS for more information."
  /* NLS_NEWTON */       "Newton Raphson - prototype implementation. Not available in minimal runtime.",
  /* NLS_MIXED */        "Mixed strategy. First the homotopy solver is tried and then as fallback the hybrid solver. Not available in minimal runtime.",
#endif
  /* NLS_HOMOTOPY */     "Damped Newton solver if failing case fixed-point and Newton homotopies are tried."
};

const char *NEWTONSTRATEGY_NAME[NEWTON_MAX] = {
  "NEWTON_UNKNOWN",

  /* NEWTON_DAMPED */       "damped",
  /* NEWTON_DAMPED2 */      "damped2",
  /* NEWTON_DAMPED_LS */    "damped_ls",
  /* NEWTON_DAMPED_BT */    "damped_bt",
  /* NEWTON_PURE */         "pure"
};

const char *NEWTONSTRATEGY_DESC[NEWTON_MAX] = {
  "unknown",

  /* NEWTON_DAMPED */       "Newton with a damping strategy",
  /* NEWTON_DAMPED2 */      "Newton with a damping strategy 2",
  /* NEWTON_DAMPED_LS */    "Newton with a damping line search",
  /* NEWTON_DAMPED_BT */    "Newton with a damping backtracking and a minimum search via golden ratio method",
  /* NEWTON_PURE */         "Newton without damping strategy"
};


const char *JACOBIAN_METHOD_NAME[JAC_MAX] = {
  "unknown",

  "coloredNumerical",
  "internalNumerical",
  "coloredSymbolical",
  "numerical",
  "symbolical"
};

const char *JACOBIAN_METHOD_DESC[JAC_MAX] = {
  "unknown",

  "Colored numerical Jacobian, which is default for dassl and ida. Needs omc compiler flag --generateDynamicJacobian=numeric. With option -idaLS=klu a sparse matrix is used.",
  "Dense solver internal numerical Jacobian.",
  "Colored symbolical Jacobian. Needs omc compiler flag --generateDynamicJacobian=symbolic. With option -idaLS=klu a sparse matrix is used.",
  "Dense numerical Jacobian.",
  "Dense symbolical Jacobian. Needs omc compiler flag --generateDynamicJacobian=symbolic.",
 };

const char *IDA_LS_METHOD_NAME[IDA_LS_MAX] = {
  "unknown",

  "dense",
  "klu",
  "spgmr",
  "spbcg",
  "sptfqmr"
};

const char *IDA_LS_METHOD_DESC[IDA_LS_MAX] = {
  "unknown",

  "ida internal dense method.",
  "ida use sparse direct solver KLU. (default)",
  "ida generalized minimal residual method. Iterative method",
  "ida Bi-CGStab. Iterative method",
  "ida TFQMR. Iterative method"
};

const char *NLS_LS_METHOD_NAME[NLS_LS_MAX] = {
  "unknown",

  "default",
  "totalpivot",
  "lapack",
  "klu"
};

const char *NLS_LS_METHOD_DESC[NLS_LS_MAX] = {
  "unknown",

  "chooses the nls linear solver based on which nls is being used.",
  "internal total pivot implementation. Solve in some case even under-determined systems.",
  "use external LAPACK implementation.",
  "use KLU direct sparse solver. Only with KINSOL available."
};

const char *IMPRK_LS_METHOD_NAME[IMPRK_LS_MAX] = {
  "unknown",

  "iterative",
  "dense"
};

const char *IMPRK_LS_METHOD_DESC[IMPRK_LS_MAX] = {
  "unknown",

  "use sparse iterative solvers",
  "use direct dense method"
};

const char *HOM_BACK_STRAT_NAME[HOM_BACK_STRAT_MAX] = {
  "HOM_BACK_STRAT_UNKNOWN",

  /* HOM_BACK_STRAT_FIX */         "fix",
  /* HOM_BACK_STRAT_ORTHOGONAL */  "orthogonal"
};

const char *HOM_BACK_STRAT_DESC[HOM_BACK_STRAT_MAX] = {
  "unknown",

  /* HOM_BACK_STRAT_FIX */          "go back to the path by fixing one coordinate",
  /* HOM_BACK_STRAT_ORTHOGONAL */   "go back to the path in an orthogonal direction to the tangent vector"
};

const int FMU_FLAG_MAP[FMU_FLAG_MAX] = {
 /* FMU_FLAG_UNKNOWN */             FLAG_UNKNOWN,
 /* FMU_FLAG_SOLVER */              FLAG_S,
 /* FMU_FLAG_NLS */                 FLAG_NLS
};<|MERGE_RESOLUTION|>--- conflicted
+++ resolved
@@ -1107,13 +1107,9 @@
   /* S_DASSL */         "dassl",
   /* S_IDA */           "ida",
   /* S_CVODE */         "cvode",
-<<<<<<< HEAD
   /* S_GBODE */         "gbode",
   /* S_EULER */         "euler",
   /* S_RUNGEKUTTA */    "rungekutta",
-  /* S_ERKSSC */        "rungekuttaSsc",
-=======
->>>>>>> 42a22485
   /* S_SYM_SOLVER */    "symSolver",
   /* S_SYM_SOLVER_SSC */"symSolverSsc",
   /* S_QSS */           "qss",
@@ -1128,23 +1124,10 @@
   /* S_GBODE */         "gbode - generic Runge-Kutta ODE solver - implicit (sparse solver)/explicit, fixed/variable step size control, order 1-14, event location, optional bi-rate integration - additional simulation flags -gbm -gbctrl -gbratio - additional advanced flags -gbctrl_filter -gbctrl_fhr -gberr -gbint -gbnls -gbfm -gbfctrl -gbferr -gbfint -gbfnls",
   /* S_EULER */         "euler - explicit Euler, fixed step size, order 1",
   /* S_RUNGEKUTTA */    "rungekutta - classical Runge-Kutta - explicit, fixed step, order 4",
-<<<<<<< HEAD
-  /* S_ERKSSC */        "rungekuttaSsc - Runge-Kutta based on Novikov (2016) - explicit, step size control, order 4-5 [experimental]",
   /* S_SYM_SOLVER */     "symSolver - symbolic inline Solver [compiler flag '--symSolver' needed] - fixed step size, order 1",
   /* S_SYM_SOLVER_SSC */ "symSolverSsc - symbolic implicit Euler with step size control [compiler flag '--symSolver' needed] - step size control, order 1",
   /* S_QSS */            "qss - A QSS solver [experimental]",
   /* S_OPTIMIZATION */   "optimization - Special solver for dynamic optimization"
-=======
-  /* S_TRAPEZOID */     "trapezoid - trapezoidal rule - implicit, fixed step size, order 2",
-  /* S_GBODE */         "gbode - generic bi-rate ODE solver - implicit, explicit, step size control, arbitrary order",
-  /* S_DASSL */         "dassl - default solver - BDF method - implicit, step size control, order 1-5",
-  /* S_IDA */           "ida - SUNDIALS IDA solver - BDF method with sparse linear solver - implicit, step size control, order 1-5",
-  /* S_CVODE */         "cvode - experimental implementation of SUNDIALS CVODE solver - BDF or Adams-Moulton method - step size control, order 1-12",
-  /* S_SYM_SOLVER */     "symSolver - symbolic inline Solver [compiler flag +symSolver needed] - fixed step size, order 1",
-  /* S_SYM_SOLVER_SSC */ "symSolverSsc - symbolic implicit Euler with step size control [compiler flag +symSolver needed] - step size control, order 1",
-  /* S_QSS */           "qss - A QSS solver [experimental]",
-  /* S_OPTIMIZATION */  "optimization - Special solver for dynamic optimization"
->>>>>>> 42a22485
 };
 
 const char *INIT_METHOD_NAME[IIM_MAX] = {
