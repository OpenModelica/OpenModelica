/*
 * This file is part of OpenModelica.
 *
 * Copyright (c) 1998-2019, Open Source Modelica Consortium (OSMC),
 * c/o Linköpings universitet, Department of Computer and Information Science,
 * SE-58183 Linköping, Sweden.
 *
 * All rights reserved.
 *
 * THIS PROGRAM IS PROVIDED UNDER THE TERMS OF THE BSD NEW LICENSE OR THE
 * GPL VERSION 3 LICENSE OR THE OSMC PUBLIC LICENSE (OSMC-PL) VERSION 1.2.
 * ANY USE, REPRODUCTION OR DISTRIBUTION OF THIS PROGRAM CONSTITUTES
 * RECIPIENT'S ACCEPTANCE OF THE OSMC PUBLIC LICENSE OR THE GPL VERSION 3,
 * ACCORDING TO RECIPIENTS CHOICE.
 *
 * The OpenModelica software and the OSMC (Open Source Modelica Consortium)
 * Public License (OSMC-PL) are obtained from OSMC, either from the above
 * address, from the URLs: http://www.openmodelica.org or
 * http://www.ida.liu.se/projects/OpenModelica, and in the OpenModelica
 * distribution. GNU version 3 is obtained from:
 * http://www.gnu.org/copyleft/gpl.html. The New BSD License is obtained from:
 * http://www.opensource.org/licenses/BSD-3-Clause.
 *
 * This program is distributed WITHOUT ANY WARRANTY; without even the implied
 * warranty of MERCHANTABILITY or FITNESS FOR A PARTICULAR PURPOSE, EXCEPT AS
 * EXPRESSLY SET FORTH IN THE BY RECIPIENT SELECTED SUBSIDIARY LICENSE
 * CONDITIONS OF OSMC-PL.
 *
 */

/*! File jac_util.c
 */

#include "jacobian_util.h"

/**
<<<<<<< HEAD
 * @brief Allocate and initialize analytic jacobian.
 *
=======
 * @brief Initialize analytic jacobian.
 *
 * Jacobian has to be allocatd already.
 *
 * @param jacobian                  Jacobian to initialized.
>>>>>>> bd211bfd
 * @param sizeCols                  Number of columns of Jacobian
 * @param sizeRows                  Number of rows of Jacobian
 * @param sizeTmpVars               Size of tmp vars array.
 * @param constantEqns              Function pointer for constant equations of Jacobian.
 *                                  NULL if not available.
 * @param sparsePattern             Pointer to sparsity pattern of Jacobian.
<<<<<<< HEAD
 * @return ANALYTIC_JACOBIAN*       Return initialized analytic jacobian.
 */
ANALYTIC_JACOBIAN* initAnalyticJacobian(unsigned int sizeCols, unsigned int sizeRows, unsigned int sizeTmpVars, int (*constantEqns)(void* data, threadData_t *threadData, void* thisJacobian, void* parentJacobian), SPARSE_PATTERN* sparsePattern) {
  ANALYTIC_JACOBIAN* jacobian;
  jacobian = (ANALYTIC_JACOBIAN*) malloc(sizeof(ANALYTIC_JACOBIAN));
=======
 */
void initAnalyticJacobian(ANALYTIC_JACOBIAN* jacobian, unsigned int sizeCols, unsigned int sizeRows, unsigned int sizeTmpVars, int (*constantEqns)(void* data, threadData_t *threadData, void* thisJacobian, void* parentJacobian), SPARSE_PATTERN* sparsePattern) {
>>>>>>> bd211bfd
  jacobian->sizeCols = sizeCols;
  jacobian->sizeRows = sizeRows;
  jacobian->sizeTmpVars = sizeTmpVars;
  jacobian->seedVars = (modelica_real*) calloc(sizeCols, sizeof(modelica_real));
  jacobian->resultVars = (modelica_real*) calloc(sizeRows, sizeof(modelica_real));
  jacobian->tmpVars = (modelica_real*) calloc(sizeTmpVars, sizeof(modelica_real));
  jacobian->constantEqns = constantEqns;
  jacobian->sparsePattern = sparsePattern;
<<<<<<< HEAD

  return jacobian;
=======
>>>>>>> bd211bfd
}

/**
 * @brief Copy analytic Jacobian.
 *
 * Sparsity pattern is not copied, only the pointer to it.
 *
 * @param source                  Jacobian that should be copied.
 * @return ANALYTIC_JACOBIAN*     Copy of source.
 */
ANALYTIC_JACOBIAN* copyAnalyticJacobian(ANALYTIC_JACOBIAN* source) {
<<<<<<< HEAD
  ANALYTIC_JACOBIAN* jacobian;
  jacobian = (ANALYTIC_JACOBIAN*) malloc(sizeof(ANALYTIC_JACOBIAN));
  jacobian->sizeCols = source->sizeCols;
  jacobian->sizeRows = source->sizeRows;
  jacobian->sizeTmpVars = source->sizeTmpVars;
  jacobian->seedVars = (modelica_real*) calloc(source->sizeCols, sizeof(modelica_real));
  jacobian->resultVars = (modelica_real*) calloc(source->sizeRows, sizeof(modelica_real));
  jacobian->tmpVars = (modelica_real*) calloc(source->sizeTmpVars, sizeof(modelica_real));
  jacobian->constantEqns = source->constantEqns;
  jacobian->sparsePattern = source->sparsePattern;
=======
  ANALYTIC_JACOBIAN* jacobian = (ANALYTIC_JACOBIAN*) malloc(sizeof(ANALYTIC_JACOBIAN));
  initAnalyticJacobian(jacobian,
                       source->sizeCols,
                       source->sizeRows,
                       source->sizeTmpVars,
                       source->constantEqns,
                       source->sparsePattern);
>>>>>>> bd211bfd

  return jacobian;
}

/**
 * @brief Free memory of analytic Jacobian.
 *
 * Also frees sparse pattern.
 *
 * @param jac   Pointer to Jacobian.
 */
void freeAnalyticJacobian(ANALYTIC_JACOBIAN *jac) {
  if (jac == NULL) {
    return;
  }
  free(jac->seedVars); jac->seedVars = NULL;
  free(jac->tmpVars); jac->tmpVars = NULL;
  free(jac->resultVars); jac->resultVars = NULL;
  freeSparsePattern(jac->sparsePattern);
  free(jac->sparsePattern); jac->sparsePattern = NULL;
}

/**
<<<<<<< HEAD
=======
 * @brief Allocate memory for sparsity pattern.
 *
 * @param n_leadIndex         Number of rows or columns of Matrix.
 *                            Depending on compression type CSR (-->rows) or CSC (-->columns).
 * @param numberOfNonZeros    Numbe rof non-zero elements in Matrix.
 * @param maxColors           Maximum number of colors of Matrix.
 * @return SPARSE_PATTERN*    Pointer ot allocated sparsity pattern of Matrix.
 */
SPARSE_PATTERN* allocSparsePattern(unsigned int n_leadIndex, unsigned int numberOfNonZeros, unsigned int maxColors) {
  SPARSE_PATTERN* sparsePattern = (SPARSE_PATTERN*) malloc(sizeof(SPARSE_PATTERN));
  sparsePattern->leadindex = (unsigned int*) malloc((n_leadIndex+1)*sizeof(unsigned int));
  sparsePattern->index = (unsigned int*) malloc(numberOfNonZeros*sizeof(unsigned int));
  sparsePattern->sizeofIndex = numberOfNonZeros;
  sparsePattern->numberOfNonZeros = numberOfNonZeros;
  sparsePattern->colorCols = (unsigned int*) malloc(n_leadIndex*sizeof(unsigned int));
  sparsePattern->maxColors = maxColors;

  return sparsePattern;
}

/**
>>>>>>> bd211bfd
 * @brief Free sparsity pattern
 *
 * @param spp   Pointer to sparsity pattern
 */
void freeSparsePattern(SPARSE_PATTERN *spp) {
  if (spp != NULL) {
    free(spp->index); spp->index = NULL;
    free(spp->colorCols); spp->colorCols = NULL;
    free(spp->leadindex); spp->leadindex = NULL;
  }
}


const char* COLORS[8] = {"\x1B[0m",
                         "\x1B[31m",
                         "\x1B[32m",
                         "\x1B[33m",
                         "\x1B[34m",
                         "\x1B[35m",
                         "\x1B[36m",
                         "\x1B[37m"};

/**
 * @brief Print Jacobian with colored columns.
 *
 * jacobianData needs to have all jacobianColumns.
 * Basically copy each column from jac->resultVars into jacobianData.
 *
 * Can only print colors if sparsePattern->maxColors smaller then 8.
 *
 * @param jac             Analytic Jacobian.
 * @param sparsePattern   Sparsity pattern of Jacobian.
 * @param jacobianData    Array with all columns from Jacobian column evaluations.
 * @param stream          Stream to print to.
 * @param name            Name of Jacobian
 */
void printSparseJacobian(ANALYTIC_JACOBIAN *jac, SPARSE_PATTERN *sparsePattern, double* jacobianData, int stream, const char* name)
{
  /* Variables */
  unsigned int row, col, i, j;
  unsigned int buffer_idx;
  unsigned int color;
  modelica_boolean useColor;
  int sizeRows;
  int sizeCols;
  char *buffer;

  if (!ACTIVE_STREAM(stream))
  {
    return;
  }

  /* Catch empty jacobian */
  if (jac == NULL)
  {
    infoStreamPrint(stream, 0, "No sparse structure available for \"%s\".", name);
    return;
  }
  sizeRows = jac->sizeRows;
  sizeCols = jac->sizeCols;

  /* Catch empty sparsePattern */
  if (sparsePattern == NULL || sizeRows <= 0 || sizeCols <= 0)
  {
    infoStreamPrint(stream, 0, "No sparse structure available for \"%s\".", name);
    return;
  }

  useColor = sparsePattern->maxColors < 8;
  //useColor = 0;

  buffer = (char*)omc_alloc_interface.malloc(sizeof(char)*16*sizeCols + 4);

  infoStreamPrint(stream, 1, "%s [size: %ux%u]", name, sizeRows, sizeCols);
  infoStreamPrint(stream, 0, "%u non-zero elements", sparsePattern->numberOfNonZeros);

  int cnt = 0;
  i=0;
  for(row=0; row < sizeRows; row++)
  {
    j=0;
    buffer_idx = 0;
    for(col=0; i < sparsePattern->leadindex[row+1]; col++)
    {
      if(sparsePattern->index[i] == col)
      {
        if (jacobianData[cnt] >= 0) {
          buffer_idx += sprintf(&buffer[buffer_idx], " ");
        }
        if (useColor) {
           color = sparsePattern->colorCols[col];
        } else {
          color = 0;
        }
        buffer_idx += sprintf(&buffer[buffer_idx], "%s%e\e[0m", COLORS[color], jacobianData[cnt]);
        cnt++;
        i++;
        j++;
      }
      else
      {
        buffer_idx += sprintf(&buffer[buffer_idx], "             ");
      }
      buffer_idx += sprintf(&buffer[buffer_idx], "  ");
    }
    infoStreamPrint(stream, 0, "%s", buffer);
  }
  messageClose(stream);
}<|MERGE_RESOLUTION|>--- conflicted
+++ resolved
@@ -34,32 +34,19 @@
 #include "jacobian_util.h"
 
 /**
-<<<<<<< HEAD
- * @brief Allocate and initialize analytic jacobian.
- *
-=======
  * @brief Initialize analytic jacobian.
  *
  * Jacobian has to be allocatd already.
  *
  * @param jacobian                  Jacobian to initialized.
->>>>>>> bd211bfd
  * @param sizeCols                  Number of columns of Jacobian
  * @param sizeRows                  Number of rows of Jacobian
  * @param sizeTmpVars               Size of tmp vars array.
  * @param constantEqns              Function pointer for constant equations of Jacobian.
  *                                  NULL if not available.
  * @param sparsePattern             Pointer to sparsity pattern of Jacobian.
-<<<<<<< HEAD
- * @return ANALYTIC_JACOBIAN*       Return initialized analytic jacobian.
- */
-ANALYTIC_JACOBIAN* initAnalyticJacobian(unsigned int sizeCols, unsigned int sizeRows, unsigned int sizeTmpVars, int (*constantEqns)(void* data, threadData_t *threadData, void* thisJacobian, void* parentJacobian), SPARSE_PATTERN* sparsePattern) {
-  ANALYTIC_JACOBIAN* jacobian;
-  jacobian = (ANALYTIC_JACOBIAN*) malloc(sizeof(ANALYTIC_JACOBIAN));
-=======
  */
 void initAnalyticJacobian(ANALYTIC_JACOBIAN* jacobian, unsigned int sizeCols, unsigned int sizeRows, unsigned int sizeTmpVars, int (*constantEqns)(void* data, threadData_t *threadData, void* thisJacobian, void* parentJacobian), SPARSE_PATTERN* sparsePattern) {
->>>>>>> bd211bfd
   jacobian->sizeCols = sizeCols;
   jacobian->sizeRows = sizeRows;
   jacobian->sizeTmpVars = sizeTmpVars;
@@ -68,11 +55,6 @@
   jacobian->tmpVars = (modelica_real*) calloc(sizeTmpVars, sizeof(modelica_real));
   jacobian->constantEqns = constantEqns;
   jacobian->sparsePattern = sparsePattern;
-<<<<<<< HEAD
-
-  return jacobian;
-=======
->>>>>>> bd211bfd
 }
 
 /**
@@ -84,18 +66,6 @@
  * @return ANALYTIC_JACOBIAN*     Copy of source.
  */
 ANALYTIC_JACOBIAN* copyAnalyticJacobian(ANALYTIC_JACOBIAN* source) {
-<<<<<<< HEAD
-  ANALYTIC_JACOBIAN* jacobian;
-  jacobian = (ANALYTIC_JACOBIAN*) malloc(sizeof(ANALYTIC_JACOBIAN));
-  jacobian->sizeCols = source->sizeCols;
-  jacobian->sizeRows = source->sizeRows;
-  jacobian->sizeTmpVars = source->sizeTmpVars;
-  jacobian->seedVars = (modelica_real*) calloc(source->sizeCols, sizeof(modelica_real));
-  jacobian->resultVars = (modelica_real*) calloc(source->sizeRows, sizeof(modelica_real));
-  jacobian->tmpVars = (modelica_real*) calloc(source->sizeTmpVars, sizeof(modelica_real));
-  jacobian->constantEqns = source->constantEqns;
-  jacobian->sparsePattern = source->sparsePattern;
-=======
   ANALYTIC_JACOBIAN* jacobian = (ANALYTIC_JACOBIAN*) malloc(sizeof(ANALYTIC_JACOBIAN));
   initAnalyticJacobian(jacobian,
                        source->sizeCols,
@@ -103,7 +73,6 @@
                        source->sizeTmpVars,
                        source->constantEqns,
                        source->sparsePattern);
->>>>>>> bd211bfd
 
   return jacobian;
 }
@@ -127,8 +96,6 @@
 }
 
 /**
-<<<<<<< HEAD
-=======
  * @brief Allocate memory for sparsity pattern.
  *
  * @param n_leadIndex         Number of rows or columns of Matrix.
@@ -150,7 +117,6 @@
 }
 
 /**
->>>>>>> bd211bfd
  * @brief Free sparsity pattern
  *
  * @param spp   Pointer to sparsity pattern
