--- conflicted
+++ resolved
@@ -37,8 +37,8 @@
 #include "simulation_data.h"
 #include "solver_main.h"
 
+#include "generic_rk_mr.h"
 #include "rk_butcher.h"
-#include "generic_rk_mr.h"
 
 
 /**
@@ -48,14 +48,7 @@
 typedef double (*rk_stepSize_control_function)(void* genericRKData);
 
 typedef struct DATA_GENERIC_RK{
-<<<<<<< HEAD
-  //DATA* data;                   // TODO AHeu: Can we get around having data and threadData inside this struct?
-  //threadData_t *threadData;     //            I'm afraid not...
-=======
-  DATA* data;
-  DATA_GENERIC_RK_MR* dataRKmr;           // TODO AHeu: Can we get around having data and threadData inside this struct?
-  threadData_t *threadData;     //            I'm afraid not...
->>>>>>> 744a3898
+  DATA_GENERIC_RK_MR* dataRKmr;
   enum RK_SINGLERATE_METHOD RK_method;  /* Runge-Kutta method to use. */
   enum RK_type type;                    /* Type of RK method */
   enum RK_NLS_METHOD nlsSolverMethod;   /* Non-linear solver method uses by generic RK method. */
@@ -63,41 +56,34 @@
                                          * Something like
                                          *  0 = yold-x + h*(sum(A[i,j]*k[j], i=j..i-1) + A[i,i]*f(t + c[i]*h, x))
                                          * */
-  double *y;                          /* Result vector of RK step */
-  double *yt;                         /* Result vector of embedded RK step */
-  modelica_real* yOld;                /* Result vector of last RK step ???? */
-  double* f;                          /* State derivatives of ODE */
+  double *y;                            /* Result vector of RK step */
+  double *yt;                           /* Result vector of embedded RK step */
+  modelica_real* yOld;                  /* Result vector of last RK step ???? */
+  double* f;                            /* State derivatives of ODE */
   double *Jf;
-<<<<<<< HEAD
-  double *k;                          /* Vector k with result of intermediate steps of Runge-Kutta method */
-                                      // k_{i}=f(t_{n}+c_{i}*h, y_{n}+h\sum _{j=1}^{s}a_{ij}*k_{j}),    i=1, ... ,s
-  double *res_const;                  /* Constant parts of residual for non-linear system of implicit RK method. */
+  double *k;                            /* Vector k with result of intermediate steps of Runge-Kutta method */
+                                        // k_{i}=f(t_{n}+c_{i}*h, y_{n}+h\sum _{j=1}^{s}a_{ij}*k_{j}),    i=1, ... ,s
+  double *res_const;                    /* Constant parts of residual for non-linear system of implicit RK method. */
   double *errest, *errtol;
+  double *err;
+  double err_slow, err_fast, percentage, err_new, err_old;
   double time;
   double stepSize, lastStepSize;
+  double stepSize_old, stepSize_fast;
   int act_stage;                      /* Current stage of Runge-Kutta method. */
+  int multi_rate;
   modelica_boolean isExplicit;        /* Boolean stating if the RK method is explicit */
   BUTCHER_TABLEAU* tableau;
   int nStates;
+  int nFastStates, nSlowStates;
+  int *fastStates;
+  int *slowStates;
   modelica_boolean isFirstStep;       /* True during first Runge-Kutta integrator step, false otherwise */
   unsigned int nlSystemSize;          /* Size of non-linear system to solve in a RK step. */
-=======
-  double *k, *res_const;
-  double *errest, *errtol, *err, err_slow, err_fast, percentage, err_new, err_old;
-  double time;
-  double stepSize, lastStepSize, stepSize_old, stepSize_fast;
-  int act_stage;
-  int multi_rate;
-  modelica_boolean isExplicit;        /* Boolean stating if the RK method is explicit */
-  BUTCHER_TABLEAU* tableau;
-  int nStates, nFastStates, nSlowStates, *fastStates, *slowStates;
-  int firstStep;
-  unsigned int nlSystemSize;          /* Size of non-linear system to solve in a RK step */
->>>>>>> 744a3898
   modelica_boolean symJacAvailable;   /* Boolean stating if a symbolic Jacobian is available */
 
   rk_step_function step_fun;
-<<<<<<< HEAD
+  rk_stepSize_control_function stepSize_control;
 
   /* statistics */
   // TODO AHeu: Duplicate of SOLVERSTATS
@@ -106,9 +92,6 @@
   unsigned int evalJacobians;         /* Total number of Jacobian evaluations */
   unsigned int errorTestFailures;     /* Total number of error test failures */
   unsigned int convergenceFailures;   /* Total number of convergence failures */
-=======
-  rk_stepSize_control_function stepSize_control;
->>>>>>> 744a3898
 } DATA_GENERIC_RK;
 
 enum RK_SINGLERATE_METHOD getRK_Method();
