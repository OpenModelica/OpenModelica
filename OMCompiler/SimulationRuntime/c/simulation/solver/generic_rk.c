--- conflicted
+++ resolved
@@ -81,7 +81,6 @@
 int expl_diag_impl_RK(DATA* data, threadData_t* threadData, SOLVER_INFO* solverInfo);
 int full_implicit_RK(DATA* data, threadData_t* threadData, SOLVER_INFO* solverInfo);
 
-<<<<<<< HEAD
 // Residuum and Jacobian functions for diagonal implicit (DIRK) and implicit (IRK) Runge-Kutta methods.
 void residual_DIRK(void **dataIn, const double *xloc, double *res, const int *iflag);
 int jacobian_DIRK(void* inData, threadData_t *threadData, ANALYTIC_JACOBIAN *jacobian, ANALYTIC_JACOBIAN *parentJacobian);
@@ -90,6 +89,9 @@
 
 void initializeStaticNLSData(void* nlsDataVoid, threadData_t *threadData, void* rk_data_void);
 
+// step size control function
+double IController(void* genericRKData);
+double PIController(void* genericRKData);
 
 struct RK_USER_DATA {
   DATA* data;
@@ -102,13 +104,6 @@
   void* ordinaryData;
   void* initHomotopyData;
 };
-=======
-// step size control function
-double IController(void* genericRKData);
-double PIController(void* genericRKData);
-
-int allocateDataGenericRK_MR(DATA* data, threadData_t *threadData, DATA_GENERIC_RK* genericRKData);
->>>>>>> 744a3898
 
 /**
  * @brief Get Runge-Kutta method from simulation flag FLAG_RK.
@@ -401,9 +396,19 @@
     rk_data->type = RK_TYPE_IMPLICIT;
   }
 
-<<<<<<< HEAD
+  const char* flag_StepSize_ctrl = omc_flagValue[FLAG_RK_STEPSIZE_CTRL];
+
+  if (flag_StepSize_ctrl != NULL) {
+    rk_data->stepSize_control = &(PIController);
+    infoStreamPrint(LOG_SOLVER, 0, "Stepsize controll using PIController");
+  } else
+  {
+    rk_data->stepSize_control = &(IController);
+    infoStreamPrint(LOG_SOLVER, 0, "Stepsize controll using IController");
+  }
+
   // TODO: Move this log message. Has nothing to do with memory allocation.
-  infoStreamPrint(LOG_STATS, 0, "Step control factor is set to %g", rk_data->tableau->fac);
+  infoStreamPrint(LOG_SOLVER, 0, "Step control factor is set to %g", rk_data->tableau->fac);
 
   /* Allocate internal memory */
   rk_data->isFirstStep = TRUE;
@@ -412,38 +417,15 @@
   rk_data->yt = malloc(sizeof(double)*rk_data->nStates);
   rk_data->f = malloc(sizeof(double)*rk_data->nStates);
   rk_data->k = malloc(sizeof(double)*rk_data->nStates*rk_data->tableau->nStages);
+  rk_data->res_const = malloc(sizeof(double)*rk_data->nStates);
   rk_data->errest = malloc(sizeof(double)*rk_data->nStates);
   rk_data->errtol = malloc(sizeof(double)*rk_data->nStates);
-  rk_data->res_const = malloc(sizeof(double)*rk_data->nStates);
+  rk_data->err = malloc(sizeof(double)*rk_data->nStates);
   if (!rk_data->isExplicit) {
     rk_data->Jf = malloc(sizeof(double)*rk_data->nStates*rk_data->nStates);
-  }
-=======
-  const char* flag_StepSize_ctrl = omc_flagValue[FLAG_RK_STEPSIZE_CTRL];
-
-  if (flag_StepSize_ctrl != NULL) {
-    userdata->stepSize_control = &(PIController);
-    printf("PIController is used\n");
-  } else
-  {
-    userdata->stepSize_control = &(IController);
-    printf("IController is used\n");
-  }
-
-
-  // allocate memory for te generic RK method
-  userdata->firstStep = 1;
-  userdata->y = malloc(sizeof(double)*userdata->nStates);
-  userdata->yOld = malloc(sizeof(double)*userdata->nStates);
-  userdata->yt = malloc(sizeof(double)*userdata->nStates);
-  userdata->f = malloc(sizeof(double)*userdata->nStates);
-  userdata->Jf = malloc(sizeof(double)*userdata->nStates*userdata->nStates);
-  userdata->k = malloc(sizeof(double)*userdata->nStates*userdata->tableau->stages);
-  userdata->res_const = malloc(sizeof(double)*userdata->nStates);
-  userdata->errest = malloc(sizeof(double)*userdata->nStates);
-  userdata->errtol = malloc(sizeof(double)*userdata->nStates);
-  userdata->err = malloc(sizeof(double)*userdata->nStates);
->>>>>>> 744a3898
+  } else {
+    rk_data->Jf = NULL;
+  }
 
   printButcherTableau(rk_data->tableau);
 
@@ -455,7 +437,7 @@
   rk_data->errorTestFailures = 0;
   rk_data->convergenceFailures = 0;
 
-  userdata->err_new = -1;
+  rk_data->err_new = -1;
 
   /* initialize analytic Jacobian, if available and needed */
   if (!rk_data->isExplicit) {
@@ -491,25 +473,29 @@
   // Set backup in simulationInfo
   data->simulationInfo->backupSolverData = (void*) rk_data;
 
-  printf("HAHA: %d %d\n", solverInfo->solverMethod, S_GENERIC_RK_MR);
   if (solverInfo->solverMethod == S_GENERIC_RK_MR)
   {
-    userdata->multi_rate = 1;
-    userdata->percentage = 0.01;
+    rk_data->multi_rate = 1;
+    rk_data->percentage = 0.01;
   } else
   {
-    userdata->multi_rate = 0;
-    userdata->percentage = 2;
-  }
-
-  userdata->fastStates = malloc(sizeof(int)*userdata->nStates);
-  userdata->slowStates = malloc(sizeof(int)*userdata->nStates);
-
-  userdata->nFastStates = 0;
-  userdata->nSlowStates = userdata->nStates;
-  //userdata->percentage = 0.01;
-
-  allocateDataGenericRK_MR(data, threadData, userdata);
+    rk_data->multi_rate = 0;
+    rk_data->percentage = 2;
+  }
+
+  rk_data->fastStates = malloc(sizeof(int)*rk_data->nStates);
+  rk_data->slowStates = malloc(sizeof(int)*rk_data->nStates);
+
+  rk_data->nFastStates = 0;
+  rk_data->nSlowStates = rk_data->nStates;
+  //rk_data->percentage = 0.01;
+
+  if (solverInfo->solverMethod == S_GENERIC_RK_MR) {
+    allocateDataGenericRK_MR(data, threadData, rk_data);
+  } else {
+    rk_data->dataRKmr = NULL;
+  }
+
 
   return 0;
 }
@@ -540,9 +526,14 @@
     free(rk_data->nlsData);
   }
 
-<<<<<<< HEAD
   /* Free Butcher tableau */
   freeButcherTableau(rk_data->tableau);
+
+  /* Free multi-rade date */
+  freeDataGenericRK_MR(rk_data->dataRKmr);
+  free(rk_data->err);
+  free(rk_data->fastStates);
+  free(rk_data->slowStates);
 
   /* Free remaining arrays */
   free(rk_data->y);
@@ -554,23 +545,6 @@
   free(rk_data->res_const);
   free(rk_data->errest);
   free(rk_data->errtol);
-=======
-  freeDataGenericRK_MR(data->dataRKmr);
-  freeButcherTableau(data->tableau);
-
-  free(data->y);
-  free(data->yOld);
-  free(data->yt);
-  free(data->f);
-  free(data->Jf);
-  free(data->k);
-  free(data->res_const);
-  free(data->errest);
-  free(data->errtol);
-  free(data->err);
-  free(data->fastStates);
-  free(data->slowStates);
->>>>>>> 744a3898
 
   free(rk_data);
   rk_data = NULL;
@@ -686,7 +660,6 @@
   double delta_hh;
   double xsave;
 
-<<<<<<< HEAD
   /* profiling */
   rt_tick(SIM_TIMER_JACOBIAN);
 
@@ -714,60 +687,16 @@
     solverData->nfev++;
 
     for(j = 0; j < nStates; j++)
-=======
-  int i,j,l;
-
-  if ((solverData->calculate_jacobian == 0) && (userdata->evalJacobians==0))
-  {
-    /* profiling */
-    rt_tick(SIM_TIMER_JACOBIAN);
-
-    userdata->evalJacobians++;
-
-    if (userdata->symJacAvailable)
-    {
-      const int index = data->callback->INDEX_JAC_A;
-      ANALYTIC_JACOBIAN* jac = &(data->simulationInfo->analyticJacobians[index]);
-
-  #ifdef USE_PARJAC
-      //ANALYTIC_JACOBIAN* t_jac = (dasslData->jacColumns);
-      ANALYTIC_JACOBIAN* t_jac = jac;
-  #else
-      ANALYTIC_JACOBIAN* t_jac = jac;
-  #endif
-
-      unsigned int columns = jac->sizeCols;
-      unsigned int rows = jac->sizeRows;
-      unsigned int sizeTmpVars = jac->sizeTmpVars;
-      SPARSE_PATTERN* spp = jac->sparsePattern;
-
-        /* Evaluate constant equations if available */
-        // BB: Do I need this?
-        if (jac->constantEqns != NULL) {
-          jac->constantEqns(data, threadData, jac, NULL);
-        }
-        genericColoredSymbolicJacobianEvaluation(rows, columns, spp, userdata->Jf, t_jac,
-                                            data, threadData, &setJacElementESDIRKSparse);
-    }
-    else
->>>>>>> 744a3898
     {
       l = i * nStates + j;
       rk_data->Jf[l] = (stateDerivatives[j] - rk_data->f[j]) * delta_hh;
     }
-<<<<<<< HEAD
     states[i] = xsave;
   }
 
   /* profiling */
   rt_accumulate(SIM_TIMER_JACOBIAN);
 
-=======
-
-    /* profiling */
-    rt_accumulate(SIM_TIMER_JACOBIAN);
-  }
->>>>>>> 744a3898
   return 0;
 }
 
@@ -802,23 +731,6 @@
   for (int i=0; i<nStates; i++) {
     res[i] = rk_data->res_const[i] - xloc[i] + rk_data->stepSize * rk_data->tableau->A[diagIdx] * fODE[i];
   }
-<<<<<<< HEAD
-=======
-  else
-  {
-    /*!
-     *  fODE = f(tOld + c2*h,x); x ~ yOld + gam*h*(k1+k2)
-     *  set correct time value and states of simulation system
-     *  this should not count on function evaluation, since
-     *  it belongs to the jacobian evaluation
-     *  \ToBeChecked: This calculation maybe not be necessary since f has already
-     *                just evaluated!
-     */
-    // sData->timeValue = userdata->time + userdata->c2*userdata->stepSize;
-    // memcpy(sData->realVars, x, n*sizeof(double));
-    // wrapper_f_genericRK(data, threadData, userdata, fODE);
-    // userdata->evalFunctionODE--;
->>>>>>> 744a3898
 
   return;
 }
@@ -963,14 +875,6 @@
   // jacobian          Jac = -E + h*(a[l][1]*Jf(t[1],x[1])+...+a[l][stages]*Jf(t[stages],x[stages]))
   for (i=0; i < nStages * nStates; i++)
   {
-<<<<<<< HEAD
-    for (j=0; j < nStages * nStates; j++)
-    {
-      if (i==j)
-        solverData->fjac[i * nStages*nStates + j] = -1;
-      else
-        solverData->fjac[i * nStages*nStates + j] = 0;
-=======
     /*!
      *  fODE = f(tOld + h,x); x ~ yOld + h*(b1*k1+b2*k2+b3*k3)
      *  set correct time value and states of simulation system
@@ -1004,7 +908,6 @@
         else
           solverData->fjac[i * stages*n + j] = 0;
       }
->>>>>>> 744a3898
     }
   }
   //printMatrix_genericRK("Jacobian of solver", solverData->fjac, stages * n, userdata->time);
@@ -1119,6 +1022,7 @@
     }
     else
     {
+      rk_data->act_stage = stage;
       // solve for x: 0 = yold-x + h*(sum(A[i,j]*k[j], i=j..i-1) + A[i,i]*f(t + c[i]*h, x))
       NONLINEAR_SYSTEM_DATA* nlsData = rk_data->nlsData;
       // Set start vector
@@ -1280,25 +1184,25 @@
     h1 = fmax(1e-6, h0*1e-3);
   }
 
-<<<<<<< HEAD
   rk_data->stepSize = 0.5*fmin(100*h0,h1);
-=======
-  userdata->stepSize = 0.5*fmin(100*h0,h1);
-  userdata->lastStepSize = userdata->stepSize;
-  userdata->dataRKmr->stepSize = userdata->stepSize;
-  userdata->dataRKmr->lastStepSize = userdata->lastStepSize;
-  userdata->dataRKmr->time = sDataOld->timeValue;
->>>>>>> 744a3898
+  rk_data->lastStepSize = rk_data->stepSize;
+
+  //rk_data->dataRKmr->stepSize = rk_data->stepSize;
+  //rk_data->dataRKmr->lastStepSize = rk_data->lastStepSize;
+  //rk_data->dataRKmr->time = sDataOld->timeValue;
 
   /* end calculation new step size */
 
   infoStreamPrint(LOG_SOLVER, 0, "initial step size = %e at time %g", rk_data->stepSize, rk_data->time);
 }
 
-<<<<<<< HEAD
-/**
- * @brief Generic Runge-Kutta step.
-=======
+
+/**
+ * @brief
+ *
+ * @param genericRKData
+ * @return double
+ */
 double IController(void* genericRKData)
 {
   DATA_GENERIC_RK* userdata = (DATA_GENERIC_RK*) genericRKData;
@@ -1312,6 +1216,12 @@
 
 }
 
+/**
+ * @brief
+ *
+ * @param genericRKData
+ * @return double
+ */
 double PIController(void* genericRKData)
 {
   DATA_GENERIC_RK* userdata = (DATA_GENERIC_RK*) genericRKData;
@@ -1325,9 +1235,8 @@
 
 }
 
-
-/*! \fn esdirkmr_step
->>>>>>> 744a3898
+/**
+ * @brief Generic Runge-Kutta step.
  *
  * Do one Runge-Kutta integration step.
  * Has step-size controll and event handling.
@@ -1342,7 +1251,7 @@
   SIMULATION_DATA *sData = (SIMULATION_DATA*)data->localData[0];
   SIMULATION_DATA *sDataOld = (SIMULATION_DATA*)data->localData[1]; // BB: Is this the ring buffer???
   modelica_real* fODE = sData->realVars + data->modelData->nStates;
-  DATA_GENERIC_RK* rkData = (DATA_GENERIC_RK*)solverInfo->solverData;
+  DATA_GENERIC_RK* rk_data = (DATA_GENERIC_RK*)solverInfo->solverData;
 
   double err;
   double Atol = data->simulationInfo->tolerance;
@@ -1374,7 +1283,7 @@
   }
 
   // (Re-)initialize after events or at first call of genericRK_step
-  if (solverInfo->didEventStep == 1 || rkData->isFirstStep)
+  if (solverInfo->didEventStep == 1 || rk_data->isFirstStep)
   {
     genericRK_first_step(data, threadData, solverInfo);
     // side effect:
@@ -1383,7 +1292,7 @@
   }
 
   /* Main integration loop */
-  while (rkData->time < targetTime)
+  while (rk_data->time < targetTime)
   {
     do
     {
@@ -1400,7 +1309,7 @@
       //  solverData->calculate_jacobian = 0;
 
       // calculate one step of the integrator
-      esdirk_imp_step_info = rkData->step_fun(data, threadData, solverInfo);
+      esdirk_imp_step_info = rk_data->step_fun(data, threadData, solverInfo);
       if (esdirk_imp_step_info != 0) {
         errorStreamPrint(LOG_STDOUT, 0, "genericRK_step: Failed to calculate step.");
         return -1;
@@ -1413,22 +1322,16 @@
       // calculate corresponding values for error estimator and step size control
       for (i=0; i<nStates; i++)
       {
-        rkData->y[i]  = rkData->yOld[i];
-        rkData->yt[i] = rkData->yOld[i];
-        for (l=0; l<rkData->tableau->nStages; l++)
+        rk_data->y[i]  = rk_data->yOld[i];
+        rk_data->yt[i] = rk_data->yOld[i];
+        for (l=0; l<rk_data->tableau->nStages; l++)
         {
-          rkData->y[i]  += rkData->stepSize * rkData->tableau->b[l]  * (rkData->k + l * nStates)[i];
-          rkData->yt[i] += rkData->stepSize * rkData->tableau->bt[l] * (rkData->k + l * nStates)[i];
+          rk_data->y[i]  += rk_data->stepSize * rk_data->tableau->b[l]  * (rk_data->k + l * nStates)[i];
+          rk_data->yt[i] += rk_data->stepSize * rk_data->tableau->bt[l] * (rk_data->k + l * nStates)[i];
         }
-<<<<<<< HEAD
-        //userdata->errtol[i] = Rtol*fabs(userdata->yOld[i]) + Atol;
-        rkData->errtol[i] = Rtol*fmax(fabs(rkData->y[i]),fabs(rkData->yt[i])) + Atol;
-        rkData->errest[i] = fabs(rkData->y[i] - rkData->yt[i]);
-=======
-        userdata->errtol[i] = Rtol*fmax(fabs(userdata->y[i]),fabs(userdata->yOld[i])) + Atol;
         //userdata->errtol[i] = Rtol*(fabs(userdata->y[i]) + fabs(userdata->stepSize*fODE[i])) + Atol*1e-3;
-        userdata->errest[i] = fabs(userdata->y[i] - userdata->yt[i]);
->>>>>>> 744a3898
+        rk_data->errtol[i] = Rtol*fmax(fabs(rk_data->y[i]),fabs(rk_data->yt[i])) + Atol;
+        rk_data->errest[i] = fabs(rk_data->y[i] - rk_data->yt[i]);
       }
 
       //printVector_genericRK("y ", userdata->y, n, userdata->time);
@@ -1437,48 +1340,33 @@
 
 
       /*** calculate error (infinity norm!)***/
-<<<<<<< HEAD
-      // norm_errtol = 0;
-      // norm_errest = 0;
-      // for (i=0; i<data->modelData->nStates; i++)
-      // {
-      //    norm_errtol = fmax(norm_errtol, userdata->errtol[i]);
-      //    norm_errest = fmax(norm_errest, userdata->errest[i]);
-      // }
-      // err = norm_errest/norm_errtol;
-      /*** calculate error (euclidian norm) ***/
-      for (i=0, err=0.0; i<nStates; i++)
-      {
-        err += (rkData->errest[i]*rkData->errest[i])/(rkData->errtol[i]*rkData->errtol[i]);
-=======
       err = 0;
       for (i=0; i<data->modelData->nStates; i++)
       {
-         userdata->err[i] = userdata->errest[i]/userdata->errtol[i];
-         err = fmax(err, userdata->err[i]);
+         rk_data->err[i] = rk_data->errest[i]/rk_data->errtol[i];
+         err = fmax(err, rk_data->err[i]);
       }
-      //printVector_genericRK("Error: ", userdata->err, userdata->nStates, userdata->time);
+      //printVector_genericRK("Error: ", rkData->err, rkData->nStates, rkData->time);
 
       //Find fast and slow states based on
-      userdata->nFastStates = 0;
-      userdata->nSlowStates = 0;
-      userdata->err_slow = 0;
-      userdata->err_fast = 0;
-      for (i=0; i<userdata->nStates; i++)
+      rk_data->nFastStates = 0;
+      rk_data->nSlowStates = 0;
+      rk_data->err_slow = 0;
+      rk_data->err_fast = 0;
+      for (i=0; i<rk_data->nStates; i++)
       {
-        if (userdata->err[i] > userdata->percentage * err)
+        if (rk_data->err[i] > rk_data->percentage * err)
         {
-          userdata->fastStates[userdata->nFastStates] = i;
-          userdata->nFastStates += 1;
-          userdata->err_fast = fmax(userdata->err_fast, userdata->err[i]);
+          rk_data->fastStates[rk_data->nFastStates] = i;
+          rk_data->nFastStates += 1;
+          rk_data->err_fast = fmax(rk_data->err_fast, rk_data->err[i]);
         }
         else
         {
-          userdata->slowStates[userdata->nSlowStates] = i;
-          userdata->nSlowStates += 1;
-          userdata->err_slow = fmax(userdata->err_slow, userdata->err[i]);
+          rk_data->slowStates[rk_data->nSlowStates] = i;
+          rk_data->nSlowStates += 1;
+          rk_data->err_slow = fmax(rk_data->err_slow, rk_data->err[i]);
         }
->>>>>>> 744a3898
       }
       /*** calculate error (euclidian norm) ***/
       // for (i=0, err=0.0; i<n; i++)
@@ -1489,95 +1377,82 @@
       // err /= n;
       // err = sqrt(err);
 
-      err = userdata->err_slow;
-
-<<<<<<< HEAD
-      err /= nStates;
-      err = sqrt(err);
+      err = rk_data->err_slow;
+
+      if (rk_data->err_new == -1) rk_data->err_new = err;
+      rk_data->err_old = rk_data->err_new;
+      rk_data->err_new = err;
 
       // Store performed stepSize for adjusting the time and interpolation purposes
-      rkData->lastStepSize = rkData->stepSize;
-      rkData->stepSize *= fmin(facmax, fmax(facmin, rkData->tableau->fac*pow(1.0/err, 1./rkData->tableau->error_order)));
-=======
-      if (userdata->err_new == -1) userdata->err_new = err;
-      userdata->err_old = userdata->err_new;
-      userdata->err_new = err;
-
-      // Store performed stepSize for adjusting the time and interpolation purposes
-      userdata->stepSize_old = userdata->lastStepSize;
-      userdata->lastStepSize = userdata->stepSize;
+      rk_data->stepSize_old = rk_data->lastStepSize;
+      rk_data->lastStepSize = rk_data->stepSize;
 
       // Call the step size control
-      userdata->stepSize *= userdata->stepSize_control((void*) userdata);
-
-      printf("nSlowStates = %d, nFastStates = %d, Check = %d\n",
-          userdata->nSlowStates, userdata->nFastStates,
-          userdata->nFastStates + userdata->nSlowStates - userdata->nStates);
-      if (userdata->nFastStates>0)
+      rk_data->stepSize *= rk_data->stepSize_control((void*) rk_data);
+
+      //printf("nSlowStates = %d, nFastStates = %d, Check = %d\n",
+      //    rk_data->nSlowStates, rk_data->nFastStates,
+      //    rk_data->nFastStates + rk_data->nSlowStates - rk_data->nStates);
+      if (rk_data->nFastStates>0)
       {
          genericRK_MR_step(data, threadData, solverInfo);
-        //  copyVector_genericRK_MR(userdata->y, userdata->dataRKmr->y, userdata->nFastStates, userdata->fastStates);
-        //  copyVector_genericRK_MR(userdata->yt, userdata->dataRKmr->yt, userdata->nFastStates, userdata->fastStates);
-        //  copyVector_genericRK_MR(userdata->err, userdata->dataRKmr->err, userdata->nFastStates, userdata->fastStates);
-        //  printVector_genericRK_MR_fs("y ", userdata->y, n, userdata->time, userdata->nFastStates, userdata->fastStates);
-        //  printVector_genericRK_MR_fs("yt ", userdata->yt, n, userdata->time, userdata->nFastStates, userdata->fastStates);
+        //  copyVector_genericRK_MR(rkData->y, rkData->dataRKmr->y, rkData->nFastStates, rkData->fastStates);
+        //  copyVector_genericRK_MR(rkData->yt, rkData->dataRKmr->yt, rkData->nFastStates, rkData->fastStates);
+        //  copyVector_genericRK_MR(rkData->err, rkData->dataRKmr->err, rkData->nFastStates, rkData->fastStates);
+        //  printVector_genericRK_MR_fs("y ", rkData->y, n, rkData->time, rkData->nFastStates, rkData->fastStates);
+        //  printVector_genericRK_MR_fs("yt ", rkData->yt, n, rkData->time, rkData->nFastStates, rkData->fastStates);
   /*** calculate error (infinity norm!)***/
         err = 0;
         for (i=0; i<data->modelData->nStates; i++)
         {
-          err = fmax(err, userdata->err[i]);
+          err = fmax(err, rk_data->err[i]);
         }
-        //printVector_genericRK("Error: ", userdata->err, userdata->nStates, userdata->time);
+        //printVector_genericRK("Error: ", rkData->err, rkData->nStates, rkData->time);
       }
 
 
-      // printf("Stepsize: old: %g, last: %g, act: %g\n", userdata->stepSize_old, userdata->lastStepSize, userdata->stepSize);
-      // printf("Error:    old: %g, new: %g\n", userdata->err_old, userdata->err_new);
-
-
-      //userdata->stepSize *= fmin(facmax, fmax(facmin, userdata->tableau->fac*pow(1.0/err, 1./userdata->tableau->error_order)));
->>>>>>> 744a3898
+      // printf("Stepsize: old: %g, last: %g, act: %g\n", rkData->stepSize_old, rkData->lastStepSize, rkData->stepSize);
+      // printf("Error:    old: %g, new: %g\n", rkData->err_old, rkData->err_new);
+
+
+      //rkData->stepSize *= fmin(facmax, fmax(facmin, rkData->tableau->fac*pow(1.0/err, 1./rkData->tableau->error_order)));
       /*
        * step size control from Luca, etc.:
        * stepSize = seccoeff*sqrt(norm_errtol/fmax(norm_errest,errmin));
-       * printf("Error:  %g, New stepSize: %g from %g to  %g\n", err, userdata->stepSize, userdata->time, userdata->time+stepSize);
+       * printf("Error:  %g, New stepSize: %g from %g to  %g\n", err, rkData->stepSize, rkData->time, rkData->time+stepSize);
        */
       if (err>1)
       {
-        rkData->errorTestFailures++;
+        rk_data->errorTestFailures++;
         infoStreamPrint(LOG_SOLVER, 0, "reject step from %10g to %10g, error %10g, new stepsize %10g",
-                        rkData->time, rkData->time + rkData->lastStepSize, err, rkData->stepSize);
+                        rk_data->time, rk_data->time + rk_data->lastStepSize, err, rk_data->stepSize);
       }
-<<<<<<< HEAD
-      rkData->stepsDone += 1;
-=======
       else
         // BB ToDo: maybe better to set userdata->stepSize to zero, if err<1 (last step!!!)
-        userdata->stepSize = fmin(userdata->stepSize, stopTime - (userdata->time + userdata->lastStepSize));
-
-      userdata->stepsDone += 1;
->>>>>>> 744a3898
+        rk_data->stepSize = fmin(rk_data->stepSize, stopTime - (rk_data->time + rk_data->lastStepSize));
+
+      rk_data->stepsDone += 1;
     } while  (err>1);
 
     /* update time with performed stepSize */
-    rkData->time += rkData->lastStepSize;
+    rk_data->time += rk_data->lastStepSize;
 
     /* store yOld in yt for interpolation purposes, if necessary
      * BB: Check condition
      */
-    if (rkData->time > targetTime )
-      memcpy(rkData->yt, rkData->yOld, data->modelData->nStates*sizeof(double));
+    if (rk_data->time > targetTime )
+      memcpy(rk_data->yt, rk_data->yOld, data->modelData->nStates*sizeof(double));
 
     /* step is accepted and yOld needs to be updated */
-    memcpy(rkData->yOld, rkData->y, data->modelData->nStates*sizeof(double));
+    memcpy(rk_data->yOld, rk_data->y, data->modelData->nStates*sizeof(double));
     infoStreamPrint(LOG_SOLVER, 1, "accept step from %10g to %10g, error %10g, new stepsize %10g",
-                    rkData->time- rkData->lastStepSize, rkData->time, err, rkData->stepSize);
+                    rk_data->time- rk_data->lastStepSize, rk_data->time, err, rk_data->stepSize);
 
     /* emit step, if integratorSteps is selected */
     if (solverInfo->integratorSteps)
     {
-      sData->timeValue = rkData->time;
-      memcpy(sData->realVars, rkData->y, data->modelData->nStates*sizeof(double));
+      sData->timeValue = rk_data->time;
+      memcpy(sData->realVars, rk_data->y, data->modelData->nStates*sizeof(double));
       /*
        * to emit consistent value we need to update the whole
        * continuous system with algebraic variables.
@@ -1593,13 +1468,13 @@
     /* Integrator does large steps and needs to interpolate results with respect to the output grid */
     solverInfo->currentTime = sDataOld->timeValue + solverInfo->currentStepSize;
     sData->timeValue = solverInfo->currentTime;
-    linear_interpolation(rkData->time-rkData->lastStepSize, rkData->yt, rkData->time, rkData->y, sData->timeValue, sData->realVars, data->modelData->nStates);
+    linear_interpolation(rk_data->time-rk_data->lastStepSize, rk_data->yt, rk_data->time, rk_data->y, sData->timeValue, sData->realVars, data->modelData->nStates);
     // printVector_genericRK("yOld: ", userdata->yt, data->modelData->nStates, userdata->time-userdata->lastStepSize);
     // printVector_genericRK("y:    ", userdata->y, data->modelData->nStates, userdata->time);
     // printVector_genericRK("y_int:", sData->realVars, data->modelData->nStates, solverInfo->currentTime);
   }else{
     // Integrator emits result on the simulation grid
-    solverInfo->currentTime = rkData->time;
+    solverInfo->currentTime = rk_data->time;
   }
 
   /* if a state event occurs than no sample event does need to be activated  */
@@ -1613,22 +1488,22 @@
   {
     infoStreamPrint(LOG_SOLVER, 1, "genericRK call statistics: ");
     infoStreamPrint(LOG_SOLVER, 0, "current time value: %0.4g", solverInfo->currentTime);
-    infoStreamPrint(LOG_SOLVER, 0, "current integration time value: %0.4g", rkData->time);
-    infoStreamPrint(LOG_SOLVER, 0, "step size h to be attempted on next step: %0.4g", rkData->stepSize);
-    infoStreamPrint(LOG_SOLVER, 0, "number of steps taken so far: %d", rkData->stepsDone);
-    infoStreamPrint(LOG_SOLVER, 0, "number of calls of functionODE() : %d", rkData->evalFunctionODE);
-    infoStreamPrint(LOG_SOLVER, 0, "number of calculation of jacobian : %d", rkData->evalJacobians);
-    infoStreamPrint(LOG_SOLVER, 0, "error test failure : %d", rkData->errorTestFailures);
-    infoStreamPrint(LOG_SOLVER, 0, "convergence failure : %d", rkData->convergenceFailures);
+    infoStreamPrint(LOG_SOLVER, 0, "current integration time value: %0.4g", rk_data->time);
+    infoStreamPrint(LOG_SOLVER, 0, "step size h to be attempted on next step: %0.4g", rk_data->stepSize);
+    infoStreamPrint(LOG_SOLVER, 0, "number of steps taken so far: %d", rk_data->stepsDone);
+    infoStreamPrint(LOG_SOLVER, 0, "number of calls of functionODE() : %d", rk_data->evalFunctionODE);
+    infoStreamPrint(LOG_SOLVER, 0, "number of calculation of jacobian : %d", rk_data->evalJacobians);
+    infoStreamPrint(LOG_SOLVER, 0, "error test failure : %d", rk_data->errorTestFailures);
+    infoStreamPrint(LOG_SOLVER, 0, "convergence failure : %d", rk_data->convergenceFailures);
     messageClose(LOG_SOLVER);
   }
 
   /* write statistics to the solverInfo data structure */
-  solverInfo->solverStatsTmp[0] = rkData->stepsDone;
-  solverInfo->solverStatsTmp[1] = rkData->evalFunctionODE;
-  solverInfo->solverStatsTmp[2] = rkData->evalJacobians;
-  solverInfo->solverStatsTmp[3] = rkData->errorTestFailures;
-  solverInfo->solverStatsTmp[4] = rkData->convergenceFailures;
+  solverInfo->solverStatsTmp[0] = rk_data->stepsDone;
+  solverInfo->solverStatsTmp[1] = rk_data->evalFunctionODE;
+  solverInfo->solverStatsTmp[2] = rk_data->evalJacobians;
+  solverInfo->solverStatsTmp[3] = rk_data->errorTestFailures;
+  solverInfo->solverStatsTmp[4] = rk_data->convergenceFailures;
 
   infoStreamPrint(LOG_SOLVER, 0, "Finished genericRK step.");
   return 0;
@@ -1684,10 +1559,4 @@
     printf("\n");
   }
   printf("\n");
-<<<<<<< HEAD
-}
-=======
-}
-
-
->>>>>>> 744a3898
+}