--- conflicted
+++ resolved
@@ -1037,7 +1037,7 @@
   }
   flag = CVodeSetStopTime(cvodeData->cvode_mem, tNext);
   if (flag < 0) {
-    filteredLog(comp, fmi2Fatal, OMC_LOG_STATUSFATAL, "fmi2DoStep: ##CVODE## CVodeSetStopTime failed with flag %i.", flag)
+    filteredLog(comp, fmi2Fatal, OMC_LOG_STATUSFATAL, "fmi2DoStep: ##CVODE## CVodeSetStopTime failed with flag %i.", flag);
     return -1;
   }
   flag = CVode(cvodeData->cvode_mem,
@@ -1048,22 +1048,19 @@
   /* Error handling */
   if ((flag == CV_SUCCESS || flag == CV_TSTOP_RETURN) && solverInfo->currentTime >= tNext)
   {
-    filteredLog(comp, fmi2OK, OMC_LOG_ALL, "fmi2DoStep:##CVODE## step done to time = %.15g.", comp->solverInfo->currentTime)
+    filteredLog(comp, fmi2OK, OMC_LOG_ALL, "fmi2DoStep:##CVODE## step done to time = %.15g.", comp->solverInfo->currentTime);
   }
   else
   {
-    filteredLog(comp, fmi2Fatal, OMC_LOG_STATUSFATAL, "fmi2DoStep: ##CVODE## %d error occurred at time = %.15g.", flag, fmuComponent->solverInfo->currentTime)
+    filteredLog(comp, fmi2Fatal, OMC_LOG_STATUSFATAL, "fmi2DoStep: ##CVODE## %d error occurred at time = %.15g.", flag, fmuComponent->solverInfo->currentTime);
     return -1;
   }
 
   return 0;
 }
 
-<<<<<<< HEAD
 #endif /* OMC_FMI_RUNTIME */
 
-=======
->>>>>>> b1c2ee8e
 #else /* WITH_SUNDIALS */
 
 int cvode_solver_initial(DATA *data, threadData_t *threadData, SOLVER_INFO *solverInfo, CVODE_SOLVER *cvodeData, int isFMI)
