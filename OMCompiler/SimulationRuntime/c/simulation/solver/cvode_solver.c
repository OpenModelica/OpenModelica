--- conflicted
+++ resolved
@@ -579,15 +579,11 @@
   flag = CVodeSetUserData(cvodeData->cvode_mem, cvodeData);
   checkReturnFlag_SUNDIALS(flag, SUNDIALS_CV_FLAG, "CVodeSetUserData");
 
-<<<<<<< HEAD
-  /* Set linear solver used by CVODE */
-=======
   /* Set error handler */
   flag = CVodeSetErrHandlerFn(cvodeData->cvode_mem, cvodeErrorHandlerFunction, cvodeData);
   checkReturnFlag_SUNDIALS(flag, SUNDIALS_CV_FLAG, "CVodeSetErrHandlerFn");
 
   /* Set linear solver useb by CVODE */
->>>>>>> 1a367c4a
   cvodeData->y_linSol = N_VNew_Serial(cvodeData->N);
   switch (cvodeData->config.jacobianMethod)
   {
