--- conflicted
+++ resolved
@@ -162,12 +162,8 @@
  * @brief Allocate memory for non-linear homotopy solver.
  *
  * @param size              Size of non-linear system.
-<<<<<<< HEAD
- * @return DATA_HOMOTOPY*   Pointer to allocated homotopy data.
-=======
  * @param userData          Pointer to set NLS user data.
  * @return DATA_HOMOTOPY*   Pointer to allocated KINSOL data.
->>>>>>> a983f48c
  */
 DATA_HOMOTOPY* allocateHomotopyData(size_t size, NLS_USERDATA* userData)
 {
@@ -940,19 +936,11 @@
   DATA* data = solverData->userData->data;
   threadData_t* threadData = solverData->userData->threadData;
   NONLINEAR_SYSTEM_DATA* nlsData = solverData->userData->nlsData;
-<<<<<<< HEAD
   RESIDUAL_USERDATA resUserData = {.data=data, .threadData=threadData, .solverData=NULL};
   int iflag = 0;
 
   /* TODO: change input to residualFunc from data to systemData */
   nlsData->residualFunc(&resUserData, x, f, &iflag);
-=======
-  void *dataAndThreadData[2] = {data, threadData};
-  int iflag = 0;
-
-  /* TODO: change input to residualFunc from data to systemData */
-  nlsData->residualFunc(dataAndThreadData, x, f, &iflag);
->>>>>>> a983f48c
   solverData->numberOfFunctionEvaluations++;
 
   return 0;
@@ -969,20 +957,12 @@
   DATA* data = solverData->userData->data;
   threadData_t* threadData = solverData->userData->threadData;
   NONLINEAR_SYSTEM_DATA* nlsData = solverData->userData->nlsData;
-<<<<<<< HEAD
   RESIDUAL_USERDATA resUserData = {.data=data, .threadData=threadData, .solverData=NULL};
-=======
-  void *dataAndThreadData[2] = {data, threadData};
->>>>>>> a983f48c
   int iflag = 0;
   int retVal;
 
   /* TODO: change input to residualFunc from data to systemData */
-<<<<<<< HEAD
   retVal = nlsData->residualFuncConstraints(&resUserData, x, f, &iflag);
-=======
-  retVal = nlsData->residualFuncConstraints(dataAndThreadData, x, f, &iflag);
->>>>>>> a983f48c
   solverData->numberOfFunctionEvaluations++;
 
   return retVal;
