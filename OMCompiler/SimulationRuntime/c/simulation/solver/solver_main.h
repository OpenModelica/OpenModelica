--- conflicted
+++ resolved
@@ -65,11 +65,7 @@
   double laststep;
   enum SOLVER_METHOD solverMethod;            /* ODE/DAE solver method */
   double solverStepSize;                      /* used by implicit radau solver */
-<<<<<<< HEAD
-                                              // TODO AHeu: Then it should be in radau solverData
-=======
-                                              // TODO: Then it should be in radau solverData
->>>>>>> bd211bfd
+                                              // TODO: Than it should be in radau solverData
 
   modelica_boolean solverRootFinding;         /* Set by solver if an internal root finding method is activated  */
   modelica_boolean solverNoEquidistantGrid;   /* Set by solver if output points are set by step size control */
@@ -90,12 +86,7 @@
 
   /* further options */
   int integratorSteps;              /* 1 => stepSizeControl; 0 => equidistant grid */
-<<<<<<< HEAD
-                                    // TODO AHeu: This is a duplicate of solverNoEquidistantGrid set in DASSL/IDA/...
-                                    // Change it or get rid of it
-=======
                                     // TODO: This is a duplicate of solverNoEquidistantGrid set in DASSL/IDA/...
->>>>>>> bd211bfd
 
   void* solverData;     /* ODE/DAE solver data */
 }SOLVER_INFO;
