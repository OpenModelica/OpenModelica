--- conflicted
+++ resolved
@@ -1073,16 +1073,10 @@
     /* check if solution process was successful, if not use alternative tearing set if available (dynamic tearing)*/
     if (solver_status != NLS_SOLVED && casualTearingSet){
       debugString(LOG_DT, "Solving the casual tearing set failed! Now the strict tearing set is used.");
-<<<<<<< HEAD
-      int flag = nonlinsys->strictTearingFunctionCall(data, threadData);
-      if (flag){
-        success = TRUE;
-=======
       if(nonlinsys->strictTearingFunctionCall(data, threadData)) {
         solver_status = NLS_SOLVED;
       } else {
         solver_status = NLS_FAILED;
->>>>>>> 897feb03
       }
     }
 
