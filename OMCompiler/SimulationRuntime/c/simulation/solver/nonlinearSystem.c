/*
 * This file is part of OpenModelica.
 *
 * Copyright (c) 1998-2014, Open Source Modelica Consortium (OSMC),
 * c/o Linköpings universitet, Department of Computer and Information Science,
 * SE-58183 Linköping, Sweden.
 *
 * All rights reserved.
 *
 * THIS PROGRAM IS PROVIDED UNDER THE TERMS OF THE BSD NEW LICENSE OR THE
 * GPL VERSION 3 LICENSE OR THE OSMC PUBLIC LICENSE (OSMC-PL) VERSION 1.2.
 * ANY USE, REPRODUCTION OR DISTRIBUTION OF THIS PROGRAM CONSTITUTES
 * RECIPIENT'S ACCEPTANCE OF THE OSMC PUBLIC LICENSE OR THE GPL VERSION 3,
 * ACCORDING TO RECIPIENTS CHOICE.
 *
 * The OpenModelica software and the OSMC (Open Source Modelica Consortium)
 * Public License (OSMC-PL) are obtained from OSMC, either from the above
 * address, from the URLs: http://www.openmodelica.org or
 * http://www.ida.liu.se/projects/OpenModelica, and in the OpenModelica
 * distribution. GNU version 3 is obtained from:
 * http://www.gnu.org/copyleft/gpl.html. The New BSD License is obtained from:
 * http://www.opensource.org/licenses/BSD-3-Clause.
 *
 * This program is distributed WITHOUT ANY WARRANTY; without even the implied
 * warranty of MERCHANTABILITY or FITNESS FOR A PARTICULAR PURPOSE, EXCEPT AS
 * EXPRESSLY SET FORTH IN THE BY RECIPIENT SELECTED SUBSIDIARY LICENSE
 * CONDITIONS OF OSMC-PL.
 *
 */

/*! \file nonlinearSystem.c
 */

#include <math.h>
#include <string.h>

#include "../../util/simulation_options.h"
#include "../../util/omc_error.h"
#include "../../util/omc_file.h"
#include "nonlinearSystem.h"
#include "nonlinearValuesList.h"
#if !defined(OMC_MINIMAL_RUNTIME)
#include "kinsolSolver.h"
#include "nonlinearSolverHybrd.h"
#include "nonlinearSolverNewton.h"
#include "newtonIteration.h"
#endif
#include "nonlinearSolverHomotopy.h"
#include "../options.h"
#include "../simulation_info_json.h"
#include "../simulation_runtime.h"
#include "model_help.h"
#include "../../util/jacobian_util.h"

/* for try and catch simulationJumpBuffer */
#include "../../meta/meta_modelica.h"

int check_nonlinear_solution(DATA *data, int printFailingSystems, int sysNumber);

extern int init_lambda_steps;

struct dataSolver
{
  void* ordinaryData;
  void* initHomotopyData;
};

struct dataMixedSolver
{
  void* newtonHomotopyData;
  void* hybridData;
};

#if !defined(OMC_MINIMAL_RUNTIME)
#include "../../util/write_csv.h"

/*! \fn int initializeNLScsvData(DATA* data, NONLINEAR_SYSTEM_DATA* systemData)
 *
 *  This function initializes csv files for analysis propose.
 *
 *  \param [ref] [data]
 *  \param [ref] [systemData]
 */
int initializeNLScsvData(DATA* data, NONLINEAR_SYSTEM_DATA* systemData)
{
  struct csvStats* stats = (struct csvStats*) malloc(sizeof(struct csvStats));
  char buffer[100];
  sprintf(buffer, "%s_NLS%dStatsCall.csv", data->modelData->modelFilePrefix, (int)systemData->equationIndex);
  stats->callStats = omc_write_csv_init(buffer, ',', '"');

  sprintf(buffer, "%s_NLS%dStatsIter.csv", data->modelData->modelFilePrefix, (int)systemData->equationIndex);
  stats->iterStats = omc_write_csv_init(buffer, ',', '"');

  systemData->csvData = stats;

  return 0;
}
#else
int initializeNLScsvData(DATA* data, NONLINEAR_SYSTEM_DATA* systemData)
{
  fprintf(stderr, "initializeNLScsvData not implemented for OMC_MINIMAL_RUNTIME");
  abort();
}
#endif

#if !defined(OMC_MINIMAL_RUNTIME)
/*! \fn int print_csvLineCallStatsHeader(OMC_WRITE_CSV* csvData)
 *
 *  This function initializes csv files for analysis propose.
 *
 *  \param [ref] [data]
 *  \param [ref] [systemData]
 */
int print_csvLineCallStatsHeader(OMC_WRITE_CSV* csvData)
{
  char buffer[1024];
  buffer[0] = 0;

  /* number of call */
  sprintf(buffer,"numberOfCall");
  omc_write_csv(csvData, buffer);
  fputc(csvData->seperator,csvData->handle);

  /* simulation time */
  sprintf(buffer,"simulationTime");
  omc_write_csv(csvData, buffer);
  fputc(csvData->seperator,csvData->handle);

  /* solving iterations */
  sprintf(buffer,"iterations");
  omc_write_csv(csvData, buffer);
  fputc(csvData->seperator,csvData->handle);

  /* solving fCalls */
  sprintf(buffer,"numberOfFunctionCall");
  omc_write_csv(csvData, buffer);
  fputc(csvData->seperator,csvData->handle);

  /* solving Time */
  sprintf(buffer,"solvingTime");
  omc_write_csv(csvData, buffer);
  fputc(csvData->seperator,csvData->handle);

  /* solving Time */
  sprintf(buffer,"solvedSystem");
  omc_write_csv(csvData, buffer);

  /* finish line */
  fputc('\n',csvData->handle);

  return 0;
}

/*! \fn int print_csvLineCallStats(OMC_WRITE_CSV* csvData)
 *
 *  This function initializes csv files for analysis propose.
 *
 *  \param [ref] [csvData]
 *  \param [in] [number of calls]
 *  \param [in] [simulation time]
 *  \param [in] [iterations]
 *  \param [in] [number of function call]
 *  \param [in] [solving time]
 *  \param [in] [solved system]
 */
int print_csvLineCallStats(OMC_WRITE_CSV* csvData, int num, double time,
                           int iterations, int fCalls, double solvingTime,
                           int solved)
{
  char buffer[1024];

  /* number of call */
  sprintf(buffer, "%d", num);
  omc_write_csv(csvData, buffer);
  fputc(csvData->seperator,csvData->handle);

  /* simulation time */
  sprintf(buffer, "%g", time);
  omc_write_csv(csvData, buffer);
  fputc(csvData->seperator,csvData->handle);

  /* solving iterations */
  sprintf(buffer, "%d", iterations);
  omc_write_csv(csvData, buffer);
  fputc(csvData->seperator,csvData->handle);

  /* solving fCalls */
  sprintf(buffer, "%d", fCalls);
  omc_write_csv(csvData, buffer);
  fputc(csvData->seperator,csvData->handle);

  /* solving Time */
  sprintf(buffer, "%f", solvingTime);
  omc_write_csv(csvData, buffer);
  fputc(csvData->seperator,csvData->handle);

  /* solved system */
  sprintf(buffer, "%s", solved?"TRUE":"FALSE");
  omc_write_csv(csvData, buffer);

  /* finish line */
  fputc('\n',csvData->handle);

  return 0;
}

/*! \fn int print_csvLineIterStatsHeader(OMC_WRITE_CSV* csvData)
 *
 *  This function initializes csv files for analysis propose.
 *
 *  \param [ref] [data]
 *  \param [ref] [systemData]
 */
int print_csvLineIterStatsHeader(DATA* data, NONLINEAR_SYSTEM_DATA* systemData, OMC_WRITE_CSV* csvData)
{
  char buffer[1024];
  int j;
  int size = modelInfoGetEquation(&data->modelData->modelDataXml, systemData->equationIndex).numVar;

  /* number of call */
  sprintf(buffer,"numberOfCall");
  omc_write_csv(csvData, buffer);
  fputc(csvData->seperator,csvData->handle);

  /* solving iterations */
  sprintf(buffer,"iteration");
  omc_write_csv(csvData, buffer);
  fputc(csvData->seperator,csvData->handle);

  /* variables x */
  for(j=0; j<size; ++j) {
    sprintf(buffer, "%s", modelInfoGetEquation(&data->modelData->modelDataXml, systemData->equationIndex).vars[j]);
    omc_write_csv(csvData, buffer);
    fputc(csvData->seperator,csvData->handle);
  }

  /* residuals */
  for(j=0; j<size; ++j) {
    sprintf(buffer, "r%d", j+1);
    omc_write_csv(csvData, buffer);
    fputc(csvData->seperator,csvData->handle);
  }

  /* delta x */
  sprintf(buffer,"delta_x");
  omc_write_csv(csvData, buffer);
  fputc(csvData->seperator,csvData->handle);

  /* delta x scaled */
  sprintf(buffer,"delta_x_scaled");
  omc_write_csv(csvData, buffer);
  fputc(csvData->seperator,csvData->handle);

  /* error in f */
  sprintf(buffer,"error_f");
  omc_write_csv(csvData, buffer);
  fputc(csvData->seperator,csvData->handle);

  /* error in f scaled */
  sprintf(buffer,"error_f_scaled");
  omc_write_csv(csvData, buffer);
  fputc(csvData->seperator,csvData->handle);

  /* damping lambda */
  sprintf(buffer,"lambda");
  omc_write_csv(csvData, buffer);

  /* finish line */
  fputc('\n',csvData->handle);

  return 0;
}

/*! \fn int print_csvLineIterStatsHeader(OMC_WRITE_CSV* csvData)
 *
 *  This function initializes csv files for analysis propose.
 *
 *  \param [ref] [csvData]
 *  \param [in] [size, num, ...]
 */
int print_csvLineIterStats(void* voidCsvData, int size, int num,
                           int iteration, double* x, double* f, double error_f,
                           double error_fs, double delta_x, double delta_xs,
                           double lambda)
{
  OMC_WRITE_CSV* csvData = voidCsvData;
  char buffer[1024];
  int j;

  /* number of call */
  sprintf(buffer, "%d", num);
  omc_write_csv(csvData, buffer);
  fputc(csvData->seperator,csvData->handle);

  /* simulation time */
  sprintf(buffer, "%d", iteration);
  omc_write_csv(csvData, buffer);
  fputc(csvData->seperator,csvData->handle);

  /* x */
  for(j=0; j<size; ++j) {
    sprintf(buffer, "%g", x[j]);
    omc_write_csv(csvData, buffer);
    fputc(csvData->seperator,csvData->handle);
  }

  /* r */
  for(j=0; j<size; ++j) {
    sprintf(buffer, "%g", f[j]);
    omc_write_csv(csvData, buffer);
    fputc(csvData->seperator,csvData->handle);
  }

  /* error_f */
  sprintf(buffer, "%g", error_f);
  omc_write_csv(csvData, buffer);
  fputc(csvData->seperator,csvData->handle);

  /* error_f */
  sprintf(buffer, "%g", error_fs);
  omc_write_csv(csvData, buffer);
  fputc(csvData->seperator,csvData->handle);

  /* delta_x */
  sprintf(buffer, "%g", delta_x);
  omc_write_csv(csvData, buffer);
  fputc(csvData->seperator,csvData->handle);

  /* delta_xs */
  sprintf(buffer, "%g", delta_xs);
  omc_write_csv(csvData, buffer);
  fputc(csvData->seperator,csvData->handle);

  /* lambda */
  sprintf(buffer, "%g", lambda);
  omc_write_csv(csvData, buffer);

  /* finish line */
  fputc('\n',csvData->handle);

  return 0;
}
#endif

/**
 * @brief Initialize internal structure of non-linear system.
 *
 * @param data          Runtime data struct.
 * @param threadData    Thread data for error handling.
 * @param nonlinsys     Pointer to non-linear system.
 * @param sysNum        Number of non-linear system.
 */
void initializeNonlinearSystemData(DATA *data, threadData_t *threadData, NONLINEAR_SYSTEM_DATA *nonlinsys, int sysNum) {
  modelica_integer size;
  unsigned int nnz;
  struct dataSolver *solverData;
  struct dataMixedSolver *mixedSolverData;

  modelica_boolean someSmallDensity = 0;  /* pretty dumping of flag info */
  modelica_boolean someBigSize = 0;       /* analogous to someSmallDensity */

  size = nonlinsys->size;
  nonlinsys->numberOfFEval = 0;
  nonlinsys->numberOfIterations = 0;

  /* check if residual function pointer are valid */
  assertStreamPrint(threadData, ((0 != nonlinsys->residualFunc)) || ((nonlinsys->strictTearingFunctionCall != NULL) ? (0 != nonlinsys->strictTearingFunctionCall) : 0), "residual function pointer is invalid" );

  /* check if analytical jacobian is created */
  if(nonlinsys->jacobianIndex != -1)
  {
    ANALYTIC_JACOBIAN* jacobian = &(data->simulationInfo->analyticJacobians[nonlinsys->jacobianIndex]);
    assertStreamPrint(threadData, 0 != nonlinsys->analyticalJacobianColumn, "jacobian function pointer is invalid" );
    if(nonlinsys->initialAnalyticalJacobian(data, threadData, jacobian))
    {
      nonlinsys->jacobianIndex = -1;
    }
  }

  /* allocate system data */
  nonlinsys->nlsx = (double*) malloc(size*sizeof(double));
  nonlinsys->nlsxExtrapolation = (double*) malloc(size*sizeof(double));
  nonlinsys->nlsxOld = (double*) malloc(size*sizeof(double));
  nonlinsys->resValues = (double*) malloc(size*sizeof(double));

  /* allocate value list*/
  nonlinsys->oldValueList = (void*) allocValueList(1);

  nonlinsys->lastTimeSolved = 0.0;

<<<<<<< HEAD
  nonlinsys->nominal = (double*) malloc(size*sizeof(double));
  nonlinsys->min = (double*) malloc(size*sizeof(double));
  nonlinsys->max = (double*) malloc(size*sizeof(double));
  nonlinsys->initializeStaticNLSData(data, threadData, nonlinsys);
=======
    /* Allocate nomianl, min and max */
    nonlinsys[i].nominal = (double*) malloc(size*sizeof(double));
    nonlinsys[i].min = (double*) malloc(size*sizeof(double));
    nonlinsys[i].max = (double*) malloc(size*sizeof(double));
    /* Init sparsitiy pattern */
    nonlinsys[i].initializeStaticNLSData(data, threadData, &nonlinsys[i], 1 /* true */);

    if(nonlinsys[i].isPatternAvailable) {
      /* only test for singularity if sparsity pattern is supposed to be there */
      modelica_boolean useSparsityPattern = sparsitySanityCheck(nonlinsys[i].sparsePattern, nonlinsys[i].size, LOG_NLS);
      if (!useSparsityPattern) {
        // free sparsity pattern and don't use scaling
        warningStreamPrint(LOG_STDOUT, 0, "Sparsity pattern for non-linear system %d is not regular. "
                                          "This indicates that something went wrong during sparsity pattern generation. "
                                          "Removing sparsity pattern and disabling NLS scaling.", i);
        /* DEBUG */
        //printSparseStructure(nonlinsys[i].sparsePattern, nonlinsys[i].size, nonlinsys[i].size, LOG_NLS, "NLS sparse pattern");
        freeSparsePattern(nonlinsys[i].sparsePattern);
        nonlinsys[i].sparsePattern = NULL;
        nonlinsys[i].isPatternAvailable = 0 /* FALSE */;
        omc_flag[FLAG_NO_SCALING] = 1 /* TRUE */;
      }
    }
>>>>>>> e4b7953c

#if !defined(OMC_MINIMAL_RUNTIME)
  /* csv data call stats*/
  if (data->simulationInfo->nlsCsvInfomation)
  {
    if (initializeNLScsvData(data, nonlinsys))
    {
      throwStreamPrint(threadData, "csvData initialization failed");
    }
    else
    {
      print_csvLineCallStatsHeader(((struct csvStats*) nonlinsys->csvData)->callStats);
      print_csvLineIterStatsHeader(data, nonlinsys, ((struct csvStats*) nonlinsys->csvData)->iterStats);
    }
  }
#endif

  /* check if the system is sparse enough to use kinsol
      it is considered sparse if
        * the density (nnz/size^2) is less than a threshold or
        * the size is bigger than a threshold */
  nonlinsys->nlsMethod = data->simulationInfo->nlsMethod;
  nonlinsys->nlsLinearSolver = data->simulationInfo->nlsLinearSolver;
#if !defined(OMC_MINIMAL_RUNTIME)
<<<<<<< HEAD
  if (nonlinsys->isPatternAvailable && data->simulationInfo->nlsMethod != NLS_KINSOL)
  {
    nnz = nonlinsys->sparsePattern->numberOfNonZeros;

    if (nnz/(double)(size*size) < nonlinearSparseSolverMaxDensity) {
      nonlinsys->nlsMethod = NLS_KINSOL;
      nonlinsys->nlsLinearSolver = NLS_LS_KLU;
      someSmallDensity = 1;
      if (size > nonlinearSparseSolverMinSize) {
        someBigSize = 1;
        infoStreamPrint(LOG_STDOUT, 0,
                        "Using sparse solver kinsol for nonlinear system %d (%ld),\n"
                        "because density of %.2f remains under threshold of %.2f\n"
                        "and size of %ld exceeds threshold of %d.",
                        sysNum, nonlinsys->equationIndex, nnz/(double)(size*size), nonlinearSparseSolverMaxDensity,
                        size, nonlinearSparseSolverMinSize);
      } else {
        infoStreamPrint(LOG_STDOUT, 0,
                        "Using sparse solver kinsol for nonlinear system %d (%ld),\n"
                        "because density of %.2f remains under threshold of %.2f.",
                        sysNum, nonlinsys->equationIndex, nnz/(double)(size*size), nonlinearSparseSolverMaxDensity);
=======
    if (nonlinsys[i].isPatternAvailable && data->simulationInfo->nlsMethod != NLS_KINSOL)
    {
      nnz = nonlinsys[i].sparsePattern->numberOfNonZeros;

      if (nnz/(double)(size*size) < nonlinearSparseSolverMaxDensity) {
        nonlinsys[i].nlsMethod = NLS_KINSOL;
        nonlinsys[i].nlsLinearSolver = NLS_LS_KLU;
        someSmallDensity = 1;
        if (size > nonlinearSparseSolverMinSize) {
          someBigSize = 1;
          infoStreamPrint(LOG_STDOUT, 0,
                          "Using sparse solver kinsol for nonlinear system %d (%ld),\n"
                          "because density of %.2f remains under threshold of %.2f\n"
                          "and size of %d exceeds threshold of %d.",
                          i, nonlinsys[i].equationIndex, nnz/(double)(size*size), nonlinearSparseSolverMaxDensity,
                          size, nonlinearSparseSolverMinSize);
        } else {
          infoStreamPrint(LOG_STDOUT, 0,
                          "Using sparse solver kinsol for nonlinear system %d (%ld),\n"
                          "because density of %.2f remains under threshold of %.2f.",
                          i, nonlinsys[i].equationIndex, nnz/(double)(size*size), nonlinearSparseSolverMaxDensity);
        }
      } else if (size > nonlinearSparseSolverMinSize) {
        nonlinsys[i].nlsMethod = NLS_KINSOL;
        nonlinsys[i].nlsLinearSolver = NLS_LS_KLU;
        someBigSize = 1;
        infoStreamPrint(LOG_STDOUT, 0,
                        "Using sparse solver kinsol for nonlinear system %d (%ld),\n"
                        "because size of %d exceeds threshold of %d.",
                        i, nonlinsys[i].equationIndex, size, nonlinearSparseSolverMinSize);
>>>>>>> e4b7953c
      }
    } else if (size > nonlinearSparseSolverMinSize) {
      nonlinsys->nlsMethod = NLS_KINSOL;
      nonlinsys->nlsLinearSolver = NLS_LS_KLU;
      someBigSize = 1;
      infoStreamPrint(LOG_STDOUT, 0,
                      "Using sparse solver kinsol for nonlinear system %d (%ld),\n"
                      "because size of %ld exceeds threshold of %d.",
                      sysNum, nonlinsys->equationIndex, size, nonlinearSparseSolverMinSize);
    }
  }
#endif

  /* allocate stuff depending on the chosen method */
  switch(nonlinsys->nlsMethod)
  {
#if !defined(OMC_MINIMAL_RUNTIME)
  case NLS_HYBRID:
    solverData = (struct dataSolver*) malloc(sizeof(struct dataSolver));
    if (nonlinsys->homotopySupport && (data->callback->useHomotopy == 2 || data->callback->useHomotopy == 3)) {
      allocateHybrdData(size-1, &(solverData->ordinaryData));
      allocateHomotopyData(size-1, &(solverData->initHomotopyData));
    } else {
      allocateHybrdData(size, &(solverData->ordinaryData));
    }
    nonlinsys->solverData = (void*) solverData;
    break;
  case NLS_KINSOL:
    solverData = (struct dataSolver*) malloc(sizeof(struct dataSolver));
    if (nonlinsys->homotopySupport && (data->callback->useHomotopy == 2 || data->callback->useHomotopy == 3)) {
      // Try without homotopy not supported for kinsol
      // nlsKinsolAllocate(size-1, nonlinsys, data->simulationInfo->nlsLinearSolver);
      // solverData->ordinaryData = nonlinsys->solverData;
      allocateHomotopyData(size-1, &(solverData->initHomotopyData));
    } else {
      nonlinsys->solverData = (void*) nlsKinsolAllocate(size, nonlinsys->nlsLinearSolver);
      resetKinsolMemory(nonlinsys->solverData, nonlinsys->sparsePattern->numberOfNonZeros, nonlinsys->analyticalJacobianColumn);
      solverData->ordinaryData = nonlinsys->solverData;
    }
    nonlinsys->solverData = (void*) solverData;
    break;
  case NLS_NEWTON:
    solverData = (struct dataSolver*) malloc(sizeof(struct dataSolver));
    if (nonlinsys->homotopySupport && (data->callback->useHomotopy == 2 || data->callback->useHomotopy == 3)) {
      solverData->ordinaryData = (void*) allocateNewtonData(size-1);
      allocateHomotopyData(size-1, &(solverData->initHomotopyData));
    } else {
      solverData->ordinaryData = (void*) allocateNewtonData(size);
    }
    nonlinsys->solverData = (void*) solverData;
    break;
  case NLS_MIXED:
    mixedSolverData = (struct dataMixedSolver*) malloc(sizeof(struct dataMixedSolver));
    if (nonlinsys->homotopySupport && (data->callback->useHomotopy == 2 || data->callback->useHomotopy == 3)) {
      allocateHomotopyData(size-1, &(mixedSolverData->newtonHomotopyData));
      allocateHybrdData(size-1, &(mixedSolverData->hybridData));
    } else {
      allocateHomotopyData(size, &(mixedSolverData->newtonHomotopyData));
      allocateHybrdData(size, &(mixedSolverData->hybridData));
    }
    nonlinsys->solverData = (void*) mixedSolverData;
    break;
#endif
  case NLS_HOMOTOPY:
    if (nonlinsys->homotopySupport && (data->callback->useHomotopy == 2 || data->callback->useHomotopy == 3)) {
      allocateHomotopyData(size-1, &nonlinsys->solverData);
    } else {
      allocateHomotopyData(size, &nonlinsys->solverData);
    }
    break;
  default:
    throwStreamPrint(threadData, "unrecognized nonlinear solver");
  }

  return;
}

/**
 * @brief Initialize all non-linear systems.
 *
 * Loop over all non-linear systems and call initializeNonlinearSystemData.
 * Memory for data->simulationInfo->nonlinearSystemData is already allocated.
 *
 * @param data          Runtime data struct.
 * @param threadData    Thread data for error handling.
 * @return int          Return 0 on success.
 */
int initializeNonlinearSystems(DATA *data, threadData_t *threadData)
{
  TRACE_PUSH
  int i,j;
  int size, nnz;
  NONLINEAR_SYSTEM_DATA *nonlinsys = data->simulationInfo->nonlinearSystemData;
  struct dataSolver *solverData;
  struct dataMixedSolver *mixedSolverData;
  modelica_boolean someSmallDensity = 0;  /* pretty dumping of flag info */
  modelica_boolean someBigSize = 0;       /* analogous to someSmallDensity */

  infoStreamPrint(LOG_NLS, 1, "initialize non-linear system solvers");
  infoStreamPrint(LOG_NLS, 0, "%ld non-linear systems", data->modelData->nNonLinearSystems);

  /* set the default nls linear solver depending on the default nls method */
  if (data->simulationInfo->nlsLinearSolver == NLS_LS_DEFAULT) {
#if !defined(OMC_MINIMAL_RUNTIME)
    /* kinsol works best with KLU,
       they are both sparse so it makes sense to use them together */
    if (data->simulationInfo->nlsMethod == NLS_KINSOL) {
      data->simulationInfo->nlsLinearSolver = NLS_LS_KLU;
    } else {
      data->simulationInfo->nlsLinearSolver = NLS_LS_LAPACK;
    }
#else
    data->simulationInfo->nlsLinearSolver = NLS_LS_LAPACK;
#endif
  }

  for(i=0; i<data->modelData->nNonLinearSystems; ++i) {
    initializeNonlinearSystemData(data, threadData, &nonlinsys[i], i);
  }

  /* print relevant flag information */
  if(someSmallDensity) {
    if(someBigSize) {
      infoStreamPrint(LOG_STDOUT, 0, "The maximum density and the minimal system size for using sparse solvers can be\n"
                                     "specified using the runtime flags '<-nlssMaxDensity=value>' and '<-nlssMinSize=value>'.");
    } else {
      infoStreamPrint(LOG_STDOUT, 0, "The maximum density for using sparse solvers can be specified\n"
                                     "using the runtime flag '<-nlssMaxDensity=value>'.");
    }
  } else if(someBigSize) {
    infoStreamPrint(LOG_STDOUT, 0, "The minimal system size for using sparse solvers can be specified\n"
                                   "using the runtime flag '<-nlssMinSize=value>'.");
  }

  messageClose(LOG_NLS);

  TRACE_POP
  return 0;
}

/**
 * @brief Initialize min, max, nominal for non-linear systems.
 *
 * This function allocates memory for sparsity pattern and
 * initialized nominal, min, max and spsarsity pattern.
 *
 * @param data          Pointer to data.
 * @param threadData    Thread data for error handling.
 * @return int          Return 0.
 */
int updateStaticDataOfNonlinearSystems(DATA *data, threadData_t *threadData)
{
  TRACE_PUSH
  int i;
  int size;
  NONLINEAR_SYSTEM_DATA *nonlinsys = data->simulationInfo->nonlinearSystemData;

  infoStreamPrint(LOG_NLS, 1, "update static data of non-linear system solvers");

  for(i=0; i<data->modelData->nNonLinearSystems; ++i)
  {
    nonlinsys[i].initializeStaticNLSData(data, threadData, &nonlinsys[i], 0 /* false */);
  }

  messageClose(LOG_NLS);

  TRACE_POP
  return 0;
}

/*! \fn freeNonlinearSystems
 *
 *  This function frees memory of nonlinear systems.
 *
 *  \param [ref] [data]
 */
int freeNonlinearSystems(DATA *data, threadData_t *threadData)
{
  TRACE_PUSH
  int i;
  NONLINEAR_SYSTEM_DATA* nonlinsys = data->simulationInfo->nonlinearSystemData;
  struct csvStats* stats;

  infoStreamPrint(LOG_NLS, 1, "free non-linear system solvers");

  for(i=0; i<data->modelData->nNonLinearSystems; ++i)
  {
    free(nonlinsys[i].nlsx);
    free(nonlinsys[i].nlsxExtrapolation);
    free(nonlinsys[i].nlsxOld);
    free(nonlinsys[i].resValues);
    free(nonlinsys[i].nominal);
    free(nonlinsys[i].min);
    free(nonlinsys[i].max);
    freeValueList(nonlinsys[i].oldValueList, 1);


#if !defined(OMC_MINIMAL_RUNTIME)
    if (data->simulationInfo->nlsCsvInfomation)
    {
      stats = nonlinsys[i].csvData;
      omc_write_csv_free(stats->callStats);
      omc_write_csv_free(stats->iterStats);
    }
#endif
    /* free solver data */
    switch(nonlinsys[i].nlsMethod)
    {
#if !defined(OMC_MINIMAL_RUNTIME)
    case NLS_HYBRID:
      freeHybrdData(&((struct dataSolver*) nonlinsys[i].solverData)->ordinaryData);
      if (nonlinsys[i].homotopySupport && (data->callback->useHomotopy == 2 || data->callback->useHomotopy == 3)) {
        freeHomotopyData(&((struct dataSolver*) nonlinsys[i].solverData)->initHomotopyData);
      }
      free(nonlinsys[i].solverData);
      break;
    case NLS_KINSOL:
      if (nonlinsys[i].homotopySupport && (data->callback->useHomotopy == 2 || data->callback->useHomotopy == 3)) {
        freeHomotopyData(&((struct dataSolver*) nonlinsys[i].solverData)->initHomotopyData);
      } else {
        nlsKinsolFree(((struct dataSolver*) nonlinsys[i].solverData)->ordinaryData);
      }
      free(nonlinsys[i].solverData);
      break;
    case NLS_NEWTON:
      freeNewtonData(((struct dataSolver*) nonlinsys[i].solverData)->ordinaryData);
      if (nonlinsys[i].homotopySupport && (data->callback->useHomotopy == 2 || data->callback->useHomotopy == 3)) {
        freeHomotopyData(&((struct dataSolver*) nonlinsys[i].solverData)->initHomotopyData);
      }
      free(nonlinsys[i].solverData);
      break;
#endif
    case NLS_HOMOTOPY:
      freeHomotopyData(&nonlinsys[i].solverData);
      free(nonlinsys[i].solverData);
      break;
#if !defined(OMC_MINIMAL_RUNTIME)
    case NLS_MIXED:
      freeHomotopyData(&((struct dataMixedSolver*) nonlinsys[i].solverData)->newtonHomotopyData);
      freeHybrdData(&((struct dataMixedSolver*) nonlinsys[i].solverData)->hybridData);
      free(nonlinsys[i].solverData);
      break;
#endif
    default:
      throwStreamPrint(threadData, "unrecognized nonlinear solver");
    }
  }

  messageClose(LOG_NLS);

  TRACE_POP
  return 0;
}

/*! \fn printNonLinearSystemSolvingStatistics
 *
 *  This function prints memory for all non-linear systems.
 *
 *  \param [ref] [data]
 *         [in]  [sysNumber] index of corresponding non-linear system
 */
void printNonLinearSystemSolvingStatistics(DATA *data, int sysNumber, int logLevel)
{
  NONLINEAR_SYSTEM_DATA* nonlinsys = data->simulationInfo->nonlinearSystemData;
  infoStreamPrint(logLevel, 1, "Non-linear system %d of size %d solver statistics:", (int)nonlinsys[sysNumber].equationIndex, (int)nonlinsys[sysNumber].size);
  infoStreamPrint(logLevel, 0, " number of calls                : %ld", nonlinsys[sysNumber].numberOfCall);
  infoStreamPrint(logLevel, 0, " number of iterations           : %ld", nonlinsys[sysNumber].numberOfIterations);
  infoStreamPrint(logLevel, 0, " number of function evaluations : %ld", nonlinsys[sysNumber].numberOfFEval);
  infoStreamPrint(logLevel, 0, " number of jacobian evaluations : %ld", nonlinsys[sysNumber].numberOfJEval);
  infoStreamPrint(logLevel, 0, " time of jacobian evaluations   : %f", nonlinsys[sysNumber].jacobianTime);
  infoStreamPrint(logLevel, 0, " average time per call          : %f", nonlinsys[sysNumber].totalTime/nonlinsys[sysNumber].numberOfCall);
  infoStreamPrint(logLevel, 0, " total time                     : %f", nonlinsys[sysNumber].totalTime);
  messageClose(logLevel);
}

/*! \fn printNonLinearInitialInfo
 *
 *  This function prints information of an non-linear systems before an solving step.
 *
 *  \param [in]  [logName] log level in general LOG_NLS
 *         [ref] [data]
 *         [ref] [nonlinsys] index of corresponding non-linear system
 */
void printNonLinearInitialInfo(int logName, DATA* data, NONLINEAR_SYSTEM_DATA *nonlinsys)
{
  long i;

  if (!ACTIVE_STREAM(logName)) return;
  infoStreamPrint(logName, 1, "initial variable values:");

  for(i=0; i<nonlinsys->size; i++)
    infoStreamPrint(logName, 0, "[%2ld] %30s  = %16.8g\t\t nom = %16.8g", i+1,
                    modelInfoGetEquation(&data->modelData->modelDataXml,nonlinsys->equationIndex).vars[i],
                    nonlinsys->nlsx[i], nonlinsys->nominal[i]);
  messageClose(logName);
}

/*! \fn printNonLinearFinishInfo
 *
 *  This function prints information of an non-linear systems after a solving step.
 *
 *  \param [in]  [logName] log level in general LOG_NLS
 *         [ref] [data]
 *         [ref] [nonlinsys] index of corresponding non-linear system
 */
void printNonLinearFinishInfo(int logName, DATA* data, NONLINEAR_SYSTEM_DATA *nonlinsys)
{
  long i;

  if (!ACTIVE_STREAM(logName)) return;

  infoStreamPrint(logName, 1, "Solution status: %s", nonlinsys->solved?"SOLVED":"FAILED");
  infoStreamPrint(logName, 0, " number of iterations           : %ld", nonlinsys->numberOfIterations);
  infoStreamPrint(logName, 0, " number of function evaluations : %ld", nonlinsys->numberOfFEval);
  infoStreamPrint(logName, 0, " number of jacobian evaluations : %ld", nonlinsys->numberOfJEval);
  infoStreamPrint(logName, 0, "solution values:");
  for(i=0; i<nonlinsys->size; i++)
    infoStreamPrint(logName, 0, "[%2ld] %30s  = %16.8g", i+1,
                    modelInfoGetEquation(&data->modelData->modelDataXml,nonlinsys->equationIndex).vars[i],
                    nonlinsys->nlsx[i]);

  messageClose(logName);
}

/*! \fn getInitialGuess
 *
 *  This function writes initial guess to nonlinsys->nlsx and nonlinsys->nlsOld.
 *
 *  \param [in]  [nonlinsys]
 *  \param [in]  [time] time for extrapolation
 *
 */
int getInitialGuess(NONLINEAR_SYSTEM_DATA *nonlinsys, double time)
{
  /* value extrapolation */
  printValuesListTimes((VALUES_LIST*)nonlinsys->oldValueList);
  /* if list is empty use current start values */
  if (listLen(((VALUES_LIST*)nonlinsys->oldValueList)->valueList)==0)
  {
    /* use old value if no values are stored in the list */
    memcpy(nonlinsys->nlsx, nonlinsys->nlsxOld, nonlinsys->size*(sizeof(double)));
  }
  else
  {
    /* get extrapolated values */
    getValues((VALUES_LIST*)nonlinsys->oldValueList, time, nonlinsys->nlsxExtrapolation, nonlinsys->nlsxOld);
    memcpy(nonlinsys->nlsx, nonlinsys->nlsxOld, nonlinsys->size*(sizeof(double)));
  }

  return 0;
}

/*! \fn updateInitialGuessDB
 *
 *  This function writes new values to solution list.
 *
 *  \param [in]  [nonlinsys]
 *  \param [in]  [time] time for extrapolation
 *  \param [in]  [context] current context of evaluation
 *
 */
int updateInitialGuessDB(NONLINEAR_SYSTEM_DATA *nonlinsys, double time, int context)
{
  /* write solution to oldValue list for extrapolation */
  if (nonlinsys->solved == 1)
  {
    /* do not use solution of jacobian for next extrapolation */
    if (context < 4)
    {
      addListElement((VALUES_LIST*)nonlinsys->oldValueList,
              createValueElement(nonlinsys->size, time, nonlinsys->nlsx));
    }
  }
  else if (nonlinsys->solved == 2)
  {
    if (listLen(((VALUES_LIST*)nonlinsys->oldValueList)->valueList)>0)
    {
      cleanValueList((VALUES_LIST*)nonlinsys->oldValueList, NULL);
    }
    /* do not use solution of jacobian for next extrapolation */
    if (context < 4)
    {
      addListElement((VALUES_LIST*)nonlinsys->oldValueList,
              createValueElement(nonlinsys->size, time, nonlinsys->nlsx));
    }
  }
  messageClose(LOG_NLS_EXTRAPOLATE);
  return 0;
}

/*! \fn updateInnerEquation
 *
 *  This function updates inner equation with the current x.
 *
 *  \param [ref] [data]
 *         [in]  [sysNumber] index of corresponding non-linear system
 */
int updateInnerEquation(void **dataIn, int sysNumber, int discrete)
{
  DATA *data = (DATA*) ((void**)dataIn[0]);
  threadData_t *threadData = (threadData_t*) ((void**)dataIn[1]);

  NONLINEAR_SYSTEM_DATA* nonlinsys = &(data->simulationInfo->nonlinearSystemData[sysNumber]);
  int success = 0;
  int constraintViolated = 0;

  /* solve non continuous at discrete points*/
  if(discrete)
  {
    data->simulationInfo->solveContinuous = 0;
  }

  /* try */
#ifndef OMC_EMCC
  MMC_TRY_INTERNAL(simulationJumpBuffer)
#endif

  /* call residual function */
  if (nonlinsys->strictTearingFunctionCall != NULL)
    constraintViolated = nonlinsys->residualFuncConstraints((void*) dataIn, nonlinsys->nlsx, nonlinsys->resValues, (int*)&nonlinsys->size);
  else
    nonlinsys->residualFunc((void*) dataIn, nonlinsys->nlsx, nonlinsys->resValues, (int*)&nonlinsys->size);

  /* replace extrapolated values by current x for discrete step */
  memcpy(nonlinsys->nlsxExtrapolation, nonlinsys->nlsx, nonlinsys->size*(sizeof(double)));

  if (!constraintViolated)
    success = 1;
  /*catch */
#ifndef OMC_EMCC
  MMC_CATCH_INTERNAL(simulationJumpBuffer)
#endif

  if (!success && !constraintViolated)
  {
    warningStreamPrint(LOG_STDOUT, 0, "Non-Linear Solver try to handle a problem with a called assert.");
  }

  if(discrete)
  {
    data->simulationInfo->solveContinuous = 1;
  }

  return success;
}

/**
 * @brief Solve given non-linear system.
 *
 * @param data          Runtime data struct.
 * @param threadData    Thread data for error handling.
 * @param nonlinsys     Pointer to non-linear system.
 * @param sysNumber     Number of non-linear system.
 * @return int          ??????
 */
int solveNLS(DATA *data, threadData_t *threadData, NONLINEAR_SYSTEM_DATA* nonlinsys, int sysNumber)
{
  modelica_boolean success = 0;
  int constraintsSatisfied = 1;
  int casualTearingSet = nonlinsys->strictTearingFunctionCall != NULL;
  struct dataSolver *solverData;
  struct dataMixedSolver *mixedSolverData;

  /* use the selected solver for solving nonlinear system */
  switch(nonlinsys->nlsMethod)
  {
#if !defined(OMC_MINIMAL_RUNTIME)
  case NLS_HYBRID:
    solverData = nonlinsys->solverData;
    nonlinsys->solverData = solverData->ordinaryData;
    /* try */
    #ifndef OMC_EMCC
      MMC_TRY_INTERNAL(simulationJumpBuffer)
    #endif
    success = solveHybrd(data, threadData, sysNumber);
    /*catch */
    #ifndef OMC_EMCC
      MMC_CATCH_INTERNAL(simulationJumpBuffer)
    #endif
    nonlinsys->solverData = solverData;
    break;
  case NLS_KINSOL:
    solverData = nonlinsys->solverData;
    nonlinsys->solverData = solverData->ordinaryData;
    /* try */
    #ifndef OMC_EMCC
      MMC_TRY_INTERNAL(simulationJumpBuffer)
    #endif
    success = nlsKinsolSolve(data, threadData, nonlinsys, sysNumber);
    /*catch */
    #ifndef OMC_EMCC
      MMC_CATCH_INTERNAL(simulationJumpBuffer)
    #endif
    nonlinsys->solverData = solverData;
    break;
  case NLS_NEWTON:
    solverData = nonlinsys->solverData;
    nonlinsys->solverData = solverData->ordinaryData;
    /* try */
    #ifndef OMC_EMCC
      MMC_TRY_INTERNAL(simulationJumpBuffer)
    #endif
    success = solveNewton(data, threadData, sysNumber);
    /*catch */
    #ifndef OMC_EMCC
      MMC_CATCH_INTERNAL(simulationJumpBuffer)
    #endif
    /* check if solution process was successful, if not use alternative tearing set if available (dynamic tearing)*/
    if (!success && casualTearingSet){
      debugString(LOG_DT, "Solving the casual tearing set failed! Now the strict tearing set is used.");
      success = nonlinsys->strictTearingFunctionCall(data, threadData);
      if (success) success=2;
    }
    nonlinsys->solverData = solverData;
    break;
#endif
  case NLS_HOMOTOPY:
    success = solveHomotopy(data, threadData, sysNumber);
    break;
#if !defined(OMC_MINIMAL_RUNTIME)
  case NLS_MIXED:
    mixedSolverData = nonlinsys->solverData;
    nonlinsys->solverData = mixedSolverData->newtonHomotopyData;

    /* try */
    #ifndef OMC_EMCC
      MMC_TRY_INTERNAL(simulationJumpBuffer)
    #endif
    /* try to solve the system if it is the strict set, only try to solve the casual set if the constraints are satisfied */
    if ((!casualTearingSet) || constraintsSatisfied)
      success = solveHomotopy(data, threadData, sysNumber);

    /* check if solution process was successful, if not use alternative tearing set if available (dynamic tearing)*/
    if (!success && casualTearingSet){
      debugString(LOG_DT, "Solving the casual tearing set failed! Now the strict tearing set is used.");
      success = nonlinsys->strictTearingFunctionCall(data, threadData);
      if (success){
        success = 2; // TODO AHeu: success should be a boolean...
      }
    }

    if (!success) {
      nonlinsys->solverData = mixedSolverData->hybridData;
      success = solveHybrd(data, threadData, sysNumber);
    }

    /* update iteration variables of nonlinsys->nlsx */
    if (success){
      nonlinsys->getIterationVars(data, nonlinsys->nlsx);
    }

    /*catch */
    #ifndef OMC_EMCC
      MMC_CATCH_INTERNAL(simulationJumpBuffer)
    #endif
    nonlinsys->solverData = mixedSolverData;
    break;
#endif
  default:
    throwStreamPrint(threadData, "unrecognized nonlinear solver");
  }

  return success;
}

/*! \fn solve system with homotopy solver
 *
 *  \param [in]  [data]
 *  \param [in]  [threadData]
 *  \param [in]  [sysNumber] index of corresponding non-linear system
 *
 *  \author ptaeuber
 */
int solveWithInitHomotopy(DATA *data, threadData_t *threadData, int sysNumber)
{
  int success = 0;
  NONLINEAR_SYSTEM_DATA* nonlinsys = &(data->simulationInfo->nonlinearSystemData[sysNumber]);
  struct dataSolver *solverData;
  struct dataMixedSolver *mixedSolverData;

  /* use the homotopy solver for solving the initial system */
  switch(nonlinsys->nlsMethod)
  {
#if !defined(OMC_MINIMAL_RUNTIME)
  case NLS_HYBRID:
  case NLS_KINSOL:
  case NLS_NEWTON:
    solverData = nonlinsys->solverData;
    nonlinsys->solverData = solverData->initHomotopyData;
    success = solveHomotopy(data, threadData, sysNumber);
    nonlinsys->solverData = solverData;
    break;
#endif
  case NLS_HOMOTOPY:
    success = solveHomotopy(data, threadData, sysNumber);
    break;
#if !defined(OMC_MINIMAL_RUNTIME)
  case NLS_MIXED:
    mixedSolverData = nonlinsys->solverData;
    nonlinsys->solverData = mixedSolverData->newtonHomotopyData;
    success = solveHomotopy(data, threadData, sysNumber);
    nonlinsys->solverData = mixedSolverData;
    break;
#endif
  default:
    throwStreamPrint(threadData, "unrecognized nonlinear solver");
  }

  return success;
}

/*! \fn Solve all non-linear systems in data->simulationInfo->nonlinearSystemData.
 *
 * @param data              Runtime data struct.
 * @param threadData        Thread data for error handling.
 * @param sysNumber    Index of corresponding non-linear system
 *
 * @author ptaeuber
 */
int solve_nonlinear_system(DATA *data, threadData_t *threadData, int sysNumber)
{
  void *dataAndThreadData[2] = {data, threadData};
  int success = 0, saveJumpState, constraintsSatisfied = 1;
  NONLINEAR_SYSTEM_DATA* nonlinsys = &(data->simulationInfo->nonlinearSystemData[sysNumber]);
  int casualTearingSet = nonlinsys->strictTearingFunctionCall != NULL;
  int step;
  int equidistantHomotopy = 0;
  int solveWithHomotopySolver = 0;
  int homotopyDeactivated = 0;
  int j;
  int nlsLs;
  int kinsol = 0;
  int res;
  struct dataSolver *solverData;
  struct dataMixedSolver *mixedSolverData;
  char buffer[4096];
  FILE *pFile = NULL;
  double originalLambda = data->simulationInfo->lambda;

#if !defined(OMC_MINIMAL_RUNTIME)
  kinsol = (nonlinsys->nlsMethod == NLS_KINSOL);
#endif

  data->simulationInfo->currentNonlinearSystemIndex = sysNumber;

  /* enable to avoid division by zero */
  data->simulationInfo->noThrowDivZero = 1;
  ((DATA*)data)->simulationInfo->solveContinuous = 1;

  /* performance measurement */
  rt_ext_tp_tick(&nonlinsys->totalTimeClock);

  infoStreamPrint(LOG_NLS_EXTRAPOLATE, 1, "Nonlinear system %ld dump LOG_NLS_EXTRAPOLATE", nonlinsys->equationIndex);
  /* grab the initial guess */
  /* if last solving is too long ago use just old values  */
  if (fabs(data->localData[0]->timeValue - nonlinsys->lastTimeSolved) < 5*data->simulationInfo->stepSize || casualTearingSet)
  {
    getInitialGuess(nonlinsys, data->localData[0]->timeValue);
  }
  else
  {
    nonlinsys->getIterationVars(data, nonlinsys->nlsx);
    memcpy(nonlinsys->nlsx, nonlinsys->nlsxOld, nonlinsys->size*(sizeof(double)));
  }
  /* update non continuous */
  if (data->simulationInfo->discreteCall)
  {
    constraintsSatisfied = updateInnerEquation(dataAndThreadData, sysNumber, 1);
  }

  /* print debug initial information */
  infoStreamPrint(LOG_NLS, 1, "############ Solve nonlinear system %ld at time %g ############", nonlinsys->equationIndex, data->localData[0]->timeValue);
  printNonLinearInitialInfo(LOG_NLS, data, nonlinsys);

  /* try */
#ifndef OMC_EMCC
  MMC_TRY_INTERNAL(simulationJumpBuffer)
#endif

  /* handle asserts */
  saveJumpState = threadData->currentErrorStage;
  threadData->currentErrorStage = ERROR_NONLINEARSOLVER;

  equidistantHomotopy = data->simulationInfo->initial
                        && nonlinsys->homotopySupport
                        && (data->callback->useHomotopy == 0 && init_lambda_steps >= 1);

  solveWithHomotopySolver = data->simulationInfo->initial
                            && nonlinsys->homotopySupport
                            && (data->callback->useHomotopy == 2 || data->callback->useHomotopy == 3);

  homotopyDeactivated = !data->simulationInfo->initial           // Not an initialization system
                        || !nonlinsys->homotopySupport           // There is no homotopy in this component
                        || (data->callback->useHomotopy == 1)    // Equidistant homotopy is performed globally in symbolic_initialization()
                        || (data->callback->useHomotopy == 0     // Equidistant local homotopy is selected but homotopy is deactivated ...
                            && init_lambda_steps <= 0);          // ... by the number of steps

  nonlinsys->solved = 0;
  nonlinsys->initHomotopy = 0;

  /* If homotopy is deactivated in this place or flag homotopyOnFirstTry is not set,
     solve the system with the selected solver */
  if (homotopyDeactivated || !omc_flag[FLAG_HOMOTOPY_ON_FIRST_TRY]) {
    if (solveWithHomotopySolver && kinsol) {
      infoStreamPrint(LOG_INIT_HOMOTOPY, 0, "Automatically set -homotopyOnFirstTry, because trying without homotopy first is not supported for the local global approach in combination with KINSOL.");
    } else {
      if (!homotopyDeactivated && !omc_flag[FLAG_HOMOTOPY_ON_FIRST_TRY])
        infoStreamPrint(LOG_INIT_HOMOTOPY, 0, "Try to solve nonlinear initial system %d without homotopy first.", sysNumber);

      /* SOLVE! */
      nonlinsys->solved = solveNLS(data, threadData, &(data->simulationInfo->nonlinearSystemData[sysNumber]), sysNumber);
    }
  }

  /* The following cases are only valid for initial systems with homotopy */
  /* **********************************************************************/

  /* If the adaptive local/global homotopy approach is activated and trying without homotopy failed or is not wanted,
     use the HOMOTOPY SOLVER */
  if (solveWithHomotopySolver && !nonlinsys->solved) {
    if (!omc_flag[FLAG_HOMOTOPY_ON_FIRST_TRY] && !kinsol)
      warningStreamPrint(LOG_ASSERT, 0, "Failed to solve the initial system %d without homotopy method.", sysNumber);
    data->simulationInfo->lambda = 0.0;
    if (data->callback->useHomotopy == 3) {
      // First solve the lambda0-system separately
      infoStreamPrint(LOG_INIT_HOMOTOPY, 0, "Local homotopy with adaptive step size started for nonlinear system %d.", sysNumber);
      infoStreamPrint(LOG_INIT_HOMOTOPY, 1, "homotopy process\n---------------------------");
      infoStreamPrint(LOG_INIT_HOMOTOPY, 0, "solve lambda0-system");
      nonlinsys->homotopySupport = 0;
      if (!kinsol) {
        nonlinsys->solved = solveNLS(data, threadData, &(data->simulationInfo->nonlinearSystemData[sysNumber]), sysNumber);
      } else {
        nlsLs = data->simulationInfo->nlsLinearSolver;
        data->simulationInfo->nlsLinearSolver = NLS_LS_LAPACK;
        nonlinsys->solved = solveWithInitHomotopy(data, threadData, sysNumber);
        data->simulationInfo->nlsLinearSolver = nlsLs;
      }
      nonlinsys->homotopySupport = 1;
      infoStreamPrint(LOG_INIT_HOMOTOPY, 0, "solving lambda0-system done with%s success\n---------------------------", nonlinsys->solved ? "" : " no");
      messageClose(LOG_INIT_HOMOTOPY);
    }
    /* SOLVE! */
    if (data->callback->useHomotopy == 2 || nonlinsys->solved) {
      infoStreamPrint(LOG_INIT_HOMOTOPY, 0, "run along the homotopy path and solve the actual system");
      nonlinsys->initHomotopy = 1;
      nonlinsys->solved = solveWithInitHomotopy(data, threadData, sysNumber);
    }
  }

  /* If equidistant local homotopy is activated and trying without homotopy failed or is not wanted,
     use EQUIDISTANT LOCAL HOMOTOPY */
  if (equidistantHomotopy && !nonlinsys->solved) {
    if (!omc_flag[FLAG_HOMOTOPY_ON_FIRST_TRY])
      warningStreamPrint(LOG_ASSERT, 0, "Failed to solve the initial system %d without homotopy method. The local homotopy method with equidistant step size is used now.", sysNumber);
    else
      infoStreamPrint(LOG_INIT_HOMOTOPY, 0, "Local homotopy with equidistant step size started for nonlinear system %d.", sysNumber);
#if !defined(OMC_NO_FILESYSTEM)
    const char sep[] = ",";
    if(ACTIVE_STREAM(LOG_INIT_HOMOTOPY))
    {
      sprintf(buffer, "%s_nonlinsys%d_equidistant_local_homotopy.csv", data->modelData->modelFilePrefix, sysNumber);
      infoStreamPrint(LOG_INIT_HOMOTOPY, 0, "The homotopy path of system %d will be exported to %s.", sysNumber, buffer);
      pFile = omc_fopen(buffer, "wt");
      fprintf(pFile, "\"sep=%s\"\n%s", sep, "\"lambda\"");
      for(j=0; j<nonlinsys->size; ++j)
        fprintf(pFile, "%s\"%s\"", sep, modelInfoGetEquation(&data->modelData->modelDataXml, nonlinsys->equationIndex).vars[j]);
      fprintf(pFile, "\n");
    }
#endif

    for(step=0; step<=init_lambda_steps; ++step)
    {
      data->simulationInfo->lambda = ((double)step)/(init_lambda_steps);

      if (data->simulationInfo->lambda > 1.0) {
        data->simulationInfo->lambda = 1.0;
      }

      infoStreamPrint(LOG_INIT_HOMOTOPY, 0, "[system %d] homotopy parameter lambda = %g", sysNumber, data->simulationInfo->lambda);
      /* SOLVE! */
      nonlinsys->solved = solveNLS(data, threadData, &(data->simulationInfo->nonlinearSystemData[sysNumber]), sysNumber);
      if (!nonlinsys->solved) break;

#if !defined(OMC_NO_FILESYSTEM)
      if(ACTIVE_STREAM(LOG_INIT_HOMOTOPY))
      {
        infoStreamPrint(LOG_INIT_HOMOTOPY, 0, "[system %d] homotopy parameter lambda = %g done\n---------------------------", sysNumber, data->simulationInfo->lambda);
        fprintf(pFile, "%.16g", data->simulationInfo->lambda);
        for(j=0; j<nonlinsys->size; ++j)
          fprintf(pFile, "%s%.16g", sep, nonlinsys->nlsx[j]);
        fprintf(pFile, "\n");
      }
#endif
    }

#if !defined(OMC_NO_FILESYSTEM)
    if(ACTIVE_STREAM(LOG_INIT_HOMOTOPY))
    {
      fclose(pFile);
    }
#endif
    data->simulationInfo->homotopySteps += init_lambda_steps;
  }

  /* handle asserts */
  threadData->currentErrorStage = saveJumpState;

  /*catch */
#ifndef OMC_EMCC
  MMC_CATCH_INTERNAL(simulationJumpBuffer)
#endif

  /* update value list database */
  updateInitialGuessDB(nonlinsys, data->localData[0]->timeValue, data->simulationInfo->currentContext);
  if (nonlinsys->solved == 1)
  {
    nonlinsys->lastTimeSolved = data->localData[0]->timeValue;
  }
  printNonLinearFinishInfo(LOG_NLS, data, nonlinsys);
  messageClose(LOG_NLS);


  /* enable to avoid division by zero */
  data->simulationInfo->noThrowDivZero = 0;
  ((DATA*)data)->simulationInfo->solveContinuous = 0;

  /* performance measurement and statistics */
  nonlinsys->totalTime += rt_ext_tp_tock(&(nonlinsys->totalTimeClock));
  nonlinsys->numberOfCall++;

  /* write csv file for debugging */
#if !defined(OMC_MINIMAL_RUNTIME)
  if (data->simulationInfo->nlsCsvInfomation)
  {
    print_csvLineCallStats(((struct csvStats*) nonlinsys->csvData)->callStats,
                           nonlinsys->numberOfCall,
                           data->localData[0]->timeValue,
                           nonlinsys->numberOfIterations,
                           nonlinsys->numberOfFEval,
                           nonlinsys->totalTime,
                           nonlinsys->solved
    );
  }
#endif
  res = check_nonlinear_solution(data, 1, sysNumber);
  data->simulationInfo->lambda = originalLambda;
  return res;
}

/*! \fn check_nonlinear_solutions
 *
 *   This function check whether some of non-linear systems
 *   are failed to solve. If one is failed it returns 1 otherwise 0.
 *
 *  \param [in]  [data]
 *  \param [in]  [printFailingSystems]
 *  \param [out] [returnValue] It returns >0 if fail otherwise 0.
 *
 *  \author wbraun
 */
int check_nonlinear_solutions(DATA *data, int printFailingSystems)
{
  long i;

  for(i=0; i<data->modelData->nNonLinearSystems; ++i) {
     if(check_nonlinear_solution(data, printFailingSystems, i))
       return 1;
  }

  return 0;
}

/*! \fn check_nonlinear_solution
 *
 *   This function checks if a non-linear system
 *   is solved. Returns a warning and 1 in case it's not
 *   solved otherwise 0.
 *
 *  \param [in]  [data]
 *  \param [in]  [printFailingSystems]
 *  \param [in]  [sysNumber] index of corresponding non-linear System
 *  \param [out] [returnValue] Returns 1 if fail otherwise 0.
 *
 *  \author wbraun
 */
int check_nonlinear_solution(DATA *data, int printFailingSystems, int sysNumber)
{
  NONLINEAR_SYSTEM_DATA* nonlinsys = data->simulationInfo->nonlinearSystemData;
  long j;
  int i = sysNumber;

  if(nonlinsys[i].solved == 0)
  {
    int index = nonlinsys[i].equationIndex, indexes[2] = {1,index};
    if (!printFailingSystems) return 1;
    warningStreamPrintWithEquationIndexes(LOG_NLS, 0, indexes, "nonlinear system %d fails: at t=%g", index, data->localData[0]->timeValue);
    if(data->simulationInfo->initial)
    {
      warningStreamPrint(LOG_INIT, 1, "proper start-values for some of the following iteration variables might help");
    }
    for(j=0; j<modelInfoGetEquation(&data->modelData->modelDataXml, (nonlinsys[i]).equationIndex).numVar; ++j) {
      int done=0;
      long k;
      const MODEL_DATA *mData = data->modelData;
      for(k=0; k<mData->nVariablesReal && !done; ++k)
      {
        if (!strcmp(mData->realVarsData[k].info.name, modelInfoGetEquation(&data->modelData->modelDataXml, (nonlinsys[i]).equationIndex).vars[j]))
        {
        done = 1;
        warningStreamPrint(LOG_INIT, 0, "[%ld] Real %s(start=%g, nominal=%g)", j+1,
                                     mData->realVarsData[k].info.name,
                                     mData->realVarsData[k].attribute.start,
                                     mData->realVarsData[k].attribute.nominal);
        }
      }
      if (!done)
      {
        warningStreamPrint(LOG_INIT, 0, "[%ld] Real %s(start=?, nominal=?)", j+1, modelInfoGetEquation(&data->modelData->modelDataXml, (nonlinsys[i]).equationIndex).vars[j]);
      }
    }
    messageCloseWarning(LOG_INIT);
    return 1;
  }
  if(nonlinsys[i].solved == 2)
  {
    nonlinsys[i].solved = 1;
    return 2;
  }


  return 0;
}

/*! \fn cleanUpOldValueListAfterEvent
 *
 *   This function clean old value list up to parameter time for all
 *   non-linear systems.
 *
 *  \param [in]  [data]
 *  \param [in]  [time]
 *
 *  \author wbraun
 */
void cleanUpOldValueListAfterEvent(DATA *data, double time)
{
  long i;
  NONLINEAR_SYSTEM_DATA* nonlinsys = data->simulationInfo->nonlinearSystemData;

  for(i=0; i<data->modelData->nNonLinearSystems; ++i) {
    cleanValueListbyTime(nonlinsys[i].oldValueList, time);
  }
}
<|MERGE_RESOLUTION|>--- conflicted
+++ resolved
@@ -388,36 +388,29 @@
 
   nonlinsys->lastTimeSolved = 0.0;
 
-<<<<<<< HEAD
+  /* Allocate nomianl, min and max */
   nonlinsys->nominal = (double*) malloc(size*sizeof(double));
   nonlinsys->min = (double*) malloc(size*sizeof(double));
   nonlinsys->max = (double*) malloc(size*sizeof(double));
-  nonlinsys->initializeStaticNLSData(data, threadData, nonlinsys);
-=======
-    /* Allocate nomianl, min and max */
-    nonlinsys[i].nominal = (double*) malloc(size*sizeof(double));
-    nonlinsys[i].min = (double*) malloc(size*sizeof(double));
-    nonlinsys[i].max = (double*) malloc(size*sizeof(double));
-    /* Init sparsitiy pattern */
-    nonlinsys[i].initializeStaticNLSData(data, threadData, &nonlinsys[i], 1 /* true */);
-
-    if(nonlinsys[i].isPatternAvailable) {
-      /* only test for singularity if sparsity pattern is supposed to be there */
-      modelica_boolean useSparsityPattern = sparsitySanityCheck(nonlinsys[i].sparsePattern, nonlinsys[i].size, LOG_NLS);
-      if (!useSparsityPattern) {
-        // free sparsity pattern and don't use scaling
-        warningStreamPrint(LOG_STDOUT, 0, "Sparsity pattern for non-linear system %d is not regular. "
-                                          "This indicates that something went wrong during sparsity pattern generation. "
-                                          "Removing sparsity pattern and disabling NLS scaling.", i);
-        /* DEBUG */
-        //printSparseStructure(nonlinsys[i].sparsePattern, nonlinsys[i].size, nonlinsys[i].size, LOG_NLS, "NLS sparse pattern");
-        freeSparsePattern(nonlinsys[i].sparsePattern);
-        nonlinsys[i].sparsePattern = NULL;
-        nonlinsys[i].isPatternAvailable = 0 /* FALSE */;
-        omc_flag[FLAG_NO_SCALING] = 1 /* TRUE */;
-      }
-    }
->>>>>>> e4b7953c
+  /* Init sparsitiy pattern */
+  nonlinsys->initializeStaticNLSData(data, threadData, nonlinsys, 1 /* true */);
+
+  if(nonlinsys->isPatternAvailable) {
+    /* only test for singularity if sparsity pattern is supposed to be there */
+    modelica_boolean useSparsityPattern = sparsitySanityCheck(nonlinsys->sparsePattern, nonlinsys->size, LOG_NLS);
+    if (!useSparsityPattern) {
+      // free sparsity pattern and don't use scaling
+      warningStreamPrint(LOG_STDOUT, 0, "Sparsity pattern for non-linear system %d is not regular. "
+                                        "This indicates that something went wrong during sparsity pattern generation. "
+                                        "Removing sparsity pattern and disabling NLS scaling.", sysNum);
+      /* DEBUG */
+      //printSparseStructure(nonlinsys->sparsePattern, nonlinsys->size, nonlinsys->size, LOG_NLS, "NLS sparse pattern");
+      freeSparsePattern(nonlinsys->sparsePattern);
+      nonlinsys->sparsePattern = NULL;
+      nonlinsys->isPatternAvailable = 0 /* FALSE */;
+      omc_flag[FLAG_NO_SCALING] = 1 /* TRUE */;
+    }
+  }
 
 #if !defined(OMC_MINIMAL_RUNTIME)
   /* csv data call stats*/
@@ -442,7 +435,6 @@
   nonlinsys->nlsMethod = data->simulationInfo->nlsMethod;
   nonlinsys->nlsLinearSolver = data->simulationInfo->nlsLinearSolver;
 #if !defined(OMC_MINIMAL_RUNTIME)
-<<<<<<< HEAD
   if (nonlinsys->isPatternAvailable && data->simulationInfo->nlsMethod != NLS_KINSOL)
   {
     nnz = nonlinsys->sparsePattern->numberOfNonZeros;
@@ -464,38 +456,6 @@
                         "Using sparse solver kinsol for nonlinear system %d (%ld),\n"
                         "because density of %.2f remains under threshold of %.2f.",
                         sysNum, nonlinsys->equationIndex, nnz/(double)(size*size), nonlinearSparseSolverMaxDensity);
-=======
-    if (nonlinsys[i].isPatternAvailable && data->simulationInfo->nlsMethod != NLS_KINSOL)
-    {
-      nnz = nonlinsys[i].sparsePattern->numberOfNonZeros;
-
-      if (nnz/(double)(size*size) < nonlinearSparseSolverMaxDensity) {
-        nonlinsys[i].nlsMethod = NLS_KINSOL;
-        nonlinsys[i].nlsLinearSolver = NLS_LS_KLU;
-        someSmallDensity = 1;
-        if (size > nonlinearSparseSolverMinSize) {
-          someBigSize = 1;
-          infoStreamPrint(LOG_STDOUT, 0,
-                          "Using sparse solver kinsol for nonlinear system %d (%ld),\n"
-                          "because density of %.2f remains under threshold of %.2f\n"
-                          "and size of %d exceeds threshold of %d.",
-                          i, nonlinsys[i].equationIndex, nnz/(double)(size*size), nonlinearSparseSolverMaxDensity,
-                          size, nonlinearSparseSolverMinSize);
-        } else {
-          infoStreamPrint(LOG_STDOUT, 0,
-                          "Using sparse solver kinsol for nonlinear system %d (%ld),\n"
-                          "because density of %.2f remains under threshold of %.2f.",
-                          i, nonlinsys[i].equationIndex, nnz/(double)(size*size), nonlinearSparseSolverMaxDensity);
-        }
-      } else if (size > nonlinearSparseSolverMinSize) {
-        nonlinsys[i].nlsMethod = NLS_KINSOL;
-        nonlinsys[i].nlsLinearSolver = NLS_LS_KLU;
-        someBigSize = 1;
-        infoStreamPrint(LOG_STDOUT, 0,
-                        "Using sparse solver kinsol for nonlinear system %d (%ld),\n"
-                        "because size of %d exceeds threshold of %d.",
-                        i, nonlinsys[i].equationIndex, size, nonlinearSparseSolverMinSize);
->>>>>>> e4b7953c
       }
     } else if (size > nonlinearSparseSolverMinSize) {
       nonlinsys->nlsMethod = NLS_KINSOL;
@@ -532,7 +492,7 @@
       allocateHomotopyData(size-1, &(solverData->initHomotopyData));
     } else {
       nonlinsys->solverData = (void*) nlsKinsolAllocate(size, nonlinsys->nlsLinearSolver);
-      resetKinsolMemory(nonlinsys->solverData, nonlinsys->sparsePattern->numberOfNonZeros, nonlinsys->analyticalJacobianColumn);
+      resetKinsolMemory(nonlinsys->solverData, nonlinsys);
       solverData->ordinaryData = nonlinsys->solverData;
     }
     nonlinsys->solverData = (void*) solverData;
