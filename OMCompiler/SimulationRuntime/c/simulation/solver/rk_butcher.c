--- conflicted
+++ resolved
@@ -63,16 +63,8 @@
 }
 
 void getButcherTableau_ESDIRK2(BUTCHER_TABLEAU* tableau) {
-<<<<<<< HEAD
-  // ESDIRK2 method
-  tableau->nStages = 3;
-  tableau->order_b = 2;
-  tableau->order_bt = 1;
-  tableau->fac = 0.9;
-=======
   const char* flag_value = omc_flagValue[FLAG_RK_PAR];
   double lim;
->>>>>>> 744a3898
 
   // ESDIRK2 method
   if (flag_value != NULL) {
@@ -95,7 +87,7 @@
   double bt2;
   double bt3;
 
-  tableau->stages = 3;
+  tableau->nStages = 3;
   tableau->fac = 0.9;
   tableau->order_b = 2;
 
@@ -273,13 +265,8 @@
 }
 
 void getButcherTableau_IMPLEULER(BUTCHER_TABLEAU* tableau) {
-<<<<<<< HEAD
-  //explicit Euler with Richardson-Extrapolation for step size control
+  // Implicit Euler with Richardson-Extrapolation for step size control
   tableau->nStages = 3;
-=======
-  //implicit Euler with Richardson-Extrapolation for step size control
-  tableau->stages = 3;
->>>>>>> 744a3898
   tableau->order_b = 2;
   tableau->order_bt = 1;
   tableau->fac = 0.9;
