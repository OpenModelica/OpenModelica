--- conflicted
+++ resolved
@@ -875,23 +875,17 @@
 void deprecationWarningGBODE(enum SOLVER_METHOD method)
 {
   switch (method) {
-<<<<<<< HEAD
     case S_RUNGEKUTTA:
       break;
-=======
->>>>>>> 42a22485
     default:
       return;
   }
 
   warningStreamPrint(OMC_LOG_STDOUT, 1, "Integration method '%s' is deprecated and will be removed in a future version of OpenModelica.", SOLVER_METHOD_NAME[method]);
   switch (method) {
-<<<<<<< HEAD
     case S_RUNGEKUTTA:
       replacementString(RK_RUNGEKUTTA, TRUE);
       break;
-=======
->>>>>>> 42a22485
     default:
       throwStreamPrint(NULL, "Not reachable state");
   }
