/*
 * This file is part of OpenModelica.
 *
 * Copyright (c) 1998-CurrentYear, Open Source Modelica Consortium (OSMC),
 * c/o Linköpings universitet, Department of Computer and Information Science,
 * SE-58183 Linköping, Sweden.
 *
 * All rights reserved.
 *
 * THIS PROGRAM IS PROVIDED UNDER THE TERMS OF THE BSD NEW LICENSE OR THE
 * GPL VERSION 3 LICENSE OR THE OSMC PUBLIC LICENSE (OSMC-PL) VERSION 1.2.
 * ANY USE, REPRODUCTION OR DISTRIBUTION OF THIS PROGRAM CONSTITUTES
 * RECIPIENT'S ACCEPTANCE OF THE OSMC PUBLIC LICENSE OR THE GPL VERSION 3,
 * ACCORDING TO RECIPIENTS CHOICE.
 *
 * The OpenModelica software and the OSMC (Open Source Modelica Consortium)
 * Public License (OSMC-PL) are obtained from OSMC, either from the above
 * address, from the URLs: http://www.openmodelica.org or
 * http://www.ida.liu.se/projects/OpenModelica, and in the OpenModelica
 * distribution. GNU version 3 is obtained from:
 * http://www.gnu.org/copyleft/gpl.html. The New BSD License is obtained from:
 * http://www.opensource.org/licenses/BSD-3-Clause.
 *
 * This program is distributed WITHOUT ANY WARRANTY; without even the implied
 * warranty of MERCHANTABILITY or FITNESS FOR A PARTICULAR PURPOSE, EXCEPT AS
 * EXPRESSLY SET FORTH IN THE BY RECIPIENT SELECTED SUBSIDIARY LICENSE
 * CONDITIONS OF OSMC-PL.
 *
 */

/*! \file nonlinearSystem.h
 */


#ifndef _NONLINEARSYSTEM_H_
#define _NONLINEARSYSTEM_H_

#include "../../simulation_data.h"
#include "../../util/omc_error.h"
#include "../../util/simulation_options.h"

#ifdef __cplusplus
extern "C" {
#endif

#ifdef VOID
#undef VOID
#endif

typedef void* NLS_SOLVER_DATA;

typedef struct NLS_USERDATA {
  DATA *data;
  threadData_t *threadData;

  int sysNumber;                        /* System index, for print messages only */
  NONLINEAR_SYSTEM_DATA* nlsData;       /* Pointer to nonlinear system data */
  ANALYTIC_JACOBIAN* analyticJacobian;  /* Pointer to analytic Jacobian */
<<<<<<< HEAD

  void* solverData; /* Optional pointer to ODE solver data.
                     * Used in NLS solving of ODE integrator step. */
=======
>>>>>>> a983f48c
} NLS_USERDATA;

void cleanUpOldValueListAfterEvent(DATA *data, double time);
int initializeNonlinearSystems(DATA *data, threadData_t *threadData);
int updateStaticDataOfNonlinearSystems(DATA *data, threadData_t *threadData);
void freeNonlinearSystems(DATA *data, threadData_t *threadData);
void printNonLinearSystemSolvingStatistics(NONLINEAR_SYSTEM_DATA* nonlinsys, enum LOG_STREAM stream);
modelica_boolean solveNLS(DATA *data, threadData_t *threadData, NONLINEAR_SYSTEM_DATA* nonlinsys);
int solve_nonlinear_system(DATA *data, threadData_t *threadData, int sysNumber);
int check_nonlinear_solutions(DATA *data, int printFailingSystems);
int print_csvLineIterStats(void* csvData, int size, int num,
                           int iteration, double* x, double* f, double error_f,
                           double error_fs, double delta_x, double delta_xs,
                           double lambda);
void initializeNonlinearSystemData(DATA *data, threadData_t *threadData, NONLINEAR_SYSTEM_DATA *nonlinsys, int sysNum, modelica_boolean* isSparseNls, modelica_boolean* isBigNls);

NLS_USERDATA* initNlsUserData(DATA* data, threadData_t* threadData, int sysNumber, NONLINEAR_SYSTEM_DATA* nlsData, ANALYTIC_JACOBIAN* analyticJacobian);
void freeNlsUserData(NLS_USERDATA* userData);

NLS_USERDATA* initNlsUserData(DATA* data, threadData_t* threadData, int sysNumber, NONLINEAR_SYSTEM_DATA* nlsData, ANALYTIC_JACOBIAN* analyticJacobian);
void freeNlsUserData(NLS_USERDATA* userData);

extern void debugMatrixPermutedDouble(int logName, char* matrixName, double* matrix, int n, int m, int* indRow, int* indCol);
extern void debugMatrixDouble(int logName, char* matrixName, double* matrix, int n, int m);
extern void debugVectorDouble(int logName, char* vectorName, double* vector, int n);
extern void debugVectorBool(int logName, char* vectorName, modelica_boolean* vector, int n);
extern void debugVectorInt(int logName, char* vectorName, int* vector, int n);

static inline void debugString(int logName, char* message)
{
  if(ACTIVE_STREAM(logName))
  {
    infoStreamPrint(logName, 1, "%s", message);
    messageClose(logName);
  }
}

static inline void debugInt(int logName, char* message, int value)
{
  if(ACTIVE_STREAM(logName))
  {
    infoStreamPrint(logName, 1, "%s %d", message, value);
    messageClose(logName);
  }
}

static inline void debugDouble(int logName, char* message, double value)
{
  if(ACTIVE_STREAM(logName))
  {
    infoStreamPrint(logName, 1, "%s %18.10e", message, value);
    messageClose(logName);
  }
}

#ifdef __cplusplus
}
#endif

#endif<|MERGE_RESOLUTION|>--- conflicted
+++ resolved
@@ -56,12 +56,9 @@
   int sysNumber;                        /* System index, for print messages only */
   NONLINEAR_SYSTEM_DATA* nlsData;       /* Pointer to nonlinear system data */
   ANALYTIC_JACOBIAN* analyticJacobian;  /* Pointer to analytic Jacobian */
-<<<<<<< HEAD
 
   void* solverData; /* Optional pointer to ODE solver data.
                      * Used in NLS solving of ODE integrator step. */
-=======
->>>>>>> a983f48c
 } NLS_USERDATA;
 
 void cleanUpOldValueListAfterEvent(DATA *data, double time);
