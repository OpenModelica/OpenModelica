--- conflicted
+++ resolved
@@ -56,27 +56,24 @@
   int sysNumber;                        /* System index, for print messages only */
   NONLINEAR_SYSTEM_DATA* nlsData;       /* Pointer to nonlinear system data */
   ANALYTIC_JACOBIAN* analyticJacobian;  /* Pointer to analytic Jacobian */
+
+  void* solverData; /* Optional pointer to ODE solver data.
+                     * Used in NLS solving of ODE integrator step. */
 } NLS_USERDATA;
 
 void cleanUpOldValueListAfterEvent(DATA *data, double time);
 int initializeNonlinearSystems(DATA *data, threadData_t *threadData);
 int updateStaticDataOfNonlinearSystems(DATA *data, threadData_t *threadData);
-<<<<<<< HEAD
-int freeNonlinearSystems(DATA *data, threadData_t *threadData);
-void printNonLinearSystemSolvingStatistics(DATA *data, int sysNumber, int logLevel);
-int solveNLS(DATA *data, threadData_t *threadData, NONLINEAR_SYSTEM_DATA* nonlinsys, int sysNumber);
-=======
 void freeNonlinearSystems(DATA *data, threadData_t *threadData);
 void printNonLinearSystemSolvingStatistics(NONLINEAR_SYSTEM_DATA* nonlinsys, enum LOG_STREAM stream);
 modelica_boolean solveNLS(DATA *data, threadData_t *threadData, NONLINEAR_SYSTEM_DATA* nonlinsys);
->>>>>>> 3ac7408a
 int solve_nonlinear_system(DATA *data, threadData_t *threadData, int sysNumber);
 int check_nonlinear_solutions(DATA *data, int printFailingSystems);
 int print_csvLineIterStats(void* csvData, int size, int num,
                            int iteration, double* x, double* f, double error_f,
                            double error_fs, double delta_x, double delta_xs,
                            double lambda);
-void initializeNonlinearSystemData(DATA *data, threadData_t *threadData, NONLINEAR_SYSTEM_DATA *nonlinsys, int sysNum);
+void initializeNonlinearSystemData(DATA *data, threadData_t *threadData, NONLINEAR_SYSTEM_DATA *nonlinsys, int sysNum, modelica_boolean* isSparseNls, modelica_boolean* isBigNls);
 
 NLS_USERDATA* initNlsUserData(DATA* data, threadData_t* threadData, int sysNumber, NONLINEAR_SYSTEM_DATA* nlsData, ANALYTIC_JACOBIAN* analyticJacobian);
 void freeNlsUserData(NLS_USERDATA* userData);
