/*
 * This file is part of OpenModelica.
 *
 * Copyright (c) 1998-2014, Open Source Modelica Consortium (OSMC),
 * c/o Linköpings universitet, Department of Computer and Information Science,
 * SE-58183 Linköping, Sweden.
 *
 * All rights reserved.
 *
 * THIS PROGRAM IS PROVIDED UNDER THE TERMS OF THE BSD NEW LICENSE OR THE
 * GPL VERSION 3 LICENSE OR THE OSMC PUBLIC LICENSE (OSMC-PL) VERSION 1.2.
 * ANY USE, REPRODUCTION OR DISTRIBUTION OF THIS PROGRAM CONSTITUTES
 * RECIPIENT'S ACCEPTANCE OF THE OSMC PUBLIC LICENSE OR THE GPL VERSION 3,
 * ACCORDING TO RECIPIENTS CHOICE.
 *
 * The OpenModelica software and the OSMC (Open Source Modelica Consortium)
 * Public License (OSMC-PL) are obtained from OSMC, either from the above
 * address, from the URLs: http://www.openmodelica.org or
 * http://www.ida.liu.se/projects/OpenModelica, and in the OpenModelica
 * distribution. GNU version 3 is obtained from:
 * http://www.gnu.org/copyleft/gpl.html. The New BSD License is obtained from:
 * http://www.opensource.org/licenses/BSD-3-Clause.
 *
 * This program is distributed WITHOUT ANY WARRANTY; without even the implied
 * warranty of MERCHANTABILITY or FITNESS FOR A PARTICULAR PURPOSE, EXCEPT AS
 * EXPRESSLY SET FORTH IN THE BY RECIPIENT SELECTED SUBSIDIARY LICENSE
 * CONDITIONS OF OSMC-PL.
 *
 */

/*! \file linearSystem.c
 */

#include <math.h>
#include <string.h>

#include "model_help.h"
#include "../../util/omc_error.h"
#include "../../util/parallel_helper.h"
#include "../../util/jacobian_util.h"
#include "../../util/rtclock.h"
#include "nonlinearSystem.h"
#include "linearSystem.h"
#include "linearSolverLapack.h"
#if !defined(OMC_MINIMAL_RUNTIME)
#include "linearSolverKlu.h"
#include "linearSolverLis.h"
#include "linearSolverUmfpack.h"
#endif
#include "linearSolverTotalPivot.h"
#include "../simulation_info_json.h"

static void setAElement(int row, int col, double value, int nth, void *data, threadData_t *);
static void setAElementLis(int row, int col, double value, int nth, void *data, threadData_t *);
static void setAElementUmfpack(int row, int col, double value, int nth, void *data, threadData_t *);
static void setAElementKlu(int row, int col, double value, int nth, void *data, threadData_t *);
static void setBElement(int row, double value, void *data, threadData_t*);
static void setBElementLis(int row, double value, void *data, threadData_t*);

int check_linear_solution(DATA *data, int printFailingSystems, int sysNumber);

/*! \fn int initializeLinearSystems(DATA *data)
 *
 *  This function allocates memory for all linear systems.
 *
 *  \param [ref] [data]
 */
int initializeLinearSystems(DATA *data, threadData_t *threadData)
{
  TRACE_PUSH
  int i, nnz;
  int size;
  int res;
  unsigned int j, maxNumberThreads;
  LINEAR_SYSTEM_DATA *linsys = data->simulationInfo->linearSystemData;
  modelica_boolean someSmallDensity = 0;  /* pretty dumping of flag info */
  modelica_boolean someBigSize = 0;       /* analogous to someSmallDensity */

  maxNumberThreads = omc_get_max_threads();

  infoStreamPrint(LOG_LS, 1, "initialize linear system solvers");
  infoStreamPrint(LOG_LS, 0, "%ld linear systems", data->modelData->nLinearSystems);

  if (LSS_DEFAULT == data->simulationInfo->lssMethod) {
#ifdef WITH_SUITESPARSE
    data->simulationInfo->lssMethod = LSS_KLU;
#elif !defined(OMC_MINIMAL_RUNTIME)
    data->simulationInfo->lssMethod = LSS_LIS;
#endif
  }

  for(i=0; i<data->modelData->nLinearSystems; ++i)
  {
    res = allocLinSystThreadData(&(linsys[i]));
    assertStreamPrint(threadData, !res ,"Out of memory");

    size = linsys[i].size;
    nnz = linsys[i].nnz;
    linsys[i].totalTime = 0;
    linsys[i].failed = 0;

    /* allocate system data */
    for (j=0; j<maxNumberThreads; ++j)
    {
      linsys[i].parDynamicData[j].b = (double*) malloc(size*sizeof(double));
    }

    /* check if analytical jacobian is created */
    if (1 == linsys[i].method)
    {
      if(linsys[i].jacobianIndex != -1)
      {
        assertStreamPrint(threadData, 0 != linsys[i].analyticalJacobianColumn, "jacobian function pointer is invalid" );
      }
      ANALYTIC_JACOBIAN* jacobian = &(data->simulationInfo->analyticJacobians[linsys[i].jacobianIndex]);
      if(linsys[i].initialAnalyticalJacobian(data, threadData, jacobian))
      {
        linsys[i].jacobianIndex = -1;
        throwStreamPrint(threadData, "Failed to initialize the jacobian for torn linear system %d.", (int)linsys[i].equationIndex);
      }
      nnz = jacobian->sparsePattern->numberOfNonZeros;
      linsys[i].nnz = nnz;

#ifdef USE_PARJAC
      /* Allocate jacobian for parDynamicData */
      for (j=0; j<maxNumberThreads; ++j)
      {
        // ToDo Simplify this. Only have one location for jacobian
<<<<<<< HEAD
        // TODO AHeu: Use copy function
        // linsys[i].parDynamicData[j].jacobian = copyAnalyticJacobian(jacobian);
        linsys[i].parDynamicData[j].jacobian = (ANALYTIC_JACOBIAN*) malloc(sizeof(ANALYTIC_JACOBIAN));
        linsys[i].parDynamicData[j].jacobian->sizeCols = jacobian->sizeCols;
        linsys[i].parDynamicData[j].jacobian->sizeRows = jacobian->sizeRows;
        linsys[i].parDynamicData[j].jacobian->sizeTmpVars = jacobian->sizeTmpVars;
        linsys[i].parDynamicData[j].jacobian->seedVars = (modelica_real*) calloc(jacobian->sizeCols, sizeof(modelica_real));
        linsys[i].parDynamicData[j].jacobian->resultVars = (modelica_real*) calloc(jacobian->sizeRows, sizeof(modelica_real));
        linsys[i].parDynamicData[j].jacobian->tmpVars = (modelica_real*) calloc(jacobian->sizeTmpVars, sizeof(modelica_real));
        linsys[i].parDynamicData[j].jacobian->constantEqns = jacobian->constantEqns;
        linsys[i].parDynamicData[j].jacobian->sparsePattern = jacobian->sparsePattern;
=======
        linsys[i].parDynamicData[j].jacobian = copyAnalyticJacobian(jacobian);
>>>>>>> bd211bfd
      }
#else
      linsys[i].parDynamicData[0].jacobian = jacobian;
#endif
    }

    if (nnz/(double)(size*size) < linearSparseSolverMaxDensity) {
      linsys[i].useSparseSolver = 1;
      someSmallDensity = 1;
      if (size > linearSparseSolverMinSize) {
        someBigSize = 1;
        infoStreamPrint(LOG_STDOUT, 0,
                        "Using sparse solver for linear system %d,\n"
                        "because density of %.3f remains under threshold of %.3f\n"
                        "and size of %d exceeds threshold of %d.",
                        i, nnz/(double)(size*size), linearSparseSolverMaxDensity,
                        size, linearSparseSolverMinSize);
      } else {
        infoStreamPrint(LOG_STDOUT, 0,
                        "Using sparse solver for linear system %d,\n"
                        "because density of %.3f remains under threshold of %.3f.",
                        i, nnz/(double)(size*size), linearSparseSolverMaxDensity);
      }
    } else if (size > linearSparseSolverMinSize) {
      linsys[i].useSparseSolver = 1;
      someBigSize = 1;
        infoStreamPrint(LOG_STDOUT, 0,
                        "Using sparse solver for linear system %d,\n"
                        "because size of %d exceeds threshold of %d.",
                        i, size, linearSparseSolverMinSize);
    }

    /* Allocate nomianl, min and max */
    linsys[i].nominal = (double*) malloc(size*sizeof(double));
    linsys[i].min = (double*) malloc(size*sizeof(double));
    linsys[i].max = (double*) malloc(size*sizeof(double));

    /* Init sparsitiy pattern */
    linsys[i].initializeStaticLSData(data, threadData, &linsys[i], 1 /* true */);

    /* allocate solver data */
    /* the implementation of matrix A is solver-specific */
    if(linsys[i].useSparseSolver == 1)
    {
      switch(data->simulationInfo->lssMethod)
      {
    #ifdef WITH_SUITESPARSE
      case LSS_UMFPACK:
        linsys[i].setAElement = setAElementUmfpack;
        linsys[i].setBElement = setBElement;
        for (j=0; j<maxNumberThreads; ++j)
        {
          allocateUmfPackData(size, size, nnz, linsys[i].parDynamicData[j].solverData);
        }
        break;
      case LSS_KLU:
        linsys[i].setAElement = setAElementKlu;
        linsys[i].setBElement = setBElement;
        for (j=0; j<maxNumberThreads; ++j)
        {
          allocateKluData(size, size, nnz, linsys[i].parDynamicData[j].solverData);
        }
        break;
    #else
      case LSS_KLU:
      case LSS_UMFPACK:
        throwStreamPrint(threadData, "OMC is compiled without UMFPACK, if you want use klu or umfpack please compile OMC with UMFPACK.");
        break;
    #endif
    #if !defined(OMC_MINIMAL_RUNTIME)
      case LSS_LIS:
        linsys[i].setAElement = setAElementLis;
        linsys[i].setBElement = setBElementLis;
        for (j=0; j<maxNumberThreads; ++j)
        {
          allocateLisData(size, size, nnz, linsys[i].parDynamicData[j].solverData);
        }
        break;
    #else
      case LSS_LIS_NOT_AVAILABLE:
        throwStreamPrint(threadData, "OMC is compiled without sparse linear solver Lis.");
        break;
    #endif
    #if defined(OMC_MINIMAL_RUNTIME) && !defined(WITH_SUITESPARSE)
      case LSS_DEFAULT:
        {
          int indexes[2] = {1, linsys[i].equationIndex};
          infoStreamPrintWithEquationIndexes(LOG_STDOUT, 0, indexes, "The simulation runtime does not have access to sparse solvers. Defaulting to a dense linear system solver instead.");
          linsys[i].useSparseSolver = 0;
          break;
        }
    #endif
      default:
        throwStreamPrint(threadData, "unrecognized sparse linear solver (%d)", data->simulationInfo->lssMethod);
      }
    }
    if(linsys[i].useSparseSolver == 0) /* Not an else-statement because there might not be a sparse linear solver available */
    {
      switch(data->simulationInfo->lsMethod)
      {
      case LS_LAPACK:
        linsys[i].setAElement = setAElement;
        linsys[i].setBElement = setBElement;
        for (j=0; j<maxNumberThreads; ++j)
        {
          linsys[i].parDynamicData[j].A = (double*) malloc(size*size*sizeof(double));
          allocateLapackData(size, linsys[i].parDynamicData[j].solverData);
        }

        break;

    #if !defined(OMC_MINIMAL_RUNTIME)
      case LS_LIS:
        linsys[i].setAElement = setAElementLis;
        linsys[i].setBElement = setBElementLis;
        for (j=0; j<maxNumberThreads; ++j)
        {
          allocateLisData(size, size, nnz, linsys[i].parDynamicData[j].solverData);
        }
        break;
    #endif
    #ifdef WITH_SUITESPARSE
      case LS_UMFPACK:
        linsys[i].setAElement = setAElementUmfpack;
        linsys[i].setBElement = setBElement;
        for (j=0; j<maxNumberThreads; ++j)
        {
          allocateUmfPackData(size, size, nnz, linsys[i].parDynamicData[j].solverData);
        }
        break;
      case LS_KLU:
        linsys[i].setAElement = setAElementKlu;
        linsys[i].setBElement = setBElement;
        for (j=0; j<maxNumberThreads; ++j)
        {
          allocateKluData(size, size, nnz, linsys[i].parDynamicData[j].solverData);
        }
        break;
    #else
      case LS_UMFPACK:
        throwStreamPrint(threadData, "OMC is compiled without UMFPACK, if you want use umfpack please compile OMC with UMFPACK.");
        break;
    #endif

      case LS_TOTALPIVOT:
        linsys[i].setAElement = setAElement;
        linsys[i].setBElement = setBElement;
        for (j=0; j<maxNumberThreads; ++j)
        {
          linsys[i].parDynamicData[j].A = (double*) malloc(size*size*sizeof(double));
          allocateTotalPivotData(size, linsys[i].parDynamicData[j].solverData);
        }
        break;

      case LS_DEFAULT:
        linsys[i].setAElement = setAElement;
        linsys[i].setBElement = setBElement;
        for (j=0; j<maxNumberThreads; ++j)
        {
          linsys[i].parDynamicData[j].A = (double*) malloc(size*size*sizeof(double));
          allocateLapackData(size, linsys[i].parDynamicData[j].solverData);
          allocateTotalPivotData(size, linsys[i].parDynamicData[j].solverData);
        }
        break;

      default:
        throwStreamPrint(threadData, "unrecognized dense linear solver (%d)", data->simulationInfo->lsMethod);
      }
    }
  }

  /* print relevant flag information */
  if(someSmallDensity) {
    if(someBigSize) {
      infoStreamPrint(LOG_STDOUT, 0, "The maximum density and the minimal system size for using sparse solvers can be\n"
                                     "specified using the runtime flags '<-lssMaxDensity=value>' and '<-lssMinSize=value>'.");
    } else {
      infoStreamPrint(LOG_STDOUT, 0, "The maximum density for using sparse solvers can be specified\n"
                                     "using the runtime flag '<-lssMaxDensity=value>'.");
    }
  } else if(someBigSize) {
    infoStreamPrint(LOG_STDOUT, 0, "The minimal system size for using sparse solvers can be specified\n"
                                   "using the runtime flag '<-lssMinSize=value>'.");
  }

  messageClose(LOG_LS);

  TRACE_POP
  return 0;
}


/**
 * \brief Allocates memory for thread safe data struct for linear systems.
 *
 *  Allocates memory array of numberOfThreads many LINEAR_SYSTEM_THREAD_DATA structs.
 *  Returns -1 if out of memroy.
 *
 *  \param [in/out]   linsys
 */
int allocLinSystThreadData(LINEAR_SYSTEM_DATA *linsys)
{
  linsys->parDynamicData = (LINEAR_SYSTEM_THREAD_DATA*) malloc(omc_get_max_threads()*sizeof(LINEAR_SYSTEM_THREAD_DATA));
  if (!linsys->parDynamicData)
    return -1;
  return 0;
}

/**
 * \brief Frees memory allocated with `allocLinSystThreadData`
 *
 *  Frees complete array of numberOfThreads many LINEAR_SYSTEM_THREAD_DATA structs.
 *
 *  \param [in/out]   linsys
 */
void freeLinSystThreadData(LINEAR_SYSTEM_DATA *linsys)
{
  free(linsys->parDynamicData);
}

/**
 * @brief Set min, max, nominal for linear systems.
 *
 * This function allocates memory for sparsity pattern and
 * initialized nominal, min, max and spsarsity pattern.
 *
 * @param data          Pointer to data.
 * @param threadData    Thread data for error handling.
 * @return int          Return 0.
 */
int updateStaticDataOfLinearSystems(DATA *data, threadData_t *threadData)
{
  TRACE_PUSH
  int i, nnz;
  int size;
  LINEAR_SYSTEM_DATA *linsys = data->simulationInfo->linearSystemData;

  infoStreamPrint(LOG_LS_V, 1, "update static data of linear system solvers");

  for(i=0; i<data->modelData->nLinearSystems; ++i)
  {
    // check if LS is initialized
    if (linsys[i].nominal == NULL || linsys[i].min == NULL || linsys[i].max==NULL)
    {
      throwStreamPrint(threadData, "Static data of Linear system not initialized for linear system %i",i);
    }
    linsys[i].initializeStaticLSData(data, threadData, &linsys[i], 0 /* false */);
  }

  messageClose(LOG_LS_V);

  TRACE_POP
  return 0;
}

/*! \fn int printLinearSystemStatistics(DATA *data)
 *
 *  This function print memory for all linear systems.
 *
 *  \param [ref] [data]
 *         [in]  [sysNumber] index of corresponding linear System
 */
void printLinearSystemSolvingStatistics(DATA *data, int sysNumber, int logLevel)
{
  LINEAR_SYSTEM_DATA* linsys = data->simulationInfo->linearSystemData;
  infoStreamPrint(logLevel, 1, "Linear system %d with (size = %d, nonZeroElements = %d, density = %.2f %%) solver statistics:",
                               (int)linsys[sysNumber].equationIndex, (int)linsys[sysNumber].size, (int)linsys[sysNumber].nnz,
                               (((double) linsys[sysNumber].nnz) / ((double)(linsys[sysNumber].size*linsys[sysNumber].size)))*100 );
  infoStreamPrint(logLevel, 0, " number of calls                : %ld", linsys[sysNumber].numberOfCall);
  infoStreamPrint(logLevel, 0, " average time per call          : %g", linsys[sysNumber].totalTime/linsys[sysNumber].numberOfCall);
  infoStreamPrint(logLevel, 0, " time of jacobian evaluations   : %g", linsys[sysNumber].jacobianTime);
  infoStreamPrint(logLevel, 0, " total time                     : %g", linsys[sysNumber].totalTime);
  messageClose(logLevel);
}

/*! \fn freeLinearSystems
 *
 *  This function frees memory of linear systems.
 *
 *  \param [ref] [data]
 */
int freeLinearSystems(DATA *data, threadData_t *threadData)
{
  TRACE_PUSH
  int i,j;
  LINEAR_SYSTEM_DATA* linsys = data->simulationInfo->linearSystemData;

  infoStreamPrint(LOG_LS_V, 1, "free linear system solvers");
  for(i=0; i<data->modelData->nLinearSystems; ++i)
  {
    /* free system and solver data */
    free(linsys[i].nominal); linsys[i].nominal = NULL;
    free(linsys[i].min); linsys[i].min = NULL;
    free(linsys[i].max); linsys[i].max = NULL;

    /* ToDo Implement unique function to free a ANALYTIC_JACOBIAN */
    if (1 == linsys[i].method) {
      ANALYTIC_JACOBIAN* jacobian = &(data->simulationInfo->analyticJacobians[linsys[i].jacobianIndex]);
      freeAnalyticJacobian(jacobian);
      /* Note: The Jacobian of data->simulationInfo itself will be free later. */

    if (linsys[i].parDynamicData == NULL)
    {
      break;
    }
    else
    {
      for (j=0; j<omc_get_max_threads(); ++j)
      {
        free(linsys[i].parDynamicData[j].b); linsys[i].parDynamicData[j].b = NULL;
      }
    }

#ifdef USE_PARJAC
      for (j=0; j<omc_get_max_threads(); ++j) {
        // Note: We cannot use neither freeAnalyticJacobian() nor freeSparsePattern()
        //       since the sparsePattern points to data->simulationInfo->analyticJacobians[linsys[i].jacobianIndex]
        //       which is free some lines above (and are invalid pointers at this point). Thus, free
        //       what is left.
        free(linsys[i].parDynamicData[j].jacobian->seedVars); linsys[i].parDynamicData[j].jacobian->seedVars = NULL;
        free(linsys[i].parDynamicData[j].jacobian->resultVars); linsys[i].parDynamicData[j].jacobian->resultVars = NULL;
        free(linsys[i].parDynamicData[j].jacobian->tmpVars); linsys[i].parDynamicData[j].jacobian->tmpVars = NULL;
        linsys[i].parDynamicData[j].jacobian->sparsePattern = NULL;
        free(linsys[i].parDynamicData[j].jacobian); linsys[i].parDynamicData[j].jacobian = NULL;
      }
#endif
    }

    if(linsys[i].useSparseSolver == 1)
    {
      switch(data->simulationInfo->lssMethod)
      {
    #if !defined(OMC_MINIMAL_RUNTIME)
      case LSS_LIS:
        for (j=0; j<omc_get_max_threads(); ++j)
        {
          freeLisData(linsys[i].parDynamicData[j].solverData);
        }
        break;
    #endif

    #ifdef WITH_SUITESPARSE
      case LSS_UMFPACK:
        for (j=0; j<omc_get_max_threads(); ++j)
        {
          freeUmfPackData(linsys[i].parDynamicData[j].solverData);
        }
        break;
      case LSS_KLU:
        for (j=0; j<omc_get_max_threads(); ++j)
        {
          freeKluData(linsys[i].parDynamicData[j].solverData);
        }
        break;
    #else
      case LSS_UMFPACK:
        throwStreamPrint(threadData, "OMC is compiled without UMFPACK, if you want use umfpack please compile OMC with UMFPACK.");
        break;
    #endif

      default:
        throwStreamPrint(threadData, "unrecognized sparse linear solver (%d)", data->simulationInfo->lssMethod);
      }
    }
    else { // useSparseSolver == 0
      switch(data->simulationInfo->lsMethod) {
      case LS_LAPACK:
        for (j=0; j<omc_get_max_threads(); ++j) {
          free(linsys[i].parDynamicData[j].A);
          freeLapackData(linsys[i].parDynamicData[j].solverData);
        }
        break;

  #if !defined(OMC_MINIMAL_RUNTIME)
      case LS_LIS:
        for (j=0; j<omc_get_max_threads(); ++j) {
          freeLisData(linsys[i].parDynamicData[j].solverData);
        }
        break;
  #endif

  #ifdef WITH_SUITESPARSE
      case LS_UMFPACK:
        for (j=0; j<omc_get_max_threads(); ++j)
        {
          freeUmfPackData(linsys[i].parDynamicData[j].solverData);
        }
        break;
      case LS_KLU:
        for (j=0; j<omc_get_max_threads(); ++j)
        {
          freeKluData(linsys[i].parDynamicData[j].solverData);
        }
        break;
  #else
      case LS_UMFPACK:
        throwStreamPrint(threadData, "OMC is compiled without UMFPACK, if you want use umfpack please compile OMC with UMFPACK.");
        break;
  #endif

      case LS_TOTALPIVOT:
        for (j=0; j<omc_get_max_threads(); ++j)
        {
          free(linsys[i].parDynamicData[j].A);
          freeTotalPivotData(linsys[i].parDynamicData[j].solverData);
        }
        break;

      case LS_DEFAULT:
        for (j=0; j<omc_get_max_threads(); ++j) {
          free(linsys[i].parDynamicData[j].A);
          freeLapackData(linsys[i].parDynamicData[j].solverData);
          freeTotalPivotData(linsys[i].parDynamicData[j].solverData);
        }
        break;

      default:
        throwStreamPrint(threadData, "unrecognized dense linear solver (%d)", data->simulationInfo->lsMethod);
      }
    }

    /* Free linear system thread data */
    freeLinSystThreadData(&(linsys[i]));
  }

  messageClose(LOG_LS_V);

  TRACE_POP
  return 0;
}

/*! \fn solve linear system
 *
 *  \param  [ref]     data
 *          [ref]     threadData
 *          [in]      sysNumber   index of corresponding linear System
 *          [in/out]  aux_x       Auxiliary vector with values for x. Contains solution on output.
 */
int solve_linear_system(DATA *data, threadData_t *threadData, int sysNumber, double* aux_x)
{
  TRACE_PUSH
  int retVal;
  int success;
  int logLevel;
  LINEAR_SYSTEM_DATA* linsys = &(data->simulationInfo->linearSystemData[sysNumber]);

  rt_ext_tp_tick(&(linsys->totalTimeClock));

  /* enable to avoid division by zero */
  data->simulationInfo->noThrowDivZero = 1;

  if(linsys->useSparseSolver == 1)
  {
    switch(data->simulationInfo->lssMethod)
    {
  #if !defined(OMC_MINIMAL_RUNTIME)
    case LSS_LIS:
      success = solveLis(data, threadData, sysNumber, aux_x);
      break;
  #else
    case LSS_LIS_NOT_AVAILABLE:
      throwStreamPrint(threadData, "OMC is compiled without UMFPACK, if you want use umfpack please compile OMC with UMFPACK.");
      break;
  #endif
  #ifdef WITH_SUITESPARSE
    case LSS_KLU:
      success = solveKlu(data, threadData, sysNumber, aux_x);
      break;
    case LSS_UMFPACK:
      success = solveUmfPack(data, threadData, sysNumber, aux_x);
      if (!success && linsys->strictTearingFunctionCall != NULL){
        debugString(LOG_DT, "Solving the casual tearing set failed! Now the strict tearing set is used.");
        success = linsys->strictTearingFunctionCall(data, threadData);
        if (success) success=2;
      }
      break;
  #else
    case LSS_KLU:
    case LSS_UMFPACK:
      throwStreamPrint(threadData, "OMC is compiled without UMFPACK, if you want use umfpack please compile OMC with UMFPACK.");
      break;
  #endif
    default:
      throwStreamPrint(threadData, "unrecognized sparse linear solver (%d)", data->simulationInfo->lssMethod);
    }
  }

  else{
    switch(data->simulationInfo->lsMethod)
    {
    case LS_LAPACK:
      success = solveLapack(data, threadData, sysNumber, aux_x);
      break;

  #if !defined(OMC_MINIMAL_RUNTIME)
    case LS_LIS:
      success = solveLis(data, threadData, sysNumber, aux_x);
      break;
  #endif
  #ifdef WITH_SUITESPARSE
    case LS_KLU:
      success = solveKlu(data, threadData, sysNumber, aux_x);
      break;
    case LS_UMFPACK:
      success = solveUmfPack(data, threadData, sysNumber, aux_x);
      if (!success && linsys->strictTearingFunctionCall != NULL){
        debugString(LOG_DT, "Solving the casual tearing set failed! Now the strict tearing set is used.");
        success = linsys->strictTearingFunctionCall(data, threadData);
        if (success) success=2;
      }
      break;
  #else
    case LS_UMFPACK:
      throwStreamPrint(threadData, "OMC is compiled without UMFPACK, if you want use umfpack please compile OMC with UMFPACK.");
      break;
  #endif

    case LS_TOTALPIVOT:
      success = solveTotalPivot(data, threadData, sysNumber, aux_x);
      break;

    case LS_DEFAULT:
      success = solveLapack(data, threadData, sysNumber, aux_x);

      /* check if solution process was successful, if not use alternative tearing set if available (dynamic tearing)*/
      if (!success && linsys->strictTearingFunctionCall != NULL){
        debugString(LOG_DT, "Solving the casual tearing set failed! Now the strict tearing set is used.");
        success = linsys->strictTearingFunctionCall(data, threadData);
        if (success){
          success=2;
          linsys->failed = 0;
        }
        else {
          linsys->failed = 1;
        }
      }
      else{
      /* if there is no alternative tearing set, use fallback solver */
      if (!success){
        if (linsys->failed){
          logLevel = LOG_LS;
        } else {
          logLevel = LOG_STDOUT;
        }
        warningStreamPrint(logLevel, 0, "The default linear solver fails, the fallback solver with total pivoting is started at time %f. That might raise performance issues, for more information use -lv LOG_LS.", data->localData[0]->timeValue);
        success = solveTotalPivot(data, threadData, sysNumber, aux_x);
        linsys->failed = 1;
      } else {
        linsys->failed = 0;
      }
      }
      break;

    default:
      throwStreamPrint(threadData, "unrecognized dense linear solver (%d)", data->simulationInfo->lsMethod);
    }
  }
  linsys->solved = success;

  linsys->totalTime += rt_ext_tp_tock(&(linsys->totalTimeClock));
  linsys->numberOfCall++;

  retVal = check_linear_solution(data, 1, sysNumber);

  TRACE_POP
  return retVal;
}

/*! \fn check_linear_solutions
 *
 *   This function check whether some of linear systems
 *   are failed to solve. If one is failed it returns 1 otherwise 0.
 *
 *  \param [in]  [data]
 *  \param [in]  [printFailingSystems]
 *  \param [out] [returnValue] It returns >0 if fail otherwise 0.
 *
 *  \author wbraun
 */
int check_linear_solutions(DATA *data, int printFailingSystems)
{
  TRACE_PUSH
  long i;

  for(i=0; i<data->modelData->nLinearSystems; ++i)
  {
    if(check_linear_solution(data, printFailingSystems, i))
    {
      TRACE_POP
      return 1;
    }
  }

  TRACE_POP
  return 0;
}

/*! \fn check_linear_solution
 *   This function check whether some of linear systems
 *   are failed to solve. If one is failed it returns 1 otherwise 0.
 *
 *  \param [in]  [data]
 *  \param [in]  [printFailingSystems]
 *  \param [in]  [sysNumber] index of corresponding linear System
 *  \param [out] [returnValue] It returns 1 if fail otherwise 0.
 *
 *  \author wbraun
 */
int check_linear_solution(DATA *data, int printFailingSystems, int sysNumber)
{
  TRACE_PUSH
  LINEAR_SYSTEM_DATA* linsys = data->simulationInfo->linearSystemData;
  long j, i = sysNumber;

  if(linsys[i].solved == 0)
  {
    int index = linsys[i].equationIndex, indexes[2] = {1,index};
    if (!printFailingSystems)
    {
      TRACE_POP
      return 1;
    }
#ifdef USE_PARJAC
    warningStreamPrintWithEquationIndexes(LOG_STDOUT, 1, indexes, "Thread %u: Solving linear system %d fails at time %g. For more information use -lv LOG_LS.", omc_get_thread_num(), index, data->localData[0]->timeValue);
#else
    warningStreamPrintWithEquationIndexes(LOG_STDOUT, 1, indexes, "Solving linear system %d fails at time %g. For more information use -lv LOG_LS.", index, data->localData[0]->timeValue);
#endif

    for(j=0; j<modelInfoGetEquation(&data->modelData->modelDataXml, (linsys[i]).equationIndex).numVar; ++j) {
      int done=0;
      long k;
      const MODEL_DATA *mData = data->modelData;
      for(k=0; k<mData->nVariablesReal && !done; ++k)
      {
        if (!strcmp(mData->realVarsData[k].info.name, modelInfoGetEquation(&data->modelData->modelDataXml, (linsys[i]).equationIndex).vars[j]))
        {
        done = 1;
        warningStreamPrint(LOG_LS, 0, "[%ld] Real %s(start=%g, nominal=%g)", j+1,
                                     mData->realVarsData[k].info.name,
                                     mData->realVarsData[k].attribute.start,
                                     mData->realVarsData[k].attribute.nominal);
        }
      }
      if (!done)
      {
        warningStreamPrint(LOG_LS, 0, "[%ld] Real %s(start=?, nominal=?)", j+1, modelInfoGetEquation(&data->modelData->modelDataXml, (linsys[i]).equationIndex).vars[j]);
      }
    }
    messageCloseWarning(LOG_STDOUT);

    TRACE_POP
    return 1;
  }

  if(linsys[i].solved == 2)
  {
    linsys[i].solved = 1;
    return 2;
  }

  TRACE_POP
  return 0;
}

/*! \fn setAElement
 *  This function sets the (col, row)-value of linsys->A.
 *
 *  \param [in]  [row]
 *  \param [in]  [col]
 *  \param [in]  [value]
 *  \param [in]  [nth] number element in matrix,
 *                     is ingored here, used only for sparse
 *  \param [ref] [data]
 *
 */
static void setAElement(int row, int col, double value, int nth, void *data, threadData_t *threadData)
{
  LINEAR_SYSTEM_DATA* linsys = (LINEAR_SYSTEM_DATA*) data;
  linsys->parDynamicData[omc_get_thread_num()].A[row + col * linsys->size] = value;
}

/*! \fn setBElement
 *  This function sets the row-th value of linsys->b[row] = value.
 *
 *  \param [in]  [row]
 *  \param [in]  [value]
 *  \param [ref] [data]
 */
static void setBElement(int row, double value, void *data, threadData_t *threadData)
{
  LINEAR_SYSTEM_DATA* linsys = (LINEAR_SYSTEM_DATA*) data;
  linsys->parDynamicData[omc_get_thread_num()].b[row] = value;
}

#if !defined(OMC_MINIMAL_RUNTIME)
static void setAElementLis(int row, int col, double value, int nth, void *data, threadData_t *threadData)
{
  LINEAR_SYSTEM_DATA* linsys = (LINEAR_SYSTEM_DATA*) data;
  DATA_LIS* sData = (DATA_LIS*) linsys->parDynamicData[omc_get_thread_num()].solverData[0];
  lis_matrix_set_value(LIS_INS_VALUE, row, col, value, sData->A);
}

static void setBElementLis(int row, double value, void *data, threadData_t *threadData)
{
  LINEAR_SYSTEM_DATA* linsys = (LINEAR_SYSTEM_DATA*) data;
  DATA_LIS* sData = (DATA_LIS*) linsys->parDynamicData[omc_get_thread_num()].solverData[0];
  lis_vector_set_value(LIS_INS_VALUE, row, value, sData->b);
}
#endif

#ifdef WITH_SUITESPARSE
static void setAElementUmfpack(int row, int col, double value, int nth, void *data, threadData_t *threadData)
{
  LINEAR_SYSTEM_DATA* linSys = (LINEAR_SYSTEM_DATA*) data;
  DATA_UMFPACK* sData = (DATA_UMFPACK*) linSys->parDynamicData[omc_get_thread_num()].solverData[0];

  infoStreamPrint(LOG_LS_V, 0, " set %d. -> (%d,%d) = %f", nth, row, col, value);
  if (row > 0) {
    if (sData->Ap[row] == 0) {
      sData->Ap[row] = nth;
    }
  }

  sData->Ai[nth] = col;
  sData->Ax[nth] = value;
}

static void setAElementKlu(int row, int col, double value, int nth, void *data, threadData_t *threadData)
{
  LINEAR_SYSTEM_DATA* linSys = (LINEAR_SYSTEM_DATA*) data;
  DATA_KLU* sData = (DATA_KLU*) linSys->parDynamicData[omc_get_thread_num()].solverData[0];

  if (row > 0) {
    if (sData->Ap[row] == 0) {
      sData->Ap[row] = nth;
    }
  }

  sData->Ai[nth] = col;
  sData->Ax[nth] = value;
}

#endif<|MERGE_RESOLUTION|>--- conflicted
+++ resolved
@@ -126,21 +126,7 @@
       for (j=0; j<maxNumberThreads; ++j)
       {
         // ToDo Simplify this. Only have one location for jacobian
-<<<<<<< HEAD
-        // TODO AHeu: Use copy function
-        // linsys[i].parDynamicData[j].jacobian = copyAnalyticJacobian(jacobian);
-        linsys[i].parDynamicData[j].jacobian = (ANALYTIC_JACOBIAN*) malloc(sizeof(ANALYTIC_JACOBIAN));
-        linsys[i].parDynamicData[j].jacobian->sizeCols = jacobian->sizeCols;
-        linsys[i].parDynamicData[j].jacobian->sizeRows = jacobian->sizeRows;
-        linsys[i].parDynamicData[j].jacobian->sizeTmpVars = jacobian->sizeTmpVars;
-        linsys[i].parDynamicData[j].jacobian->seedVars = (modelica_real*) calloc(jacobian->sizeCols, sizeof(modelica_real));
-        linsys[i].parDynamicData[j].jacobian->resultVars = (modelica_real*) calloc(jacobian->sizeRows, sizeof(modelica_real));
-        linsys[i].parDynamicData[j].jacobian->tmpVars = (modelica_real*) calloc(jacobian->sizeTmpVars, sizeof(modelica_real));
-        linsys[i].parDynamicData[j].jacobian->constantEqns = jacobian->constantEqns;
-        linsys[i].parDynamicData[j].jacobian->sparsePattern = jacobian->sparsePattern;
-=======
         linsys[i].parDynamicData[j].jacobian = copyAnalyticJacobian(jacobian);
->>>>>>> bd211bfd
       }
 #else
       linsys[i].parDynamicData[0].jacobian = jacobian;
