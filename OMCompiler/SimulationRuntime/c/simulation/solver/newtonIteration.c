/*
 * This file is part of OpenModelica.
 *
 * Copyright (c) 1998-2014, Open Source Modelica Consortium (OSMC),
 * c/o Linköpings universitet, Department of Computer and Information Science,
 * SE-58183 Linköping, Sweden.
 *
 * All rights reserved.
 *
 * THIS PROGRAM IS PROVIDED UNDER THE TERMS OF THE BSD NEW LICENSE OR THE
 * GPL VERSION 3 LICENSE OR THE OSMC PUBLIC LICENSE (OSMC-PL) VERSION 1.2.
 * ANY USE, REPRODUCTION OR DISTRIBUTION OF THIS PROGRAM CONSTITUTES
 * RECIPIENT'S ACCEPTANCE OF THE OSMC PUBLIC LICENSE OR THE GPL VERSION 3,
 * ACCORDING TO RECIPIENTS CHOICE.
 *
 * The OpenModelica software and the OSMC (Open Source Modelica Consortium)
 * Public License (OSMC-PL) are obtained from OSMC, either from the above
 * address, from the URLs: http://www.openmodelica.org or
 * http://www.ida.liu.se/projects/OpenModelica, and in the OpenModelica
 * distribution. GNU version 3 is obtained from:
 * http://www.gnu.org/copyleft/gpl.html. The New BSD License is obtained from:
 * http://www.opensource.org/licenses/BSD-3-Clause.
 *
 * This program is distributed WITHOUT ANY WARRANTY; without even the implied
 * warranty of MERCHANTABILITY or FITNESS FOR A PARTICULAR PURPOSE, EXCEPT AS
 * EXPRESSLY SET FORTH IN THE BY RECIPIENT SELECTED SUBSIDIARY LICENSE
 * CONDITIONS OF OSMC-PL.
 *
 */

/*! \file newtonIteration.c
 */

#ifdef __cplusplus
extern "C" {
#endif

#include <math.h>
#include <stdlib.h>
#include <string.h> /* memcpy */

#include "simulation/simulation_info_json.h"
#include "util/omc_error.h"
#include "util/varinfo.h"
#include "model_help.h"

#include "nonlinearSystem.h"
#include "newtonIteration.h"

#include "external_input.h"

/* Private function prototypes */

int solveLinearSystem(int n, int* iwork, double* fvec, double *fjac, DATA_NEWTON* solverData);
void calculatingErrors(DATA_NEWTON* solverData, double* delta_x, double* delta_x_scaled, double* delta_f, double* error_f,
                       double* scaledError_f, int n, double* x, double* fvec);
void scaling_residual_vector(DATA_NEWTON* solverData);
void damping_heuristic(double* x, genericResidualFunc f,
                       double current_fvec_enorm, int n, double* fvec, double* lambda, int* k,
                       DATA_NEWTON* solverData, NLS_USERDATA* userData);
void damping_heuristic2(double damping_parameter, double* x, genericResidualFunc f,
                        double current_fvec_enorm, int n, double* fvec, int* k,
                        DATA_NEWTON* solverData, NLS_USERDATA* userdata);
void LineSearch(double* x, genericResidualFunc f,
                double current_fvec_enorm, int n, double* fvec, int* k,
                DATA_NEWTON* solverData, NLS_USERDATA* userdata);
void Backtracking(double* x, genericResidualFunc f, double current_fvec_enorm,
                  int n, double* fvec, DATA_NEWTON* solverData,
                  NLS_USERDATA* userdata);
void printErrors(double delta_x, double delta_x_scaled, double delta_f, double error_f, double scaledError_f, double* eps);

/* Extern function prototypes */

extern double enorm_(int *n, double *x);
extern int dgesv_(int *n, int *nrhs, doublereal *a, int *lda, int *ipiv, doublereal *b, int *ldb, int *info);
extern void dgetrf_(int *m, int *n, doublereal *fjac, int *lda, int* iwork, int *info);
extern void dgetrs_(char *trans, int *n, int *nrhs, doublereal *a, int *lda, int *ipiv, doublereal *b, int *ldb, int *info);

<<<<<<< HEAD
#ifdef __cplusplus
}
#endif


/**
 * @brief Allocate memory for nonlinear system solver Newton.
 *
 * @param size            Size of non-linear system.
 * @return DATA_NEWTON*   Pointer to allocated newton solver data.
 */
DATA_NEWTON* allocateNewtonData(int size)
{
  DATA_NEWTON* data = (DATA_NEWTON*) calloc(1,sizeof(DATA_NEWTON));
  assertStreamPrint(NULL, NULL != data, "allocationNewtonData() failed!");
=======
/**
 * @brief Allocate NLS Newton data.
 *
 * @param size            Size of non-linear system.
 * @param userData        Pointer to set NLS user data.
 * @return DATA_NEWTON*   Allocated memory.
 */
DATA_NEWTON* allocateNewtonData(int size, NLS_USERDATA* userData)
{
  DATA_NEWTON* newtonData = (DATA_NEWTON*) malloc(sizeof(DATA_NEWTON));
  assertStreamPrint(NULL, NULL != newtonData, "allocationNewtonData() failed. Out of memory.");

  newtonData->resScaling = (double*) malloc(size*sizeof(double));
  newtonData->fvecScaled = (double*) malloc(size*sizeof(double));
>>>>>>> 3ac7408a

  newtonData->n = size;
  newtonData->x = (double*) malloc((size+1)*sizeof(double));
  newtonData->fvec = (double*) calloc(size,sizeof(double));
  newtonData->xtol = 1e-6;
  newtonData->ftol = 1e-6;
  newtonData->maxfev = size*100;
  newtonData->epsfcn = DBL_EPSILON;
  newtonData->fjac = (double*) malloc((size*(size+1))*sizeof(double));

  newtonData->rwork = (double*) malloc((size)*sizeof(double));
  newtonData->iwork = (int*) malloc(size*sizeof(int));

  /* damped newton */
  newtonData->x_new = (double*) malloc((size+1)*sizeof(double));
  newtonData->x_increment = (double*) malloc(size*sizeof(double));
  newtonData->f_old = (double*) calloc(size,sizeof(double));
  newtonData->fvec_minimum = (double*) calloc(size,sizeof(double));
  newtonData->delta_f = (double*) calloc(size,sizeof(double));
  newtonData->delta_x_vec = (double*) calloc(size,sizeof(double));

<<<<<<< HEAD
  return data;
}

/**
 * @brief Free newton data allocated by allocateNewtonData
 *
 * @param data    Pointer to Newton solver data.
 */
void freeNewtonData(DATA_NEWTON* data)
{
  free(data->resScaling);
  free(data->fvecScaled);
  free(data->x);
  free(data->fvec);
  free(data->fjac);
  free(data->rwork);
  free(data->iwork);

  /* damped newton */
  free(data->x_new);
  free(data->x_increment);
  free(data->f_old);
  free(data->fvec_minimum);
  free(data->delta_f);
  free(data->delta_x_vec);

  return;
=======
  newtonData->factorization = 0;
  newtonData->calculate_jacobian = 1;
  newtonData->numberOfIterations = 0;
  newtonData->numberOfFunctionEvaluations = 0;

  newtonData->userData = userData;

  return newtonData;
}

/**
 * @brief Free NLS Newton data.
 *
 * @param newtonData  Pointer to Newton data.
 */
void freeNewtonData(DATA_NEWTON* newtonData)
{
  free(newtonData->resScaling);
  free(newtonData->fvecScaled);
  free(newtonData->x);
  free(newtonData->fvec);
  free(newtonData->fjac);
  free(newtonData->rwork);
  free(newtonData->iwork);

  /* damped newton */
  free(newtonData->x_new);
  free(newtonData->x_increment);
  free(newtonData->f_old);
  free(newtonData->fvec_minimum);
  free(newtonData->delta_f);
  free(newtonData->delta_x_vec);

  freeNlsUserData(newtonData->userData);
  free(newtonData);
>>>>>>> 3ac7408a
}

/**
 * @brief Solve system with Newton-Raphson.
 *
 * @param f             Residual function.
 * @param solverData    Solver data for containing information for Newton solver.
 * @param userData      Void pointer containing user data for supplied function f and damping heuristics.
 * @return int          Returns 0.
 */

int _omc_newton(genericResidualFunc f, DATA_NEWTON* solverData, void* userData)
{
  int i, j, k = 0, l = 0, nrsh = 1;
  int n = solverData->n;    /* size of equation */
  double *x = solverData->x;
  double *fvec = solverData->fvec;
  double *eps = &(solverData->ftol);  /* tolerance for x */
  double *fdeps = &(solverData->epsfcn);
  int * maxfev = &(solverData->maxfev);
  double *fjac = solverData->fjac;
  double *work = solverData->rwork;
  int *iwork = solverData->iwork;
  int *info = &(solverData->info);
  int calc_jac = 1;

  double error_f  = 1.0 + *eps, scaledError_f = 1.0 + *eps, delta_x = 1.0 + *eps, delta_f = 1.0 + *eps, delta_x_scaled = 1.0 + *eps, lambda = 1.0;
  double current_fvec_enorm, enorm_new;

  if(ACTIVE_STREAM(LOG_NLS_V))
  {
    infoStreamPrint(LOG_NLS_V, 1, "######### Start Newton maxfev: %d #########", (int)*maxfev);

    infoStreamPrint(LOG_NLS_V, 1, "x vector");
    for(i=0; i<n; i++)
      infoStreamPrint(LOG_NLS_V, 0, "x[%d]: %e ", i, x[i]);
    messageClose(LOG_NLS_V);

    messageClose(LOG_NLS_V);
  }

  *info = 1;

  /* calculate the function values */
  (*f)(n, x, fvec, userData, 1);

  solverData->nfev++;

  /* save current fvec in f_old*/
  memcpy(solverData->f_old, fvec, n*sizeof(double));

  error_f = current_fvec_enorm = enorm_(&n, fvec);

  memcpy(solverData->fvecScaled, solverData->fvec, n*sizeof(double));

  while(error_f > *eps && scaledError_f > *eps  &&  delta_x > *eps  &&  delta_f > *eps  && delta_x_scaled > *eps)
  {
    if(ACTIVE_STREAM(LOG_NLS_V))
    {
      infoStreamPrint(LOG_NLS_V, 0, "\n**** start Iteration: %d  *****", (int) l);

      /*  Debug output */
      infoStreamPrint(LOG_NLS_V, 1, "function values");
      for(i=0; i<n; i++)
        infoStreamPrint(LOG_NLS_V, 0, "fvec[%d]: %e ", i, fvec[i]);
      messageClose(LOG_NLS_V);
    }

    /* calculate jacobian if no matrix is given */
    if (calc_jac == 1 && solverData->calculate_jacobian >= 0)
    {
      (*f)(n, x, fvec, userData, 0);
      solverData->factorization = 0;
      calc_jac = solverData->calculate_jacobian;
    }
    else
    {
      solverData->factorization = 1;
      calc_jac--;
    }


    /* debug output */
    if(ACTIVE_STREAM(LOG_NLS_JAC))
    {
      char *buffer = (char*)malloc(sizeof(char)*solverData->n*15);

      infoStreamPrint(LOG_NLS_JAC, 1, "jacobian matrix [%dx%d]", n, n);
      for(i=0; i<solverData->n;i++)
      {
        buffer[0] = 0;
        for(j=0; j<solverData->n; j++)
          sprintf(buffer, "%s%10g ", buffer, fjac[i*n+j]);
        infoStreamPrint(LOG_NLS_JAC, 0, "%s", buffer);
      }
      messageClose(LOG_NLS_JAC);
      free(buffer);
    }

    if (solveLinearSystem(n, iwork, fvec, fjac, solverData) != 0)
    {
      *info=-1;
      break;
    }
    else
    {
      for (i =0; i<n; i++)
        solverData->x_new[i]=x[i]-solverData->x_increment[i];

      infoStreamPrint(LOG_NLS_V,1,"x_increment");
      for(i=0; i<n; i++)
        infoStreamPrint(LOG_NLS_V, 0, "x_increment[%d] = %e ", i, solverData->x_increment[i]);
      messageClose(LOG_NLS_V);

      if (solverData->newtonStrategy == NEWTON_DAMPED)
      {
        damping_heuristic(x, f, current_fvec_enorm, n, fvec, &lambda, &k, solverData, userData);
      }
      else if (solverData->newtonStrategy == NEWTON_DAMPED2)
      {
        damping_heuristic2(0.75, x, f, current_fvec_enorm, n, fvec, &k, solverData, userData);
      }
      else if (solverData->newtonStrategy == NEWTON_DAMPED_LS)
      {
        LineSearch(x, f, current_fvec_enorm, n, fvec, &k, solverData, userData);
      }
      else if (solverData->newtonStrategy == NEWTON_DAMPED_BT)
      {
        Backtracking(x, f, current_fvec_enorm, n, fvec, solverData, userData);
      }
      else
      {
        /* calculate the function values */
        (*f)(n, solverData->x_new, fvec, userData, 1);
        solverData->nfev++;
      }

      calculatingErrors(solverData, &delta_x, &delta_x_scaled, &delta_f, &error_f, &scaledError_f, n, x, fvec);

      /* updating x */
      memcpy(x, solverData->x_new, n*sizeof(double));

      /* updating f_old */
      memcpy(solverData->f_old, fvec, n*sizeof(double));

      current_fvec_enorm = error_f;

      /* check if maximum iteration is reached */
      if (++l > *maxfev)
      {
        *info = -1;
        warningStreamPrint(LOG_NLS_V, 0, "Warning: maximal number of iteration reached but no root found");
        break;
      }
      /* check if maximum iteration is reached */
      if (k > 5)
      {
        *info = -1;
        warningStreamPrint(LOG_NLS_V, 0, "Warning: maximal number threshold reached");
        break;
      }
    }

    if(ACTIVE_STREAM(LOG_NLS_V))
    {
      infoStreamPrint(LOG_NLS_V,1,"x vector");
      for(i=0; i<n; i++)
        infoStreamPrint(LOG_NLS_V, 0, "x[%d] = %e ", i, x[i]);
      messageClose(LOG_NLS_V);
      printErrors(delta_x, delta_x_scaled, delta_f, error_f, scaledError_f, eps);
    }
  }

  solverData->numberOfIterations  += l;
  solverData->numberOfFunctionEvaluations += solverData->nfev;

  return 0;
}

/**
 * @brief Print errors.
 *
 * Print if tolerance is reached.
 * Errors computed by calculatingErrors.
 *
 * @param delta_x         delta_x := ||x_new - x_old||
 * @param delta_x_scaled  delta_x_scaled := delta_x / scaling_factor
 * @param delta_f         delta_f := || f_old - f_new ||
 * @param error_f         enorm_(n,fvec)
 * @param scaledError_f
 * @param eps
 */
void printErrors(double delta_x, double delta_x_scaled, double delta_f, double error_f, double scaledError_f, double* eps)
{
  infoStreamPrint(LOG_NLS_V, 1, "errors ");
  infoStreamPrint(LOG_NLS_V, 0, "delta_x = %e \ndelta_x_scaled = %e \ndelta_f = %e \nerror_f = %e \nscaledError_f = %e", delta_x, delta_x_scaled, delta_f, error_f, scaledError_f);

  if (delta_x < *eps)
    infoStreamPrint(LOG_NLS_V, 0, "delta_x reached eps");
  if (delta_x_scaled < *eps)
    infoStreamPrint(LOG_NLS_V, 0, "delta_x_scaled reached eps");
  if (delta_f < *eps)
    infoStreamPrint(LOG_NLS_V, 0, "delta_f reached eps");
  if (error_f < *eps)
    infoStreamPrint(LOG_NLS_V, 0, "error_f reached eps");
  if (scaledError_f < *eps)
    infoStreamPrint(LOG_NLS_V, 0, "scaledError_f reached eps");

  messageClose(LOG_NLS_V);
}

/*! \fn solveLinearSystem
 *
 *  function solves linear system J*(x_{n+1} - x_n) = f using lapack
 */
int solveLinearSystem(int n, int* iwork, double* fvec, double *fjac, DATA_NEWTON* solverData)
{
  int i, nrsh=1, lapackinfo;
  char trans = 'N';

  /* if no factorization is given, calculate it */
  if (solverData->factorization == 0)
  {
    /* solve J*(x_{n+1} - x_n)=f */
    dgetrf_(&n, &n, fjac, &n, iwork, &lapackinfo);
    solverData->factorization = 1;
    dgetrs_(&trans, &n, &nrsh, fjac, &n, iwork, fvec, &n, &lapackinfo);
  }
  else
  {
    dgetrs_(&trans, &n, &nrsh, fjac, &n, iwork, fvec, &n, &lapackinfo);
  }

  if(lapackinfo > 0)
  {
    warningStreamPrint(LOG_NLS, 0, "Jacobian Matrix singular!");
    return -1;
  }
  else if(lapackinfo < 0)
  {
    warningStreamPrint(LOG_NLS, 0, "illegal  input in argument %d", (int)lapackinfo);
    return -1;
  }
  else
  {
    /* save solution of J*(x_{n+1} - x_n)=f */
    memcpy(solverData->x_increment, fvec, n*sizeof(double));
  }

  return 0;
}

/**
 * @brief Calculate delta and error.
 *
 * Current value of x from input `x`, old value from `solverData->x_new`.
 * Current value of f(x) from input `fvec`, old value from `solverData->fvecScaled`
 *
 * @param solverData      Newton solver data.
 * @param delta_x         delta_x := ||x_new - x_old||
 * @param delta_x_scaled  delta_x_scaled := delta_x / scaling_factor, where
 *                        scaling_factor := ||x||
 * @param delta_f         delta_f := ||f_old - f_new||
 * @param error_f         error_f := ||fvec||
 * @param scaledError_f   scaledError_f := || fvec ./ resScaling||, where
 *                        resScaling is from solverData.
 * @param n               Length of arrays x and fvec.
 * @param x               New vector x.
 * @param fvec            New vector f(x).
 */
void calculatingErrors(DATA_NEWTON* solverData, double* delta_x, double* delta_x_scaled, double* delta_f, double* error_f,
                       double* scaledError_f, int n, double* x, double* fvec)
{
  int i=0;
  double scaling_factor;

  /* delta_x = || x_new-x_old || */
  for (i=0; i<n; i++)
    solverData->delta_x_vec[i] = x[i]-solverData->x_new[i];

  *delta_x = enorm_(&n,solverData->delta_x_vec);

  scaling_factor = enorm_(&n,x);
  if (scaling_factor > 1) {
    *delta_x_scaled = *delta_x * 1./ scaling_factor;
  } else {
    *delta_x_scaled = *delta_x;
  }

  /* delta_f = || f_old - f_new || */
  for (i=0; i<n; i++)
    solverData->delta_f[i] = solverData->f_old[i]-fvec[i];

  *delta_f=enorm_(&n, solverData->delta_f);

  *error_f = enorm_(&n,fvec);

  /* scaling residual vector */
  scaling_residual_vector(solverData);

  for (i=0; i<n; i++) {
    solverData->fvecScaled[i]=fvec[i]/solverData->resScaling[i];
  }
  *scaledError_f = enorm_(&n,solverData->fvecScaled);
}

/*! \fn calculatingErrors
 *
 *  function scales the residual vector using the jacobian (heuristic)
 */
void scaling_residual_vector(DATA_NEWTON* solverData)
{
  int i,j,k;
  for(i=0, k=0; i<solverData->n; i++)
  {
    solverData->resScaling[i] = 0.0;
    for(j=0; j<solverData->n; j++, ++k)
    {
      solverData->resScaling[i] = fmax(fabs(solverData->fjac[k]), solverData->resScaling[i]);
    }
    if(solverData->resScaling[i] <= 0.0){
      warningStreamPrint(LOG_NLS_V, 1, "Jacobian matrix is singular.");
      solverData->resScaling[i] = 1e-16;
    }
    solverData->fvecScaled[i] = solverData->fvec[i] / solverData->resScaling[i];
  }
}

/*! \fn damping_heuristic
 *
 *  first damping heuristic:
 *  x_increment will be halved until the Euclidean norm of the residual function
 *  is smaller than the Euclidean norm of the current point
 *
 *  treshold for damping = 0.01
 *  compiler flag: -newton = damped
 */
void damping_heuristic(double* x, genericResidualFunc f,
                       double current_fvec_enorm, int n, double* fvec, double* lambda, int* k,
                       DATA_NEWTON* solverData, NLS_USERDATA* userData)
{
  int i,j=0;
  double enorm_new, treshold = 1e-2;

  /* calculate new function values */
  (*f)(n, solverData->x_new, fvec, userData, 1);
  solverData->nfev++;

  enorm_new=enorm_(&n,fvec);

  if (enorm_new >= current_fvec_enorm)
    infoStreamPrint(LOG_NLS_V, 1, "Start Damping: enorm_new : %e; current_fvec_enorm: %e ", enorm_new, current_fvec_enorm);

  while (enorm_new >= current_fvec_enorm)
  {
    j++;

    *lambda*=0.5;


    for (i=0; i<n; i++)
      solverData->x_new[i]=x[i]-*lambda*solverData->x_increment[i];


    /* calculate new function values */
    (*f)(n, solverData->x_new, fvec, userData, 1);
    solverData->nfev++;

    enorm_new=enorm_(&n,fvec);

    if (*lambda <= treshold)
    {
      warningStreamPrint(LOG_NLS_V, 0, "Warning: lambda reached a threshold.");

      /* if damping is without success, trying full newton step; after 5 full newton steps try a very little step */
      if (*k >= 5)
        for (i=0; i<n; i++)
          solverData->x_new[i]=x[i]-*lambda*solverData->x_increment[i];
      else
        for (i=0; i<n; i++)
          solverData->x_new[i]=x[i]-solverData->x_increment[i];

      /* calculate new function values */
      (*f)(n, solverData->x_new, fvec, userData, 1);
      solverData->nfev++;

      (*k)++;

      break;
    }
  }

  *lambda = 1;

  messageClose(LOG_NLS_V);
}

/*! \fn damping_heuristic2
 *
 *  second (default) damping heuristic:
 *  x_increment will be multiplied by 3/4 until the Euclidean norm of the residual function
 *  is smaller than the Euclidean norm of the current point
 *
 *  treshold for damping = 0.0001
 *  compiler flag: -newton = damped2
 */
void damping_heuristic2(double damping_parameter, double* x, genericResidualFunc f,
                        double current_fvec_enorm, int n, double* fvec, int* k,
                        DATA_NEWTON* solverData, NLS_USERDATA* userdata)
{
  int i,j=0;
  double enorm_new, treshold = 1e-4, lambda=1;

  /* calculate new function values */
  (*f)(n, solverData->x_new, fvec, userdata, 1);
  solverData->nfev++;

  enorm_new=enorm_(&n,fvec);

  if (enorm_new >= current_fvec_enorm)
    infoStreamPrint(LOG_NLS_V, 1, "StartDamping: ");

  while (enorm_new >= current_fvec_enorm)
  {
    j++;

    lambda*=damping_parameter;

    infoStreamPrint(LOG_NLS_V, 0, "lambda = %e, k = %d", lambda, *k);

    for (i=0; i<n; i++)
      solverData->x_new[i]=x[i]-lambda*solverData->x_increment[i];


    /* calculate new function values */
    (*f)(n, solverData->x_new, fvec, userdata, 1);
    solverData->nfev++;

    enorm_new=enorm_(&n,fvec);

    if (lambda <= treshold)
    {
      warningStreamPrint(LOG_NLS_V, 0, "Warning: lambda reached a threshold.");

      /* if damping is without success, trying full newton step; after 5 full newton steps try a very little step */
      if (*k >= 5)
        for (i=0; i<n; i++)
          solverData->x_new[i]=x[i]-lambda*solverData->x_increment[i];
      else
        for (i=0; i<n; i++)
          solverData->x_new[i]=x[i]-solverData->x_increment[i];

      /* calculate new function values */
      (*f)(n, solverData->x_new, fvec, userdata, 1);
      solverData->nfev++;

      (*k)++;

      break;
    }
  }

  messageClose(LOG_NLS_V);
}

/*! \fn LineSearch
 *
 *  third damping heuristic:
 *  Along the tangent 5 five points are selected. For every point the Euclidean norm of
 *  the residual function will be calculated and the minimum is chosen for the further iteration.
 *
 *  compiler flag: -newton = damped_ls
 */
void LineSearch(double* x, genericResidualFunc f,
                double current_fvec_enorm, int n, double* fvec, int* k,
                DATA_NEWTON* solverData, NLS_USERDATA* userdata)
{
  int i,j;
  double enorm_new, enorm_minimum=current_fvec_enorm, lambda_minimum=0;
  double lambda[5]={1.25,1,0.75,0.5,0.25};


  for (j=0; j<5; j++)
  {
    for (i=0; i<n; i++)
      solverData->x_new[i]=x[i]-lambda[j]*solverData->x_increment[i];

    /* calculate new function values */
    (*f)(n, solverData->x_new, fvec, userdata, 1);
    solverData->nfev++;

    enorm_new=enorm_(&n,fvec);

    /* searching minimal enorm */
    if (enorm_new < enorm_minimum)
    {
      enorm_minimum = enorm_new;
      lambda_minimum = lambda[j];
      memcpy(solverData->fvec_minimum, fvec,n*sizeof(double));
    }
  }

  infoStreamPrint(LOG_NLS_V,0,"lambda_minimum = %e", lambda_minimum);

  if (lambda_minimum == 0)
  {
    warningStreamPrint(LOG_NLS_V, 0, "Warning: lambda_minimum = 0 ");

    /* if damping is without success, trying full newton step; after 5 full newton steps try a very little step */
    if (*k >= 5)
    {
      lambda_minimum = 0.125;

      /* calculate new function values */
      (*f)(n, solverData->x_new, fvec, userdata, 1);
      solverData->nfev++;
    }
    else
    {
      lambda_minimum = 1;

      /* calculate new function values */
      (*f)(n, solverData->x_new, fvec, userdata, 1);
      solverData->nfev++;
    }

    (*k)++;
  }
  else
  {
    /* save new function values */
    memcpy(fvec, solverData->fvec_minimum, n*sizeof(double));
  }

  for (i=0; i<n; i++)
    solverData->x_new[i]=x[i]-lambda_minimum*solverData->x_increment[i];
}

/*! \fn Backtracking
 *
 *  forth damping heuristic:
 *  Calculate new function h:R^n->R ;  h(x) = 1/2 * ||f(x)|| ^2
 *  g(lambda) = h(x_old + lambda * x_increment)
 *  find minimum of g with golden ratio method
 *  tau = golden ratio
 *
 *  compiler flag: -newton = damped_bt
 */
void Backtracking(double* x,
                  genericResidualFunc f,
                  double current_fvec_enorm,
                  int n,
                  double* fvec,
                  DATA_NEWTON* solverData,
                  NLS_USERDATA* userdata)
{
  int i,j;
  double enorm_new, enorm_f, lambda, a1, b1, a, b, tau, g1, g2;
  double tolerance = 1e-3;

  /* saving current function values in f_old */
  memcpy(solverData->f_old, fvec, n*sizeof(double));

  for (i=0; i<n; i++)
    solverData->x_new[i]=x[i]-solverData->x_increment[i];

  /* calculate new function values */
  (*f)(n, solverData->x_new, fvec, userdata, 1);
  solverData->nfev++;


  /* calculate new enorm */
  enorm_new = enorm_(&n,fvec);

  /* Backtracking only if full newton step is useless */
  if (enorm_new >= current_fvec_enorm)
  {
    infoStreamPrint(LOG_NLS_V, 0, "Start Backtracking\n enorm_new= %f \t current_fvec_enorm=%f",enorm_new, current_fvec_enorm);

    /* h(x) = 1/2 * ||f(x)|| ^2
     * g(lambda) = h(x_old + lambda * x_increment)
     * find minimum of g with golden ratio method
     * tau = golden ratio
     * */

    a = 0;
    b = 1;
    tau = 0.61803398875;

    a1 = a + (1-tau)*(b-a);
    /* g1 = g(a1) = h(x_old - a1 * x_increment) = 1/2 * ||f(x_old- a1 * x_increment)||^2 */
    solverData->x_new[i] = x[i]- a1 * solverData->x_increment[i];
    (*f)(n, solverData->x_new, fvec, userdata, 1);
    solverData->nfev++;
    enorm_f= enorm_(&n,fvec);
    g1 = 0.5 * enorm_f * enorm_f;


    b1 = a + tau * (b-a);
    /* g2 = g(b1) = h(x_old - b1 * x_increment) = 1/2 * ||f(x_old- b1 * x_increment)||^2 */
    solverData->x_new[i] = x[i]- b1 * solverData->x_increment[i];
    (*f)(n, solverData->x_new, fvec, userdata, 1);
    solverData->nfev++;
    enorm_f= enorm_(&n,fvec);
    g2 = 0.5 * enorm_f * enorm_f;

    while ( (b - a) > tolerance)
    {
      if (g1<g2)
      {
        b = b1;
        b1 = a1;
        a1 = a + (1-tau)*(b-a);
        g2 = g1;

        /* g1 = g(a1) = h(x_old - a1 * x_increment) = 1/2 * ||f(x_old- a1 * x_increment)||^2 */
        solverData->x_new[i] = x[i]- a1 * solverData->x_increment[i];
        (*f)(n, solverData->x_new, fvec, userdata, 1);
        solverData->nfev++;
        enorm_f= enorm_(&n,fvec);
        g1 = 0.5 * enorm_f * enorm_f;
      }
      else
      {
        a = a1;
        a1 = b1;
        b1 = a + tau * (b-a);
        g1 = g2;

        /* g2 = g(b1) = h(x_old - b1 * x_increment) = 1/2 * ||f(x_old- b1 * x_increment)||^2 */
        solverData->x_new[i] = x[i]- b1 * solverData->x_increment[i];
        (*f)(n, solverData->x_new, fvec, userdata, 1);
        solverData->nfev++;
        enorm_f= enorm_(&n,fvec);
        g2 = 0.5 * enorm_f * enorm_f;
      }
    }


    lambda = (a+b)/2;


    /* print lambda */
    infoStreamPrint(LOG_NLS_V, 0, "Backtracking - lambda = %e", lambda);

    for (i=0; i<n; i++)
      solverData->x_new[i]=x[i]-lambda*solverData->x_increment[i];

    /* calculate new function values */
    (*f)(n, solverData->x_new, fvec, userdata, 1);
    solverData->nfev++;
  }
}


#ifdef __cplusplus
}
#endif<|MERGE_RESOLUTION|>--- conflicted
+++ resolved
@@ -76,23 +76,6 @@
 extern void dgetrf_(int *m, int *n, doublereal *fjac, int *lda, int* iwork, int *info);
 extern void dgetrs_(char *trans, int *n, int *nrhs, doublereal *a, int *lda, int *ipiv, doublereal *b, int *ldb, int *info);
 
-<<<<<<< HEAD
-#ifdef __cplusplus
-}
-#endif
-
-
-/**
- * @brief Allocate memory for nonlinear system solver Newton.
- *
- * @param size            Size of non-linear system.
- * @return DATA_NEWTON*   Pointer to allocated newton solver data.
- */
-DATA_NEWTON* allocateNewtonData(int size)
-{
-  DATA_NEWTON* data = (DATA_NEWTON*) calloc(1,sizeof(DATA_NEWTON));
-  assertStreamPrint(NULL, NULL != data, "allocationNewtonData() failed!");
-=======
 /**
  * @brief Allocate NLS Newton data.
  *
@@ -107,7 +90,6 @@
 
   newtonData->resScaling = (double*) malloc(size*sizeof(double));
   newtonData->fvecScaled = (double*) malloc(size*sizeof(double));
->>>>>>> 3ac7408a
 
   newtonData->n = size;
   newtonData->x = (double*) malloc((size+1)*sizeof(double));
@@ -129,35 +111,6 @@
   newtonData->delta_f = (double*) calloc(size,sizeof(double));
   newtonData->delta_x_vec = (double*) calloc(size,sizeof(double));
 
-<<<<<<< HEAD
-  return data;
-}
-
-/**
- * @brief Free newton data allocated by allocateNewtonData
- *
- * @param data    Pointer to Newton solver data.
- */
-void freeNewtonData(DATA_NEWTON* data)
-{
-  free(data->resScaling);
-  free(data->fvecScaled);
-  free(data->x);
-  free(data->fvec);
-  free(data->fjac);
-  free(data->rwork);
-  free(data->iwork);
-
-  /* damped newton */
-  free(data->x_new);
-  free(data->x_increment);
-  free(data->f_old);
-  free(data->fvec_minimum);
-  free(data->delta_f);
-  free(data->delta_x_vec);
-
-  return;
-=======
   newtonData->factorization = 0;
   newtonData->calculate_jacobian = 1;
   newtonData->numberOfIterations = 0;
@@ -193,7 +146,6 @@
 
   freeNlsUserData(newtonData->userData);
   free(newtonData);
->>>>>>> 3ac7408a
 }
 
 /**
