/*
 * This file is part of OpenModelica.
 *
 * Copyright (c) 1998-CurrentYear, Open Source Modelica Consortium (OSMC),
 * c/o Linköpings universitet, Department of Computer and Information Science,
 * SE-58183 Linköping, Sweden.
 *
 * All rights reserved.
 *
 * THIS PROGRAM IS PROVIDED UNDER THE TERMS OF THE BSD NEW LICENSE OR THE
 * GPL VERSION 3 LICENSE OR THE OSMC PUBLIC LICENSE (OSMC-PL) VERSION 1.2.
 * ANY USE, REPRODUCTION OR DISTRIBUTION OF THIS PROGRAM CONSTITUTES
 * RECIPIENT'S ACCEPTANCE OF THE OSMC PUBLIC LICENSE OR THE GPL VERSION 3,
 * ACCORDING TO RECIPIENTS CHOICE.
 *
 * The OpenModelica software and the OSMC (Open Source Modelica Consortium)
 * Public License (OSMC-PL) are obtained from OSMC, either from the above
 * address, from the URLs: http://www.openmodelica.org or
 * http://www.ida.liu.se/projects/OpenModelica, and in the OpenModelica
 * distribution. GNU version 3 is obtained from:
 * http://www.gnu.org/copyleft/gpl.html. The New BSD License is obtained from:
 * http://www.opensource.org/licenses/BSD-3-Clause.
 *
 * This program is distributed WITHOUT ANY WARRANTY; without even the implied
 * warranty of MERCHANTABILITY or FITNESS FOR A PARTICULAR PURPOSE, EXCEPT AS
 * EXPRESSLY SET FORTH IN THE BY RECIPIENT SELECTED SUBSIDIARY LICENSE
 * CONDITIONS OF OSMC-PL.
 *
 */

/*! \file kinsolSolver.c
 */

#include "kinsolSolver.h"

#include "nonlinearSystem.h"
#include "omc_config.h"
#include "omc_math.h"
#include "simulation/options.h"
#include "simulation/simulation_info_json.h"
#include "util/omc_error.h"

#ifdef WITH_SUNDIALS

#include "events.h"
#include "model_help.h"
#include "openmodelica.h"
#include "openmodelica_func.h"
#include "util/read_matlab4.h"
#include "util/varinfo.h"
#include "gbode_main.h"

#include <math.h>
#include <stdio.h>
#include <stdlib.h>
#include <string.h>

/* Function prototypes */
static int nlsKinsolResiduals(N_Vector x, N_Vector f, void* userData);
static int nlsSparseJac(N_Vector vecX, N_Vector vecFX, SUNMatrix Jac,
                        void* userData, N_Vector tmp1, N_Vector tmp2);
int nlsSparseSymJac(N_Vector vecX, N_Vector vecFX, SUNMatrix Jac,
                    void* userData, N_Vector tmp1, N_Vector tmp2);
static int nlsDenseJac(long int N, N_Vector vecX, N_Vector vecFX,
                       SUNMatrix Jac, NLS_USERDATA *kinsolUserData,
                       N_Vector tmp1, N_Vector tmp2);
static void nlsKinsolJacSumSparse(SUNMatrix A);
static void nlsKinsolJacSumDense(SUNMatrix A);

/**
 * @brief Set KINSOL configuration.
 *
 * @param kinsolData    Kinsol data with configuration settings.
 */
static void nlsKinsolConfigSetup(NLS_KINSOL_DATA *kinsolData) {
  /* Variables */
  int flag;

  /* configuration */
  flag = KINSetFuncNormTol(kinsolData->kinsolMemory,
                           kinsolData->fnormtol); /* Set function-norm stopping tolerance */
  checkReturnFlag_SUNDIALS(flag, SUNDIALS_KIN_FLAG, "KINSetFuncNormTol");

  flag = KINSetScaledStepTol(kinsolData->kinsolMemory,
                             kinsolData->scsteptol); /* Set scaled-step stopping tolerance */
  checkReturnFlag_SUNDIALS(flag, SUNDIALS_KIN_FLAG, "KINSetScaledStepTol");

  flag = KINSetNumMaxIters(kinsolData->kinsolMemory,
                           100 * kinsolData->size); /* Set max. number of nonlinear iterations */
  checkReturnFlag_SUNDIALS(flag, SUNDIALS_KIN_FLAG, "KINSetNumMaxIters");

  kinsolData->kinsolStrategy = KIN_LINESEARCH; /* Newton with globalization strategy to solve nonlinear systems */

  flag = KINSetNoInitSetup(kinsolData->kinsolMemory, SUNFALSE); /* TODO: This is the default value. Is there a point in calling this function? */
  checkReturnFlag_SUNDIALS(flag, SUNDIALS_KIN_FLAG, "KINSetNoInitSetup");

  kinsolData->retries = 0;
  kinsolData->countResCalls = 0;
}

/**
 * @brief (Re-) Initialize KINSOL data.
 *
 * Initialize KINSOL data. If the KINSOL memory block was already initialized
 * free it first and then reinitialize.
 *
 * @param kinsolData          KINSOL data.
 */
<<<<<<< HEAD
void resetKinsolMemory(NLS_KINSOL_DATA *kinsolData, NONLINEAR_SYSTEM_DATA *nlsData) {
=======
void resetKinsolMemory(NLS_KINSOL_DATA *kinsolData) {
>>>>>>> 3ac7408a
  int flag;
  int printLevel;
  int size = kinsolData->size;
  SPARSE_PATTERN* sparsePattern = nlsData->sparsePattern;

  NONLINEAR_SYSTEM_DATA *nlsData = kinsolData->userData->nlsData;

  /* Free KINSOL memory block */
  if (kinsolData->kinsolMemory) {
    KINFree((void *)&kinsolData->kinsolMemory);
  }

  /* Create KINSOL memory block */
  kinsolData->kinsolMemory = KINCreate();
  if (kinsolData->kinsolMemory == NULL) {
    errorStreamPrint(LOG_STDOUT, 0,
                     "##KINSOL## In function KINCreate: An error occurred.");
  }

  /* Set error handler and print level */
  if (ACTIVE_STREAM(LOG_NLS_V)) {
    printLevel = 3;
  } else if (ACTIVE_STREAM(LOG_NLS)) {
    printLevel = 1;
  } else {
    printLevel = 0;
  }
  flag = KINSetPrintLevel(kinsolData->kinsolMemory, printLevel);
  checkReturnFlag_SUNDIALS(flag, SUNDIALS_KIN_FLAG, "KINSetPrintLevel");

  flag = KINSetErrHandlerFn(kinsolData->kinsolMemory, kinsolErrorHandlerFunction, kinsolData);
  checkReturnFlag_SUNDIALS(flag, SUNDIALS_KIN_FLAG, "KINSetErrHandlerFn");

  flag = KINSetInfoHandlerFn(kinsolData->kinsolMemory, kinsolInfoHandlerFunction, NULL);
  checkReturnFlag_SUNDIALS(flag, SUNDIALS_KIN_FLAG, "KINSetInfoHandlerFn");

  flag = KINSetUserData(kinsolData->kinsolMemory, (void*)kinsolData->userData);
  checkReturnFlag_SUNDIALS(flag, SUNDIALS_KIN_FLAG, "KINSetUserData");

  /* Initialize KINSOL object */
  flag = KINInit(kinsolData->kinsolMemory, nlsKinsolResiduals,
                 kinsolData->initialGuess);
  checkReturnFlag_SUNDIALS(flag, SUNDIALS_KIN_FLAG, "KINInit");

  /* Create matrix object */
  if (kinsolData->linearSolverMethod == NLS_LS_DEFAULT ||
      kinsolData->linearSolverMethod == NLS_LS_LAPACK) {
    kinsolData->J = SUNDenseMatrix(size, size);
  } else if (kinsolData->linearSolverMethod == NLS_LS_KLU) {
    if (!sparsePattern) {
      kinsolData->nnz = size*size;
    } else {
      kinsolData->nnz = sparsePattern->numberOfNonZeros;
    }
    kinsolData->J = SUNSparseMatrix(size, size, kinsolData->nnz, CSC_MAT);
  } else {
    kinsolData->J = NULL;
  }

  /* Create linear solver object */
  if (kinsolData->linearSolverMethod == NLS_LS_DEFAULT ||
      kinsolData->linearSolverMethod == NLS_LS_TOTALPIVOT) {
    kinsolData->linSol = SUNLinSol_Dense(kinsolData->y, kinsolData->J);
    if (kinsolData->linSol == NULL) {
      errorStreamPrint(
          LOG_STDOUT, 0,
          "##KINSOL## In function SUNLinSol_Dense: Input incompatible.");
    }
  } else if (kinsolData->linearSolverMethod == NLS_LS_LAPACK) {
    kinsolData->linSol = SUNLinSol_LapackDense(kinsolData->y, kinsolData->J);
    if (kinsolData->linSol == NULL) {
      errorStreamPrint(
          LOG_STDOUT, 0,
          "##KINSOL## In function SUNLinSol_LapackDense: Input incompatible.");
    }
  } else if (kinsolData->linearSolverMethod == NLS_LS_KLU) {
    kinsolData->linSol = SUNLinSol_KLU(kinsolData->y, kinsolData->J);
    if (kinsolData->linSol == NULL) {
      errorStreamPrint(
          LOG_STDOUT, 0,
          "##KINSOL## In function SUNLinSol_KLU: Input incompatible.");
    }
  } else {
    errorStreamPrint(LOG_STDOUT, 0, "##KINSOL## Unknown linear solver method.");
  }
  /* Log used solver */
  infoStreamPrint(LOG_NLS, 0, "##KINSOL## Using linear solver method %s", NLS_LS_METHOD[kinsolData->linearSolverMethod]);

  /* Set linear solver */
  flag = KINSetLinearSolver(kinsolData->kinsolMemory, kinsolData->linSol,
                            kinsolData->J);
  checkReturnFlag_SUNDIALS(flag, SUNDIALS_KINLS_FLAG, "KINSetLinearSolver");

  /* Set Jacobian for non-linear solver */
  if (kinsolData->linearSolverMethod == NLS_LS_KLU) {
    if (nlsData->analyticalJacobianColumn != NULL && sparsePattern != NULL) {
      flag = KINSetJacFn(kinsolData->kinsolMemory, nlsSparseSymJac); /* Use symbolic Jacobian with sparsity pattern*/
    } else if (sparsePattern != NULL) {
      flag = KINSetJacFn(kinsolData->kinsolMemory, nlsSparseJac); /* Use numeric Jacobian with sparsity pattern */
    } else {
      flag = KINSetJacFn(kinsolData->kinsolMemory, NULL); /* Use internal difference quotient for Jacobian */
    }
    checkReturnFlag_SUNDIALS(flag, SUNDIALS_KINLS_FLAG, "KINSetJacFn");
  }

  /* Configuration */
  nlsKinsolConfigSetup(kinsolData);
}

/**
<<<<<<< HEAD
 * @brief Allocate memory for kinsol solver data.
 *
 * To initialize KINSOL solver call resetKinsolMemory() afterwards.
 *
 * @param size                  Size of non-linear problem.
 * @param linearSolverMethod    Type of linear solver method.
 * @return NLS_KINSOL_DATA*     Newly allocated kinsol data struct.
 */
NLS_KINSOL_DATA* nlsKinsolAllocate(int size, NLS_LS linearSolverMethod) {
=======
 * @brief Allocate memory for kinsol solver data and initialize KINSOL solver.
 *
 * @param size                  Size of non-linear problem.
 * @param userData              Pointer to set NLS user data.
 * @return NLS_KINSOL_DATA*     Pointer to allocated KINSOL data.
 */
NLS_KINSOL_DATA* nlsKinsolAllocate(int size, NLS_USERDATA* userData) {
  /* Allocate system data */
>>>>>>> 3ac7408a
  NLS_KINSOL_DATA *kinsolData = (NLS_KINSOL_DATA *)malloc(sizeof(NLS_KINSOL_DATA));

  kinsolData->size = size;
  kinsolData->linearSolverMethod = userData->nlsData->nlsLinearSolver;
  kinsolData->solved = 0;

  kinsolData->fnormtol = newtonFTol;  /* function tolerance */
  kinsolData->scsteptol = newtonXTol; /* step tolerance */

  kinsolData->maxstepfactor = maxStepFactor; /* step tolerance */
  kinsolData->nominalJac = 0; /* calculate for scaling the scaled matrix */

  kinsolData->initialGuess = N_VNew_Serial(size);
  kinsolData->xScale = N_VNew_Serial(size);
  kinsolData->fScale = N_VNew_Serial(size);
  kinsolData->fRes = N_VNew_Serial(size);
  kinsolData->fTmp = N_VNew_Serial(size);

  kinsolData->y = N_VNew_Serial(size);

  kinsolData->kinsolMemory = NULL;
  kinsolData->userData = userData;

<<<<<<< HEAD
=======
  resetKinsolMemory(kinsolData);

>>>>>>> 3ac7408a
  return kinsolData;
}

/**
 * @brief Deallocates memory for KINSOL solver.
 *
 * Free memory that was allocated with `nlsKinsolAllocate`.
 *
<<<<<<< HEAD
 * @param kinsolData    Pointer to struct with KINSOL data.
 */
void nlsKinsolFree(NLS_KINSOL_DATA *kinsolData) {
=======
 * @param kinsolData    Pointer to KINSOL data.
 */
void nlsKinsolFree(NLS_KINSOL_DATA* kinsolData) {
>>>>>>> 3ac7408a
  KINFree((void *)&kinsolData->kinsolMemory);

  N_VDestroy_Serial(kinsolData->initialGuess);
  N_VDestroy_Serial(kinsolData->xScale);
  N_VDestroy_Serial(kinsolData->fScale);
  N_VDestroy_Serial(kinsolData->fRes);
  N_VDestroy_Serial(kinsolData->fTmp);

  /* Free linear solver data */
  SUNLinSolFree(kinsolData->linSol);
  SUNMatDestroy(kinsolData->J);
  N_VDestroy_Serial(kinsolData->y);

  freeNlsUserData(kinsolData->userData);
  free(kinsolData);
  kinsolData = NULL;

  return;
}

/**
 * @brief Residual function for non-linear problem.
 *
 * @param x         The current value of the variable vector.
 * @param f         Output vector.
 * @param userData  Pointer to Kinsol user data.
 * @return int      Return 0 on success, return 1 on recoverable error.
 */
static int nlsKinsolResiduals(N_Vector x, N_Vector f, void* userData) {
  double *xdata = NV_DATA_S(x);
  double *fdata = NV_DATA_S(f);

<<<<<<< HEAD
  NLS_KINSOL_USERDATA *kinsolUserData = (NLS_KINSOL_USERDATA *)userData;
  DATA *data = kinsolUserData->data;
  threadData_t *threadData = kinsolUserData->threadData;
  int sysNumber = kinsolUserData->sysNumber;
  void *dataAndThreadData[3] = {data, threadData, NULL};

  // TODO AHeu: This is quiet the hack
  NONLINEAR_SYSTEM_DATA *nlsData;
  if(sysNumber>=0) {
    nlsData = &(data->simulationInfo->nonlinearSystemData[sysNumber]);
  } else {
    DATA_GBODE* gbData = (DATA_GBODE*)data->simulationInfo->backupSolverData;
    if (gbData->multi_rate_phase) {
      nlsData = gbData->gbfData->nlsData;
      dataAndThreadData[2] = gbData->gbfData;
    } else {
      nlsData = gbData->nlsData;
      dataAndThreadData[2] = gbData;
    }
  }
  NLS_KINSOL_DATA *kinsolData = (NLS_KINSOL_DATA *)nlsData->solverData;
=======
  NLS_USERDATA* kinsolUserData = (NLS_USERDATA*)userData;
  DATA* data = kinsolUserData->data;
  threadData_t* threadData = kinsolUserData->threadData;
  void* dataAndThreadData[2] = {data, threadData};
  NONLINEAR_SYSTEM_DATA* nlsData = kinsolUserData->nlsData;
  NLS_KINSOL_DATA* kinsolData = (NLS_KINSOL_DATA*)nlsData->solverData;
>>>>>>> 3ac7408a
  int iflag = 1 /* recoverable error */;

  /* Update statistics */
  kinsolData->countResCalls++;

#ifndef OMC_EMCC
  MMC_TRY_INTERNAL(simulationJumpBuffer)
#endif

  /* call residual function */
  nlsData->residualFunc(dataAndThreadData, xdata, fdata, (const int *)&iflag);
  iflag = 0 /* success */;

#ifndef OMC_EMCC
  MMC_CATCH_INTERNAL(simulationJumpBuffer)
#endif

  return iflag;
}

/**
 * @brief Calculate dense Jacobian matrix.
 *
 * @param N               Size of vecX and vecFX.
 * @param vecX            Vector x.
 * @param vecFX           Residual vector f(x).
 * @param Jac             Jacobian matrix J(x).
 * @param kinsolUserData  Pointer to Kinsol user data.
 * @param tmp1            Work vector.
 * @param tmp2            Work vector.
 * @return int            Return 0 on success.
 */
static int nlsDenseJac(long int N,
                       N_Vector vecX,
                       N_Vector vecFX,
                       SUNMatrix Jac,
                       NLS_USERDATA *kinsolUserData,
                       N_Vector tmp1,
                       N_Vector tmp2) {
  DATA *data = kinsolUserData->data;
  threadData_t *threadData = kinsolUserData->threadData;
<<<<<<< HEAD
  int sysNumber = kinsolUserData->sysNumber;
  NONLINEAR_SYSTEM_DATA *nlsData;

  // TODO AHeu: This is quiet the hack
  if(sysNumber>=0) {
    nlsData = &(data->simulationInfo->nonlinearSystemData[sysNumber]);
  } else {
    DATA_GBODE* gbData = (DATA_GBODE*)data->simulationInfo->backupSolverData;
    if (gbData->multi_rate_phase)
      nlsData = gbData->gbfData->nlsData;
    else
      nlsData = gbData->nlsData;
  }
=======
  NONLINEAR_SYSTEM_DATA *nlsData = kinsolUserData->nlsData;
>>>>>>> 3ac7408a
  NLS_KINSOL_DATA *kinsolData = (NLS_KINSOL_DATA *)nlsData->solverData;

  /* prepare variables */
  double *x = N_VGetArrayPointer(vecX);
  double *fx = N_VGetArrayPointer(vecFX);
  double *xScaling = NV_DATA_S(kinsolData->xScale);
  double *fRes = NV_DATA_S(kinsolData->fRes);
  double xsave, xscale, sign;
  double delta_hh;
  const double delta_h = sqrt(DBL_EPSILON * 2e1);

  long int i, j;

  /* performance measurement */
  rt_ext_tp_tick(&nlsData->jacobianTimeClock);

  /* Use forward difference quotient to approximate Jacobian */
  for (i = 0; i < N; i++) {
    xsave = x[i];
    delta_hh = delta_h * (fabs(xsave) + 1.0);
    if ((xsave + delta_hh >= nlsData->max[i])) {
      delta_hh *= -1.0;
    }
    x[i] += delta_hh;

    /* Evaluate Jacobian function */
    nlsKinsolResiduals(vecX, kinsolData->fRes, kinsolUserData);

    /* Calculate scaled difference quotient */
    delta_hh = 1.0 / delta_hh;

    for (j = 0; j < N; j++) {
      if (kinsolData->nominalJac) {
        SM_ELEMENT_D(Jac, j, i) = (fRes[j] - fx[j]) * delta_hh / xScaling[i];
      } else {
        SM_ELEMENT_D(Jac, j, i) =
            (fRes[j] - fx[j]) * delta_hh; /* TODO: Or now Jac(i,j) ??? */
      }
    }
    x[i] = xsave;
  }

  /* debug */
  if (ACTIVE_STREAM(LOG_NLS_JAC)) {
    infoStreamPrint(LOG_NLS_JAC, 1, "##KINSOL## Dense matrix.");
    SUNDenseMatrix_Print(Jac, stdout); /* TODO: Print in LOG_NLS_JAC */
    nlsKinsolJacSumDense(Jac);
    messageClose(LOG_NLS_JAC);
  }

  /* performance measurement and statistics */
  nlsData->jacobianTime += rt_ext_tp_tock(&(nlsData->jacobianTimeClock));
  nlsData->numberOfJEval++;

  return 0;
}

/**
 * @brief Set element of jacobian saved in CSC SUNMatrix.
 *
 * @param row
 * @param col
 * @param value
 * @param nth
 * @param A
 */
static void setJacElementKluSparse(int row, int col, double value, int nth,
                                   SUNMatrix A) {
  /* TODO: Remove this check for performance reasons? */
  if (SM_SPARSETYPE_S(A) != CSC_MAT) {
    errorStreamPrint(LOG_STDOUT, 0,
                     "In function setJacElementKluSparse: Wrong sparse format "
                     "of SUNMatrix A.");
  }

  if (col > 0 && SM_INDEXPTRS_S(A)[col] == 0) {
    SM_INDEXPTRS_S(A)[col] = nth;
  }
  SM_INDEXVALS_S(A)[nth] = row;
  SM_DATA_S(A)[nth] = value;
}

/**
 * @brief Finish sparse matrix by fixing colprts.
 *
 * Last value of indexptrs should always be nnz.
 * Search for empty rows which would mean the matrix is singular.
 *
 * @param A   CSC matrix
 */
static void finishSparseColPtr(SUNMatrix A, int nnz) {
  int i;

  /* TODO: Remove this check for performance reasons? */
  if (SM_SPARSETYPE_S(A) != CSC_MAT) {
    errorStreamPrint(
        LOG_STDOUT, 0,
        "In function finishSparseColPtr: Wrong sparse format of SUNMatrix A.");
  }

  /* Set last value of indexptrs to nnz */
  SM_INDEXPTRS_S(A)[SM_COLUMNS_S(A)] = nnz;

  /* Check for empty rows */
  for (i = 1; i < SM_COLUMNS_S(A) + 1; ++i) {
    if (SM_INDEXPTRS_S(A)[i] == SM_INDEXPTRS_S(A)[i - 1]) {
      warningStreamPrint(LOG_STDOUT, 0,
                         "##KINSOL## Jacobian row %d singular. See LOG_NLS for "
                         "more information.",
                         i);
      SM_INDEXPTRS_S(A)[i] = SM_INDEXPTRS_S(A)[i - 1];
    }
  }
}

/**
 * @brief Colored numeric Jacobian evaluation.
 *
 * Finite differences while using coloring of Jacobian.
 * Jacobian matrix format has to be compressed sparse columns (CSC).
 *
 * @param vecX      Input vector x.
 * @param vecFX     Vector for residual evaluation: f(x)
 * @param Jac       Jacobian to calculate: J(x)
 * @param userData  Pointer to user data, tpyecasted to `NLS_USERDATA`.
 * @param tmp1      Work vector.
 * @param tmp2      Work vector.
 * @return int      Return 0 on usccess.
 */
static int nlsSparseJac(N_Vector vecX, N_Vector vecFX, SUNMatrix Jac,
                        void *userData, N_Vector tmp1, N_Vector tmp2) {
  /* Variables */
  NLS_USERDATA *kinsolUserData;
  DATA *data;
  threadData_t *threadData;
  NONLINEAR_SYSTEM_DATA *nlsData;
  NLS_KINSOL_DATA *kinsolData;
  SPARSE_PATTERN *sparsePattern;

  double *x;
  double *fx;
  double *xsave;
  double *delta_hh;
  double *xScaling;
  double *fRes;

  const double delta_h = sqrt(DBL_EPSILON * 2e1);

  long int i, j, ii;
  int nth;

  /* Access userData and nonlinear system data */
  kinsolUserData = (NLS_USERDATA *)userData;
  data = kinsolUserData->data;
  threadData = kinsolUserData->threadData;
<<<<<<< HEAD
  sysNumber = kinsolUserData->sysNumber;
  // TODO AHeu: This is quiet the hack
  if(sysNumber>=0) {
    nlsData = &(data->simulationInfo->nonlinearSystemData[sysNumber]);
  } else {
    DATA_GBODE* gbData = (DATA_GBODE*)data->simulationInfo->backupSolverData;
    if (gbData->multi_rate_phase)
      nlsData = gbData->gbfData->nlsData;
    else
      nlsData = gbData->nlsData;
  }
=======
  nlsData = kinsolUserData->nlsData;
>>>>>>> 3ac7408a
  kinsolData = (NLS_KINSOL_DATA *)nlsData->solverData;
  sparsePattern = nlsData->sparsePattern;

  /* Access N_Vector variables */
  x = N_VGetArrayPointer(vecX);
  fx = N_VGetArrayPointer(vecFX);
  xsave = N_VGetArrayPointer(tmp1);
  delta_hh = N_VGetArrayPointer(tmp2);
  xScaling = NV_DATA_S(kinsolData->xScale);
  fRes = NV_DATA_S(kinsolData->fRes);

  nth = 0;

  /* performance measurement */
  rt_ext_tp_tick(&nlsData->jacobianTimeClock);

  /* reset matrix */
  SUNMatZero(Jac);

  /* Approximate Jacobian */
  for (i = 0; i < sparsePattern->maxColors; i++) {
    for (ii = 0; ii < kinsolData->size; ii++) {
      if (sparsePattern->colorCols[ii] - 1 == i) {
        xsave[ii] = x[ii];
        delta_hh[ii] = delta_h * (fabs(xsave[ii]) + 1.0);
        if ((xsave[ii] + delta_hh[ii] >= nlsData->max[ii])) {
          delta_hh[ii] *= -1;
        }
        x[ii] += delta_hh[ii];

        /* Calculate scaled difference quotient */
        delta_hh[ii] = 1. / delta_hh[ii];
      }
    }
    /* Evaluate residual function */
    nlsKinsolResiduals(vecX, kinsolData->fRes, userData);

    /* Save column in Jac and unset seed variables */
    for (ii = 0; ii < kinsolData->size; ii++) {
      if (sparsePattern->colorCols[ii] - 1 == i) {
        nth = sparsePattern->leadindex[ii];
        while (nth < sparsePattern->leadindex[ii + 1]) {
          j = sparsePattern->index[nth];
          if (kinsolData->nominalJac) {
            setJacElementKluSparse(
                j, ii, (fRes[j] - fx[j]) * delta_hh[ii] / xScaling[ii], nth,
                Jac);
          } else {
            setJacElementKluSparse(j, ii, (fRes[j] - fx[j]) * delta_hh[ii], nth,
                                   Jac);
          }
          nth++;
        }
        x[ii] = xsave[ii];
      }
    }
  }
  /* Finish sparse matrix */
  finishSparseColPtr(Jac, sparsePattern->numberOfNonZeros);

  /* Debug print */
  if (ACTIVE_STREAM(LOG_NLS_JAC)) {
    infoStreamPrint(LOG_NLS_JAC, 1, "##KINSOL## Sparse Matrix.");
    SUNSparseMatrix_Print(Jac, stdout);
    nlsKinsolJacSumSparse(Jac);
    messageClose(LOG_NLS_JAC);
  }
  if (ACTIVE_STREAM(LOG_DEBUG)) {
    sundialsPrintSparseMatrix(Jac, "A", LOG_JAC);
  }

  /* performance measurement and statistics */
  nlsData->jacobianTime += rt_ext_tp_tock(&(nlsData->jacobianTimeClock));
  nlsData->numberOfJEval++;

  return 0;
}

/**
 * @brief Computes symbolic Jacobian matrix Jac(vecX)
 *
 * @param vecX
 * @param vecFX
 * @param Jac
 * @param userData
 * @param tmp1
 * @param tmp2
 * @return int
 */
int nlsSparseSymJac(N_Vector vecX, N_Vector vecFX, SUNMatrix Jac,
                    void *userData, N_Vector tmp1, N_Vector tmp2) {
  /* Variables */
  NLS_USERDATA *kinsolUserData;
  DATA *data;
  threadData_t *threadData;
  NONLINEAR_SYSTEM_DATA *nlsData;
  NLS_KINSOL_DATA *kinsolData;
  SPARSE_PATTERN *sparsePattern;
  ANALYTIC_JACOBIAN *analyticJacobian;

  double *x;
  double *fx;
  double *xScaling;

  long int i, j, ii;
  int nth;

  /* Access userData and nonlinear system data */
  kinsolUserData = (NLS_USERDATA *)userData;
  data = kinsolUserData->data;
  threadData = kinsolUserData->threadData;
<<<<<<< HEAD
  sysNumber = kinsolUserData->sysNumber;
  // TODO AHeu: Hack me
  if(sysNumber>=0) {
    nlsData = &(data->simulationInfo->nonlinearSystemData[sysNumber]);
    analyticJacobian = &data->simulationInfo->analyticJacobians[nlsData->jacobianIndex];
  } else {
    DATA_GBODE* gbData = (DATA_GBODE*)data->simulationInfo->backupSolverData;
    if (gbData->multi_rate_phase) {
      nlsData = gbData->gbfData->nlsData;
      analyticJacobian = gbData->gbfData->jacobian;
    } else {
      nlsData = gbData->nlsData;
      analyticJacobian = gbData->jacobian;
    }
  }
  kinsolData = (NLS_KINSOL_DATA *)nlsData->solverData;
  sparsePattern = nlsData->sparsePattern;
=======
  nlsData = kinsolUserData->nlsData;
  analyticJacobian = kinsolUserData->analyticJacobian;
  kinsolData = (NLS_KINSOL_DATA *)nlsData->solverData;
  sparsePattern = nlsData->sparsePattern;
  assertStreamPrint(threadData, nlsData->jacobianIndex >= 0, "Jacobian index of non-linear system %d is negative.", kinsolUserData->sysNumber);
>>>>>>> 3ac7408a

  /* Access N_Vector variables */
  x = N_VGetArrayPointer(vecX);
  fx = N_VGetArrayPointer(vecFX);
  xScaling = NV_DATA_S(kinsolData->xScale);

  nth = 0;

  /* performance measurement */
  rt_ext_tp_tick(&nlsData->jacobianTimeClock);

  /* reset matrix */
  SUNMatZero(Jac);

  /* Evaluate constant equations of Jacobian */
  if (analyticJacobian->constantEqns != NULL) {
    analyticJacobian->constantEqns(data, threadData, analyticJacobian, NULL);
  }

  /* Evaluate Jacobian */
  for (i = 0; i < sparsePattern->maxColors; i++) {
    /* Set seed variables */
    for (ii = 0; ii < kinsolData->size; ii++) {
      if (sparsePattern->colorCols[ii] - 1 == i) {
        analyticJacobian->seedVars[ii] = 1.0;
      }
    }
    /* Evaluate Jacobian column */
    ((nlsData->analyticalJacobianColumn))(data, threadData, analyticJacobian, NULL);

    /* Save column in Jac and unset seed variables */
    for (ii = 0; ii < kinsolData->size; ii++) {
      if (sparsePattern->colorCols[ii] - 1 == i) {
        nth = sparsePattern->leadindex[ii];
        while (nth < sparsePattern->leadindex[ii + 1]) {
          j = sparsePattern->index[nth];
          if (kinsolData->nominalJac) {
            setJacElementKluSparse(
                j, ii, analyticJacobian->resultVars[j] / xScaling[ii], nth,
                Jac);
          } else {
            setJacElementKluSparse(j, ii, analyticJacobian->resultVars[j], nth,
                                   Jac);
          }
          nth++;
        }
        analyticJacobian->seedVars[ii] = 0;
      }
    }
  }

  /* Finish sparse matrix and do a cheap check for singularity */
  finishSparseColPtr(Jac, sparsePattern->numberOfNonZeros);

  /* Debug print */
  if (ACTIVE_STREAM(LOG_NLS_JAC)) {
    infoStreamPrint(LOG_NLS_JAC, 1, "##KINSOL## Sparse Matrix.");
    SUNSparseMatrix_Print(Jac, stdout); /* TODO: Print in LOG_NLS_JAC */
    nlsKinsolJacSumSparse(Jac);
    messageClose(LOG_NLS_JAC);
  }

  /* performance measurement and statistics */
  nlsData->jacobianTime += rt_ext_tp_tock(&(nlsData->jacobianTimeClock));
  nlsData->numberOfJEval++;

  return 0;
}

/**
 * @brief Check for zero columns of matrix and print absolute sums.
 *
 * Compute absolute sum for each column and print the result.
 * Report a warning if it is zero, since the matrix is singular in that case.
 *
 * @param A       Dense matrix stored columnwise
 */
static void nlsKinsolJacSumDense(SUNMatrix A) {
  /* Variables */
  int i, j;
  double sum;

  for (i = 0; i < SM_ROWS_D(A); ++i) {
    sum = 0.0;
    for (j = 0; j < SM_COLUMNS_D(A); ++j) {
      sum += fabs(SM_ELEMENT_D(A, j, i));
    }

    if (sum == 0.0) { /* TODO: Don't check for equality(!), maybe use DBL_EPSILON */
      warningStreamPrint(LOG_NLS_V, 0,
                         "Column %d of Jacobian is zero. Jacobian is singular.",
                         i);
    } else {
      infoStreamPrint(LOG_NLS_JAC, 0, "Column %d of Jacobian absolute sum = %g",
                      i, sum);
    }
  }
}

/**
 * @brief Check for zero columns of matrix and print absolute sums.
 *
 * Compute absolute sum for each column and print the result.
 * Report a warning if it is zero, since the matrix is singular in that case.
 *
 * @param A       CSC matrix
 */
static void nlsKinsolJacSumSparse(SUNMatrix A) {
  /* Variables */
  int i, j;
  double sum;

  /* Check format of A */
  if (SM_SPARSETYPE_S(A) != CSC_MAT) {
    errorStreamPrint(LOG_STDOUT, 0,
                     "In function nlsKinsolJacSumSparse: Wrong sparse format "
                     "of SUNMatrix A.");
  }

  /* Check sums of each column of A */
  for (i = 0; i < SM_COLUMNS_S(A); ++i) {
    sum = 0.0;
    for (j = SM_INDEXPTRS_S(A)[i]; j < SM_INDEXPTRS_S(A)[i + 1]; ++j) {
      sum += fabs(SM_DATA_S(A)[j]);
    }

    if (sum == 0.0) { /* TODO: Don't check for equality(!), maybe use DBL_EPSILON */
      warningStreamPrint(LOG_NLS_V, 0,
                         "Column %d of Jacobian is zero. Jacobian is singular.",
                         i);
    } else {
      infoStreamPrint(LOG_NLS_JAC, 0, "Column %d of Jacobian absolute sum = %g",
                      i, sum);
    }
  }
}

/**
 * @brief Set maximum scaled length of Newton step.
 *
 * Will be set to the weighted Euclidean l_2 norm of xScale with maxstepfactor
 * as weights. maxStep = sqrt(sum_{1=0}^{n-1} (xScale[i]*maxstepfactor)^2)
 *
 * @param kinsolData
 * @param maxstepfactor
 */
static void nlsKinsolSetMaxNewtonStep(NLS_KINSOL_DATA *kinsolData,
                                      double maxstepfactor) {
  /* Variables */
  int flag;

  N_VConst(maxstepfactor, kinsolData->fTmp);
  kinsolData->mxnstepin = N_VWL2Norm(kinsolData->xScale, kinsolData->fTmp);

  /* Set maximum step size */
  flag = KINSetMaxNewtonStep(kinsolData->kinsolMemory, kinsolData->mxnstepin);
  checkReturnFlag_SUNDIALS(flag, SUNDIALS_KIN_FLAG, "KINSetMaxNewtonStep");
}

/**
 * @brief Set initial guess for KINSOL
 *
 * Depending on mode extrapolate start value or use old value for
 * initialization.
 *
 * @param data
 * @param kinsolData
 * @param nlsData
 * @param mode          Has to be `INITIAL_EXTRAPOLATION` for extrapolation or
 * `INITIAL_OLDVALUES` for using old values.
 */
static void nlsKinsolResetInitial(DATA *data, NLS_KINSOL_DATA *kinsolData,
                                  NONLINEAR_SYSTEM_DATA *nlsData,
                                  initialMode mode) {
  double *xStart = NV_DATA_S(kinsolData->initialGuess);

  /* Set x vector */
  switch (mode) {
  case INITIAL_EXTRAPOLATION:
    if (data->simulationInfo->discreteCall) {
      memcpy(xStart, nlsData->nlsx, nlsData->size * (sizeof(double)));
    } else {
      memcpy(xStart, nlsData->nlsxExtrapolation,
             nlsData->size * (sizeof(double)));
    }
    break;
  case INITIAL_OLDVALUES:
    memcpy(xStart, nlsData->nlsxOld, nlsData->size * (sizeof(double)));
    break;
  default:
    errorStreamPrint(LOG_STDOUT, 0,
                     "Function nlsKinsolResetInitial: Unknown mode %d.",
                     (int)mode);
  }
}

/**
 * @brief Scale x vector.
 *
 * Scale with 1.0 for mode `SCALING_ONES`.
 * Scale with 1/fmax(nominal,|xStart|) for mode `SCALING_NOMINALSTART`.
 *
 * @param data          unused
 * @param kinsolData
 * @param nlsData
 * @param mode          Mode for scaling. Use `SCALING_NOMINALSTART` for nominal
 *                      scaling and `SCALING_ONES` for no scalign. Will be
 *                      overwritten by simulation flag `FLAG_NO_SCALING`.
 */
static void nlsKinsolXScaling(DATA *data, NLS_KINSOL_DATA *kinsolData,
                              NONLINEAR_SYSTEM_DATA *nlsData,
                              scalingMode mode) {
  double *xStart = NV_DATA_S(kinsolData->initialGuess);
  double *xScaling = NV_DATA_S(kinsolData->xScale);
  int i;

  /* if noScaling flag is used overwrite mode */
  if (omc_flag[FLAG_NO_SCALING]) {
    mode = SCALING_ONES;
  }

  /* Use nominal value or the actual working point for scaling */
  switch (mode) {
  case SCALING_NOMINALSTART:
    for (i = 0; i < nlsData->size; i++) {
      xScaling[i] = 1.0 / fmax(nlsData->nominal[i], fabs(xStart[i]));
    }
    break;
  case SCALING_ONES:
    for (i = 0; i < nlsData->size; i++) {
      xScaling[i] = 1.0;
    }
    break;
  case SCALING_JACOBIAN:
    errorStreamPrint(
        LOG_STDOUT, 0,
        "Function nlsKinsolXScaling: Invalid mode SCALING_JACOBIAN.");
  default:
    errorStreamPrint(LOG_STDOUT, 0,
                     "Function nlsKinsolXScaling: Unknown mode %d.", (int)mode);
  }
}

/**
 * @brief Scale f(x) vector.
 *
 * @param data
 * @param kinsolData
 * @param nlsData
 * @param mode
 */
static void nlsKinsolFScaling(DATA *data, NLS_KINSOL_DATA *kinsolData,
                              NONLINEAR_SYSTEM_DATA *nlsData,
                              scalingMode mode) {
  double *fScaling = NV_DATA_S(kinsolData->fScale);
  N_Vector x = kinsolData->initialGuess;
  SUNMatrix spJac;
  SUNMatrix denseJac;
  N_Vector tmp1, tmp2;

  int i, j;

  /* If noScaling flag is used overwrite mode */
  if (omc_flag[FLAG_NO_SCALING]) {
    mode = SCALING_ONES;
  }

  /* Use nominal value or the actual working point for scaling */
  switch (mode) {
  case SCALING_JACOBIAN:
    tmp1 = N_VNew_Serial(kinsolData->size);
    tmp2 = N_VNew_Serial(kinsolData->size);

    /* Enable scaled jacobian evaluation */
    kinsolData->nominalJac = 1;

    /* Update x for the matrix */
    nlsKinsolResiduals(x, kinsolData->fTmp, kinsolData->userData);

    /* Calculate the scaled Jacobian */
    if (nlsData->isPatternAvailable && kinsolData->linearSolverMethod == NLS_LS_KLU) {
      spJac = SUNSparseMatrix(kinsolData->size, kinsolData->size,kinsolData->nnz, CSC_MAT);
      if (nlsData->analyticalJacobianColumn != NULL) {
        nlsSparseSymJac(x, kinsolData->fTmp, spJac, kinsolData->userData, tmp1, tmp2);
      } else {
        nlsSparseJac(x, kinsolData->fTmp, spJac, kinsolData->userData, tmp1, tmp2);
      }
    } else {
      denseJac = SUNDenseMatrix(kinsolData->size, kinsolData->size);
      nlsDenseJac(nlsData->size, x, kinsolData->fTmp, denseJac,
                  kinsolData->userData, tmp1, tmp2);
      spJac = SUNSparseFromDenseMatrix(denseJac, DBL_MIN, CSC_MAT);
      if (spJac == NULL) {
        errorStreamPrint(
            LOG_STDOUT, 0,
            "##KINSOL## In function SUNSparseFromDenseMatrix: Requirements are "
            "violated, or matrix storage request cannot be satisfied.");
      }
      SUNMatDestroy(denseJac);
    }

    /* Disable scaled Jacobian evaluation */
    kinsolData->nominalJac = 0;

    for (i = 0; i < nlsData->size; i++) {
      fScaling[i] = 1e-12;
    }
    for (i = 0; i < SM_NNZ_S(spJac); ++i) {
      if (fScaling[SM_INDEXVALS_S(spJac)[i]] < fabs(SM_DATA_S(spJac)[i])) {
        fScaling[SM_INDEXVALS_S(spJac)[i]] = fabs(SM_DATA_S(spJac)[i]);
      }
    }
    /* inverse fScale */
    N_VInv(kinsolData->fScale, kinsolData->fScale);

    /* Free memory */
    SUNMatDestroy(spJac);
    N_VDestroy_Serial(tmp1);
    N_VDestroy_Serial(tmp2);
    break;
  case SCALING_ONES:
    for (i = 0; i < nlsData->size; i++) {
      fScaling[i] = 1.0;
    }
    break;
  case SCALING_NOMINALSTART:
    errorStreamPrint(
        LOG_STDOUT, 0,
        "Function nlsKinsolFScaling: Invalid mode SCALING_NOMINALSTART.");
  default:
    errorStreamPrint(LOG_STDOUT, 0,
                     "Function nlsKinsolFScaling: Unknown mode %d.", (int)mode);
  }
}

/**
 * @brief Print KINSOL configuration.
 *
 * Only prints if stream `LOG_NLS_V` is active.
 *
 * @param kinsolData
 * @param nlsData
 */
static void nlsKinsolConfigPrint(NLS_KINSOL_DATA *kinsolData,
                                 NONLINEAR_SYSTEM_DATA *nlsData) {
  int retValue;
  double fNorm;
  DATA *data = kinsolData->userData->data;
  int eqSystemNumber = nlsData->equationIndex;
  _omc_vector vecStart, vecXScaling, vecFScaling;

  if (!useStream[LOG_NLS_V]) {
    return;
  }

  _omc_initVector(&vecStart, kinsolData->size,
                  NV_DATA_S(kinsolData->initialGuess));
  _omc_initVector(&vecXScaling, kinsolData->size,
                  NV_DATA_S(kinsolData->xScale));
  _omc_initVector(&vecFScaling, kinsolData->size,
                  NV_DATA_S(kinsolData->fScale));

  infoStreamPrint(LOG_NLS_V, 1, "Kinsol Configuration");
  _omc_printVectorWithEquationInfo(
      &vecStart, "Initial guess values", LOG_NLS_V,
      modelInfoGetEquation(&data->modelData->modelDataXml, eqSystemNumber));

  _omc_printVectorWithEquationInfo(
      &vecXScaling, "xScaling", LOG_NLS_V,
      modelInfoGetEquation(&data->modelData->modelDataXml, eqSystemNumber));

  _omc_printVector(&vecFScaling, "fScaling", LOG_NLS_V);

  infoStreamPrint(LOG_NLS_V, 0, "KINSOL F tolerance: %g", kinsolData->fnormtol);
  infoStreamPrint(LOG_NLS_V, 0, "KINSOL minimal step size %g",
                  kinsolData->scsteptol);
  infoStreamPrint(LOG_NLS_V, 0, "KINSOL max iterations %d",
                  20 * kinsolData->size);
  infoStreamPrint(LOG_NLS_V, 0, "KINSOL strategy %d",
                  kinsolData->kinsolStrategy);
  infoStreamPrint(LOG_NLS_V, 0, "KINSOL current retry %d", kinsolData->retries);
  infoStreamPrint(LOG_NLS_V, 0, "KINSOL max step %g", kinsolData->mxnstepin);
  infoStreamPrint(LOG_NLS_V, 0, "KINSOL linear solver %d",
                  kinsolData->linearSolverMethod);

  messageClose(LOG_NLS_V);
}

/**
 * @brief Try to handle errors of KINSol().
 *
 * @param errorCode   Error code from KINSOL.
 * @param data        Pointer to data struct.
 * @param nlsData     Non-linear solver data.
 * @param kinsolData  Kinsol data.
 * @return int        ???
 */
static int nlsKinsolErrorHandler(int errorCode, DATA *data,
                                 NONLINEAR_SYSTEM_DATA *nlsData,
                                 NLS_KINSOL_DATA *kinsolData) {
  int retValue;
  int i;
  int retValue2 = 0;
  int flag;
  double fNorm;
  double *xStart = NV_DATA_S(kinsolData->initialGuess);
  double *xScaling = NV_DATA_S(kinsolData->xScale);
  long outL;

  flag = KINSetNoInitSetup(kinsolData->kinsolMemory, SUNFALSE);
  checkReturnFlag_SUNDIALS(flag, SUNDIALS_KIN_FLAG, "KINSetNoInitSetup");

  switch (errorCode) {
  case KIN_MEM_NULL:
  case KIN_ILL_INPUT:
  case KIN_NO_MALLOC:
    errorStreamPrint(LOG_NLS_V, 0,
                     "Kinsol has a serious memory issue ERROR %d\n", errorCode);
    return errorCode;
    break;
  /* Just retry with new initial guess */
  case KIN_MXNEWT_5X_EXCEEDED:
    warningStreamPrint(
        LOG_NLS_V, 0,
        "Newton step exceed the maximum step size several times. Try again "
        "after increasing maximum step size.\n");
    kinsolData->maxstepfactor *= 1e5;
    nlsKinsolSetMaxNewtonStep(kinsolData, kinsolData->maxstepfactor);
    return 1;
    break;
  /* Just retry without line search */
  case KIN_LINESEARCH_NONCONV:
    warningStreamPrint(
        LOG_NLS_V, 0,
        "kinsols line search did not convergence. Try without.\n");
    kinsolData->kinsolStrategy = KIN_NONE;
    kinsolData->retries--;
    return 1;
    break;
  /* Maybe happened because of an out-dated factorization, so just retry */
  case KIN_LSOLVE_FAIL:
    warningStreamPrint(LOG_NLS_V, 0,
                       "kinsols matrix need new factorization. Try again.\n");
    if (kinsolData->linearSolverMethod == NLS_LS_KLU &&
        nlsData->isPatternAvailable) {
      /* Complete symbolic and numeric factorizations */
      flag = SUNLinSol_KLUReInit(kinsolData->linSol, kinsolData->J,
                                 kinsolData->nnz, SUNKLU_REINIT_PARTIAL);
      checkReturnFlag_SUNDIALS(flag, SUNDIALS_SUNLS_FLAG, "SUNLinSol_KLUReInit");
      return 1;
    } else {
      retValue = 1;
    }
    break;
  case KIN_MAXITER_REACHED:
  case KIN_REPTD_SYSFUNC_ERR:
    warningStreamPrint(
        LOG_NLS_V, 0,
        "kinsols runs into issues retry with different configuration.\n");
    retValue = 1;
    break;
  case KIN_LINIT_FAIL:
    errorStreamPrint(LOG_STDOUT, 0,
                     "KINSOL: The linear solver's initialization function failed.\n");
    return errorCode;
  case KIN_LSETUP_FAIL:
    /* In case something goes wrong with the symbolic jacobian try the numerical */
    if (kinsolData->linearSolverMethod == NLS_LS_KLU &&
        nlsData->isPatternAvailable &&
        nlsData->analyticalJacobianColumn != NULL) {
      warningStreamPrint(LOG_NLS_V, 0,
                         "The kinls setup routine (lsetup) encountered an error. "
                         "Retry with numerical Jacobian.\n");
      flag = KINSetJacFn(kinsolData->kinsolMemory, nlsSparseJac);
      checkReturnFlag_SUNDIALS(flag, SUNDIALS_KINLS_FLAG, "KINSetJacFn");
    }
    if (flag < 0) {
      return flag;
    } else {
      retValue = 1;
    }
    break;
  case KIN_LINESEARCH_BCFAIL:
    KINGetNumBetaCondFails(kinsolData->kinsolMemory, &outL);
    warningStreamPrint(
        LOG_NLS_V, 0,
        "kinsols runs into issues with beta-condition fails: %ld\n", outL);
    retValue = 1;
    break;
  default:
    errorStreamPrint(LOG_STDOUT, 0,
                     "kinsol has a serious solving issue ERROR %d\n",
                     errorCode);
    return errorCode;
    break;
  }

  /* check if the current solution is sufficient anyway */
  KINGetFuncNorm(kinsolData->kinsolMemory, &fNorm);
  if (fNorm < FTOL_WITH_LESS_ACCURACY) {
    warningStreamPrint(LOG_NLS_V, 0,
                       "Move forward with a less accurate solution.");
    KINSetFuncNormTol(kinsolData->kinsolMemory, FTOL_WITH_LESS_ACCURACY);
    KINSetScaledStepTol(kinsolData->kinsolMemory, FTOL_WITH_LESS_ACCURACY);
    retValue2 = 1;
  } else {
    warningStreamPrint(LOG_NLS_V, 0, "Current status of fx = %f", fNorm);
  }

  /* reconfigure kinsol for another try */
  if (retValue == 1 && !retValue2) {
    switch (kinsolData->retries) {
    case 0:
      /* try without scaling  */
      nlsKinsolXScaling(data, kinsolData, nlsData, SCALING_ONES);
      nlsKinsolFScaling(data, kinsolData, nlsData, SCALING_ONES);
      break;
    case 1:
      /* try without line-search and oldValues */
      nlsKinsolResetInitial(data, kinsolData, nlsData, INITIAL_OLDVALUES);
      kinsolData->kinsolStrategy = KIN_LINESEARCH;
      break;
    case 2:
      /* try without line-search and oldValues */
      nlsKinsolResetInitial(data, kinsolData, nlsData, INITIAL_EXTRAPOLATION);
      kinsolData->kinsolStrategy = KIN_NONE;
      break;
    case 3:
      /* try with exact newton  */
      nlsKinsolXScaling(data, kinsolData, nlsData, SCALING_NOMINALSTART);
      nlsKinsolFScaling(data, kinsolData, nlsData, SCALING_JACOBIAN);
      nlsKinsolResetInitial(data, kinsolData, nlsData, INITIAL_EXTRAPOLATION);
      KINSetMaxSetupCalls(kinsolData->kinsolMemory, 1);
      kinsolData->kinsolStrategy = KIN_LINESEARCH;
      break;
    case 4:
      /* try with exact newton to with out x scaling values */
      nlsKinsolXScaling(data, kinsolData, nlsData, SCALING_ONES);
      nlsKinsolFScaling(data, kinsolData, nlsData, SCALING_ONES);
      nlsKinsolResetInitial(data, kinsolData, nlsData, INITIAL_OLDVALUES);
      KINSetMaxSetupCalls(kinsolData->kinsolMemory, 1);
      kinsolData->kinsolStrategy = KIN_LINESEARCH;
      break;
    default:
      retValue = 0;
      break;
    }
  }

  return retValue + retValue2;
}

/**
 * @brief Solve non-linear system with KINSol
 *
<<<<<<< HEAD
 * @param data          Runtime data struct.
 * @param threadData    Thread data for error handling.
 * @param nlsData       Pointer to non-linear system data.
 * @param sysNumber     Non-linear system number.
 * @return int          Return 1 (true) on success and 0 (false) otherwise.
 */
modelica_boolean nlsKinsolSolve(DATA *data, threadData_t *threadData,  NONLINEAR_SYSTEM_DATA *nlsData, int sysNumber) {
=======
 * @param data                Runtime data struct.
 * @param threadData          Thread data for error handling.
 * @param nlsData             Pointer to non-linear system data.
 * @return modelica_boolean   Return true on success and false otherwise.
 */
modelica_boolean nlsKinsolSolve(DATA* data, threadData_t* threadData, NONLINEAR_SYSTEM_DATA* nlsData) {

>>>>>>> 3ac7408a
  NLS_KINSOL_DATA *kinsolData = (NLS_KINSOL_DATA *)nlsData->solverData;
  int indexes[2] = {1, nlsData->equationIndex};

  int flag;
  long nFEval;
<<<<<<< HEAD
  modelica_boolean success = 0;
=======
  modelica_boolean success = FALSE;
>>>>>>> 3ac7408a
  int retry = 0;
  double *xStart = NV_DATA_S(kinsolData->initialGuess);
  double fNormValue;

  infoStreamPrintWithEquationIndexes(LOG_NLS_V, 1, indexes,
                                     "Start Kinsol solver at time %g",
                                     data->localData[0]->timeValue);

  /* Solve nonlinear system with KINSol() */
  kinsolData->retries = 0;
  do {
    nlsKinsolResetInitial(data, kinsolData, nlsData, INITIAL_EXTRAPOLATION);

    /* Set x scaling */
    nlsKinsolXScaling(data, kinsolData, nlsData, SCALING_NOMINALSTART);

    /* Set f scaling */
    nlsKinsolFScaling(data, kinsolData, nlsData, SCALING_JACOBIAN);

    /* Set maximum step size */
    nlsKinsolSetMaxNewtonStep(kinsolData, kinsolData->maxstepfactor);

    /* Dump configuration */
    nlsKinsolConfigPrint(kinsolData, nlsData);

    flag = KINSol(
        kinsolData->kinsolMemory,   /* KINSol memory block */
        kinsolData->initialGuess,   /* initial guess on input; solution vector */
        kinsolData->kinsolStrategy, /* global strategy choice */
        kinsolData->xScale,         /* scaling vector, for the variable cc */
        kinsolData->fScale);        /* scaling vector for function values fval */

    if (flag < 0) {
      warningStreamPrint(LOG_NLS, 0, "KINSol finished with errorCode %d.", flag);
    } else {
      infoStreamPrint(LOG_NLS_V, 0, "KINSol finished with errorCode %d.", flag);
    }
    /* Try to handle recoverable errors */
    if (flag < 0) {
      retry = nlsKinsolErrorHandler(flag, data, nlsData, kinsolData);
    }

    /* solution found */
    if ((flag == KIN_SUCCESS) || (flag == KIN_INITIAL_GUESS_OK) ||
        (flag == KIN_STEP_LT_STPTOL)) {
      success = TRUE;
    }
    kinsolData->retries++;

    /* write statistics */
    KINGetNumNonlinSolvIters(kinsolData->kinsolMemory, &nFEval);
    nlsData->numberOfIterations += nFEval;
    nlsData->numberOfFEval += kinsolData->countResCalls;

    infoStreamPrint(
        LOG_NLS_V, 0, "Next try? success = %d, retry = %d, retries = %d = %s\n",
        success, retry, kinsolData->retries,
        !success && !(retry < 1) && kinsolData->retries < RETRY_MAX ? "true"
                                                                    : "false");
  } while (!success && !(retry < 0) && kinsolData->retries < RETRY_MAX);

  /* Solution found */
  if (success) {
    /* Check if solution really solves the residuals */
    nlsKinsolResiduals(kinsolData->initialGuess, kinsolData->fRes,
                       kinsolData->userData);
    if (!omc_flag[FLAG_NO_SCALING]) {
      N_VProd(kinsolData->fRes, kinsolData->fScale, kinsolData->fRes);
    }
    fNormValue = N_VWL2Norm(kinsolData->fRes, kinsolData->fRes);

    infoStreamPrint(LOG_NLS_V, 0, "%sEuclidean norm of F(u) = %e",
                    (omc_flag[FLAG_NO_SCALING]) ? "" : "scaled ", fNormValue);
    if (FTOL_WITH_LESS_ACCURACY < fNormValue) {
      warningStreamPrint(LOG_NLS_V, 0,
                         "False positive solution. FNorm is not small enough.");
      success = FALSE;
    } else { /* solved system for reuse linear solver information */
      kinsolData->solved = 1;
    }
    /* copy solution */
    memcpy(nlsData->nlsx, xStart, nlsData->size * (sizeof(double)));
  }

  messageClose(LOG_NLS_V);

  return success;
}

#else /* WITH_SUNDIALS */

int nlsKinsolAllocate(DATA *data, threadData_t *threadData, int size, int sysNumber, NONLINEAR_SYSTEM_DATA *nlsData, ANALYTIC_JACOBIAN* analyticJacobian, NLS_LS linearSolverMethod) {

  throwStreamPrint(NULL, "No sundials/kinsol support activated.");
  return 0;
}

int nlsKinsolFree(void **solverData) {

  throwStreamPrint(NULL, "No sundials/kinsol support activated.");
  return 0;
}

<<<<<<< HEAD
int nlsKinsolSolve(DATA *data, threadData_t *threadData,  NONLINEAR_SYSTEM_DATA *nlsData, int sysNumber) {
=======
int nlsKinsolSolve(DATA *data, threadData_t *threadData, NONLINEAR_SYSTEM_DATA* nlsData) {
>>>>>>> 3ac7408a

  throwStreamPrint(threadData, "No sundials/kinsol support activated.");
  return 0;
}

#endif /* WITH_SUNDIALS */<|MERGE_RESOLUTION|>--- conflicted
+++ resolved
@@ -106,17 +106,12 @@
  *
  * @param kinsolData          KINSOL data.
  */
-<<<<<<< HEAD
-void resetKinsolMemory(NLS_KINSOL_DATA *kinsolData, NONLINEAR_SYSTEM_DATA *nlsData) {
-=======
 void resetKinsolMemory(NLS_KINSOL_DATA *kinsolData) {
->>>>>>> 3ac7408a
   int flag;
   int printLevel;
   int size = kinsolData->size;
+  NONLINEAR_SYSTEM_DATA *nlsData = kinsolData->userData->nlsData;
   SPARSE_PATTERN* sparsePattern = nlsData->sparsePattern;
-
-  NONLINEAR_SYSTEM_DATA *nlsData = kinsolData->userData->nlsData;
 
   /* Free KINSOL memory block */
   if (kinsolData->kinsolMemory) {
@@ -221,17 +216,6 @@
 }
 
 /**
-<<<<<<< HEAD
- * @brief Allocate memory for kinsol solver data.
- *
- * To initialize KINSOL solver call resetKinsolMemory() afterwards.
- *
- * @param size                  Size of non-linear problem.
- * @param linearSolverMethod    Type of linear solver method.
- * @return NLS_KINSOL_DATA*     Newly allocated kinsol data struct.
- */
-NLS_KINSOL_DATA* nlsKinsolAllocate(int size, NLS_LS linearSolverMethod) {
-=======
  * @brief Allocate memory for kinsol solver data and initialize KINSOL solver.
  *
  * @param size                  Size of non-linear problem.
@@ -240,7 +224,6 @@
  */
 NLS_KINSOL_DATA* nlsKinsolAllocate(int size, NLS_USERDATA* userData) {
   /* Allocate system data */
->>>>>>> 3ac7408a
   NLS_KINSOL_DATA *kinsolData = (NLS_KINSOL_DATA *)malloc(sizeof(NLS_KINSOL_DATA));
 
   kinsolData->size = size;
@@ -264,11 +247,8 @@
   kinsolData->kinsolMemory = NULL;
   kinsolData->userData = userData;
 
-<<<<<<< HEAD
-=======
   resetKinsolMemory(kinsolData);
 
->>>>>>> 3ac7408a
   return kinsolData;
 }
 
@@ -277,15 +257,9 @@
  *
  * Free memory that was allocated with `nlsKinsolAllocate`.
  *
-<<<<<<< HEAD
- * @param kinsolData    Pointer to struct with KINSOL data.
- */
-void nlsKinsolFree(NLS_KINSOL_DATA *kinsolData) {
-=======
  * @param kinsolData    Pointer to KINSOL data.
  */
 void nlsKinsolFree(NLS_KINSOL_DATA* kinsolData) {
->>>>>>> 3ac7408a
   KINFree((void *)&kinsolData->kinsolMemory);
 
   N_VDestroy_Serial(kinsolData->initialGuess);
@@ -318,36 +292,12 @@
   double *xdata = NV_DATA_S(x);
   double *fdata = NV_DATA_S(f);
 
-<<<<<<< HEAD
-  NLS_KINSOL_USERDATA *kinsolUserData = (NLS_KINSOL_USERDATA *)userData;
-  DATA *data = kinsolUserData->data;
-  threadData_t *threadData = kinsolUserData->threadData;
-  int sysNumber = kinsolUserData->sysNumber;
-  void *dataAndThreadData[3] = {data, threadData, NULL};
-
-  // TODO AHeu: This is quiet the hack
-  NONLINEAR_SYSTEM_DATA *nlsData;
-  if(sysNumber>=0) {
-    nlsData = &(data->simulationInfo->nonlinearSystemData[sysNumber]);
-  } else {
-    DATA_GBODE* gbData = (DATA_GBODE*)data->simulationInfo->backupSolverData;
-    if (gbData->multi_rate_phase) {
-      nlsData = gbData->gbfData->nlsData;
-      dataAndThreadData[2] = gbData->gbfData;
-    } else {
-      nlsData = gbData->nlsData;
-      dataAndThreadData[2] = gbData;
-    }
-  }
-  NLS_KINSOL_DATA *kinsolData = (NLS_KINSOL_DATA *)nlsData->solverData;
-=======
   NLS_USERDATA* kinsolUserData = (NLS_USERDATA*)userData;
   DATA* data = kinsolUserData->data;
   threadData_t* threadData = kinsolUserData->threadData;
-  void* dataAndThreadData[2] = {data, threadData};
   NONLINEAR_SYSTEM_DATA* nlsData = kinsolUserData->nlsData;
   NLS_KINSOL_DATA* kinsolData = (NLS_KINSOL_DATA*)nlsData->solverData;
->>>>>>> 3ac7408a
+  RESIDUAL_USERDATA resUserData = {.data=data, .threadData=threadData, .solverData=kinsolUserData->solverData};
   int iflag = 1 /* recoverable error */;
 
   /* Update statistics */
@@ -358,7 +308,7 @@
 #endif
 
   /* call residual function */
-  nlsData->residualFunc(dataAndThreadData, xdata, fdata, (const int *)&iflag);
+  nlsData->residualFunc(&resUserData, xdata, fdata, (const int *)&iflag);
   iflag = 0 /* success */;
 
 #ifndef OMC_EMCC
@@ -389,23 +339,7 @@
                        N_Vector tmp2) {
   DATA *data = kinsolUserData->data;
   threadData_t *threadData = kinsolUserData->threadData;
-<<<<<<< HEAD
-  int sysNumber = kinsolUserData->sysNumber;
-  NONLINEAR_SYSTEM_DATA *nlsData;
-
-  // TODO AHeu: This is quiet the hack
-  if(sysNumber>=0) {
-    nlsData = &(data->simulationInfo->nonlinearSystemData[sysNumber]);
-  } else {
-    DATA_GBODE* gbData = (DATA_GBODE*)data->simulationInfo->backupSolverData;
-    if (gbData->multi_rate_phase)
-      nlsData = gbData->gbfData->nlsData;
-    else
-      nlsData = gbData->nlsData;
-  }
-=======
   NONLINEAR_SYSTEM_DATA *nlsData = kinsolUserData->nlsData;
->>>>>>> 3ac7408a
   NLS_KINSOL_DATA *kinsolData = (NLS_KINSOL_DATA *)nlsData->solverData;
 
   /* prepare variables */
@@ -561,21 +495,7 @@
   kinsolUserData = (NLS_USERDATA *)userData;
   data = kinsolUserData->data;
   threadData = kinsolUserData->threadData;
-<<<<<<< HEAD
-  sysNumber = kinsolUserData->sysNumber;
-  // TODO AHeu: This is quiet the hack
-  if(sysNumber>=0) {
-    nlsData = &(data->simulationInfo->nonlinearSystemData[sysNumber]);
-  } else {
-    DATA_GBODE* gbData = (DATA_GBODE*)data->simulationInfo->backupSolverData;
-    if (gbData->multi_rate_phase)
-      nlsData = gbData->gbfData->nlsData;
-    else
-      nlsData = gbData->nlsData;
-  }
-=======
   nlsData = kinsolUserData->nlsData;
->>>>>>> 3ac7408a
   kinsolData = (NLS_KINSOL_DATA *)nlsData->solverData;
   sparsePattern = nlsData->sparsePattern;
 
@@ -687,31 +607,10 @@
   kinsolUserData = (NLS_USERDATA *)userData;
   data = kinsolUserData->data;
   threadData = kinsolUserData->threadData;
-<<<<<<< HEAD
-  sysNumber = kinsolUserData->sysNumber;
-  // TODO AHeu: Hack me
-  if(sysNumber>=0) {
-    nlsData = &(data->simulationInfo->nonlinearSystemData[sysNumber]);
-    analyticJacobian = &data->simulationInfo->analyticJacobians[nlsData->jacobianIndex];
-  } else {
-    DATA_GBODE* gbData = (DATA_GBODE*)data->simulationInfo->backupSolverData;
-    if (gbData->multi_rate_phase) {
-      nlsData = gbData->gbfData->nlsData;
-      analyticJacobian = gbData->gbfData->jacobian;
-    } else {
-      nlsData = gbData->nlsData;
-      analyticJacobian = gbData->jacobian;
-    }
-  }
-  kinsolData = (NLS_KINSOL_DATA *)nlsData->solverData;
-  sparsePattern = nlsData->sparsePattern;
-=======
   nlsData = kinsolUserData->nlsData;
   analyticJacobian = kinsolUserData->analyticJacobian;
   kinsolData = (NLS_KINSOL_DATA *)nlsData->solverData;
   sparsePattern = nlsData->sparsePattern;
-  assertStreamPrint(threadData, nlsData->jacobianIndex >= 0, "Jacobian index of non-linear system %d is negative.", kinsolUserData->sysNumber);
->>>>>>> 3ac7408a
 
   /* Access N_Vector variables */
   x = N_VGetArrayPointer(vecX);
@@ -1267,15 +1166,6 @@
 /**
  * @brief Solve non-linear system with KINSol
  *
-<<<<<<< HEAD
- * @param data          Runtime data struct.
- * @param threadData    Thread data for error handling.
- * @param nlsData       Pointer to non-linear system data.
- * @param sysNumber     Non-linear system number.
- * @return int          Return 1 (true) on success and 0 (false) otherwise.
- */
-modelica_boolean nlsKinsolSolve(DATA *data, threadData_t *threadData,  NONLINEAR_SYSTEM_DATA *nlsData, int sysNumber) {
-=======
  * @param data                Runtime data struct.
  * @param threadData          Thread data for error handling.
  * @param nlsData             Pointer to non-linear system data.
@@ -1283,17 +1173,12 @@
  */
 modelica_boolean nlsKinsolSolve(DATA* data, threadData_t* threadData, NONLINEAR_SYSTEM_DATA* nlsData) {
 
->>>>>>> 3ac7408a
   NLS_KINSOL_DATA *kinsolData = (NLS_KINSOL_DATA *)nlsData->solverData;
   int indexes[2] = {1, nlsData->equationIndex};
 
   int flag;
   long nFEval;
-<<<<<<< HEAD
-  modelica_boolean success = 0;
-=======
   modelica_boolean success = FALSE;
->>>>>>> 3ac7408a
   int retry = 0;
   double *xStart = NV_DATA_S(kinsolData->initialGuess);
   double fNormValue;
@@ -1397,11 +1282,7 @@
   return 0;
 }
 
-<<<<<<< HEAD
-int nlsKinsolSolve(DATA *data, threadData_t *threadData,  NONLINEAR_SYSTEM_DATA *nlsData, int sysNumber) {
-=======
 int nlsKinsolSolve(DATA *data, threadData_t *threadData, NONLINEAR_SYSTEM_DATA* nlsData) {
->>>>>>> 3ac7408a
 
   throwStreamPrint(threadData, "No sundials/kinsol support activated.");
   return 0;
