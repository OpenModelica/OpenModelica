/*
 * This file is part of OpenModelica.
 *
 * Copyright (c) 1998-CurrentYear, Open Source Modelica Consortium (OSMC),
 * c/o Linköpings universitet, Department of Computer and Information Science,
 * SE-58183 Linköping, Sweden.
 *
 * All rights reserved.
 *
 * THIS PROGRAM IS PROVIDED UNDER THE TERMS OF THE BSD NEW LICENSE OR THE
 * GPL VERSION 3 LICENSE OR THE OSMC PUBLIC LICENSE (OSMC-PL) VERSION 1.2.
 * ANY USE, REPRODUCTION OR DISTRIBUTION OF THIS PROGRAM CONSTITUTES
 * RECIPIENT'S ACCEPTANCE OF THE OSMC PUBLIC LICENSE OR THE GPL VERSION 3,
 * ACCORDING TO RECIPIENTS CHOICE.
 *
 * The OpenModelica software and the OSMC (Open Source Modelica Consortium)
 * Public License (OSMC-PL) are obtained from OSMC, either from the above
 * address, from the URLs: http://www.openmodelica.org or
 * http://www.ida.liu.se/projects/OpenModelica, and in the OpenModelica
 * distribution. GNU version 3 is obtained from:
 * http://www.gnu.org/copyleft/gpl.html. The New BSD License is obtained from:
 * http://www.opensource.org/licenses/BSD-3-Clause.
 *
 * This program is distributed WITHOUT ANY WARRANTY; without even the implied
 * warranty of MERCHANTABILITY or FITNESS FOR A PARTICULAR PURPOSE, EXCEPT AS
 * EXPRESSLY SET FORTH IN THE BY RECIPIENT SELECTED SUBSIDIARY LICENSE
 * CONDITIONS OF OSMC-PL.
 *
 */

/*! \file kinsolSolver.c
 */

#include "kinsolSolver.h"

#include "nonlinearSystem.h"
#include "omc_config.h"
#include "omc_math.h"
#include "simulation/options.h"
#include "simulation/simulation_info_json.h"
#include "util/omc_error.h"

#ifdef WITH_SUNDIALS

#include "events.h"
#include "model_help.h"
#include "openmodelica.h"
#include "openmodelica_func.h"
#include "util/read_matlab4.h"
#include "util/varinfo.h"
#include "generic_rk.h"

#include <math.h>
#include <stdio.h>
#include <stdlib.h>
#include <string.h>

/* Function prototypes */
static int nlsKinsolResiduals(N_Vector x, N_Vector f, void *userData);
static int nlsSparseJac(N_Vector vecX, N_Vector vecFX, SUNMatrix Jac,
                        void *userData, N_Vector tmp1, N_Vector tmp2);
int nlsSparseSymJac(N_Vector vecX, N_Vector vecFX, SUNMatrix Jac,
                    void *userData, N_Vector tmp1, N_Vector tmp2);
static int nlsDenseJac(long int N, N_Vector vecX, N_Vector vecFX, SUNMatrix Jac,
                       void *userData, N_Vector tmp1, N_Vector tmp2);
static void nlsKinsolJacSumSparse(SUNMatrix A);
static void nlsKinsolJacSumDense(SUNMatrix A);

/**
 * @brief Set KINSOL configuration.
 *
 * @param kinsolData    Kinsol data with configuration settings.
 */
static void nlsKinsolConfigSetup(NLS_KINSOL_DATA *kinsolData) {
  /* Variables */
  int flag;

  /* configuration */
  flag = KINSetFuncNormTol(
      kinsolData->kinsolMemory,
      kinsolData->fnormtol); /* Set function-norm stopping tolerance */
  checkReturnFlag_SUNDIALS(flag, SUNDIALS_KIN_FLAG, "KINSetFuncNormTol");

  flag = KINSetScaledStepTol(
      kinsolData->kinsolMemory,
      kinsolData->scsteptol); /* Set scaled-step stopping tolerance */
  checkReturnFlag_SUNDIALS(flag, SUNDIALS_KIN_FLAG, "KINSetScaledStepTol");

  flag = KINSetNumMaxIters(
      kinsolData->kinsolMemory,
      100 * kinsolData->size); /* Set max. number of nonlinear iterations */
  checkReturnFlag_SUNDIALS(flag, SUNDIALS_KIN_FLAG, "KINSetNumMaxIters");

  kinsolData->kinsolStrategy =
      KIN_LINESEARCH; /* Newton with globalization strategy to solve nonlinear
                         systems */

  /* configuration for exact Newton */ /* TODO: Remove this? */
  /*
  KINSetMaxSetupCalls(kinsolData->kinsolMemory, 1);
  KINSetMaxSubSetupCalls(kinsolData->kinsolMemory, 1);
  */

  flag =
      KINSetNoInitSetup(kinsolData->kinsolMemory,
                        SUNFALSE); /* TODO: This is the default value. Is there
                                      a point in calling this function? */
  checkReturnFlag_SUNDIALS(flag, SUNDIALS_KIN_FLAG, "KINSetNoInitSetup");

  kinsolData->retries = 0;
  kinsolData->countResCalls = 0;
}

/**
 * @brief (Re-) Initialize KINSOL data.
 *
 * Initialize KINSOL data. If the KINSOL memory block was already initialized
 * free it first and then reinitialize.
 *
 * @param kinsolData                KINSOL data.
 * @param numberOfNonZeros          Number of non zero elements in Jacobian.
 * @param analyticalJacobianColumn  Pointer to function evaluating analytic Jacobian.
 */
void resetKinsolMemory(NLS_KINSOL_DATA *kinsolData, unsigned int numberOfNonZeros, analyticalJacobianColumn_func_ptr analyticalJacobianColumn) {
  int flag;
  int printLevel;
  int size = kinsolData->size;

  /* Free KINSOL memory block */
  if (kinsolData->kinsolMemory) {
    KINFree((void *)&kinsolData->kinsolMemory);
  }

  /* Create KINSOL memory block */
  kinsolData->kinsolMemory = KINCreate();
  if (kinsolData->kinsolMemory == NULL) {
    errorStreamPrint(LOG_STDOUT, 0,
                     "##KINSOL## In function KINCreate: An error occurred.");
  }

  /* Set error handler and print level */
  if (ACTIVE_STREAM(LOG_NLS_V)) {
    printLevel = 3;
  } else if (ACTIVE_STREAM(LOG_NLS)) {
    printLevel = 1;
  } else {
    printLevel = 0;
  }
  flag = KINSetPrintLevel(kinsolData->kinsolMemory, printLevel);
  checkReturnFlag_SUNDIALS(flag, SUNDIALS_KIN_FLAG, "KINSetPrintLevel");

  kinsolData->userData.sysNumber = -1;
  flag = KINSetErrHandlerFn(kinsolData->kinsolMemory, kinsolErrorHandlerFunction, kinsolData);
  checkReturnFlag_SUNDIALS(flag, SUNDIALS_KIN_FLAG, "KINSetErrHandlerFn");

  flag = KINSetInfoHandlerFn(kinsolData->kinsolMemory, kinsolInfoHandlerFunction, NULL);
  checkReturnFlag_SUNDIALS(flag, SUNDIALS_KIN_FLAG, "KINSetInfoHandlerFn");

  /* Set user data given to KINSOL */
  flag = KINSetUserData(kinsolData->kinsolMemory, (void *)&(kinsolData->userData));
  checkReturnFlag_SUNDIALS(flag, SUNDIALS_KIN_FLAG, "KINSetUserData");

  /* Initialize KINSOL object */
  flag = KINInit(kinsolData->kinsolMemory, nlsKinsolResiduals,
                 kinsolData->initialGuess);
  checkReturnFlag_SUNDIALS(flag, SUNDIALS_KIN_FLAG, "KINInit");

  /* Create matrix object */
  if (kinsolData->linearSolverMethod == NLS_LS_DEFAULT ||
      kinsolData->linearSolverMethod == NLS_LS_LAPACK) {
    kinsolData->J = SUNDenseMatrix(size, size);
  } else if (kinsolData->linearSolverMethod == NLS_LS_KLU) {
<<<<<<< HEAD
    kinsolData->nnz = numberOfNonZeros;
=======
    if (!nlsData->sparsePattern) {
      kinsolData->nnz = size*size;
    } else {
      kinsolData->nnz = nlsData->sparsePattern->numberOfNonZeros;
    }
>>>>>>> e4b7953c
    kinsolData->J = SUNSparseMatrix(size, size, kinsolData->nnz, CSC_MAT);
  } else {
    kinsolData->J = NULL;
  }

  /* Create linear solver object */
  if (kinsolData->linearSolverMethod == NLS_LS_DEFAULT ||
      kinsolData->linearSolverMethod == NLS_LS_TOTALPIVOT) {
    kinsolData->linSol = SUNLinSol_Dense(kinsolData->y, kinsolData->J);
    if (kinsolData->linSol == NULL) {
      errorStreamPrint(
          LOG_STDOUT, 0,
          "##KINSOL## In function SUNLinSol_Dense: Input incompatible.");
    }
  } else if (kinsolData->linearSolverMethod == NLS_LS_LAPACK) {
    kinsolData->linSol = SUNLinSol_LapackDense(kinsolData->y, kinsolData->J);
    if (kinsolData->linSol == NULL) {
      errorStreamPrint(
          LOG_STDOUT, 0,
          "##KINSOL## In function SUNLinSol_LapackDense: Input incompatible.");
    }
  } else if (kinsolData->linearSolverMethod == NLS_LS_KLU) {
    kinsolData->linSol = SUNLinSol_KLU(kinsolData->y, kinsolData->J);
    if (kinsolData->linSol == NULL) {
      errorStreamPrint(
          LOG_STDOUT, 0,
          "##KINSOL## In function SUNLinSol_KLU: Input incompatible.");
    }
  } else {
    errorStreamPrint(LOG_STDOUT, 0, "##KINSOL## Unknown linear solver method.");
  }
  /* Log used solver */
  infoStreamPrint(LOG_NLS, 0, "##KINSOL## Using linear solver method %s", NLS_LS_METHOD[kinsolData->linearSolverMethod]);

  /* Set linear solver */
  flag = KINSetLinearSolver(kinsolData->kinsolMemory, kinsolData->linSol,
                            kinsolData->J);
  checkReturnFlag_SUNDIALS(flag, SUNDIALS_KINLS_FLAG, "KINSetLinearSolver");

  /* Set Jacobian for non-linear solver */
  if (kinsolData->linearSolverMethod == NLS_LS_KLU) {
<<<<<<< HEAD
    if (analyticalJacobianColumn != NULL) {
      flag = KINSetJacFn(kinsolData->kinsolMemory,
                         nlsSparseSymJac); /* Use symbolic Jacobian */
=======
    if (nlsData->analyticalJacobianColumn != NULL && nlsData->sparsePattern != NULL) {
      flag = KINSetJacFn(kinsolData->kinsolMemory, nlsSparseSymJac); /* Use symbolic Jacobian with sparsity pattern*/
    } else if (nlsData->sparsePattern != NULL) {
      flag = KINSetJacFn(kinsolData->kinsolMemory, nlsSparseJac); /* Use numeric Jacobian with sparsity pattern */
>>>>>>> e4b7953c
    } else {
      flag = KINSetJacFn(kinsolData->kinsolMemory, NULL); /* Use internal difference quotient for Jacobian */
    }
    checkReturnFlag_SUNDIALS(flag, SUNDIALS_KINLS_FLAG, "KINSetJacFn");
  }

  /* Configuration */
  nlsKinsolConfigSetup(kinsolData);
}

/**
 * @brief Allocate memory for kinsol solver data.
 *
 * To initialize KINSOL solver call resetKinsolMemory() afterwards.
 *
 * @param size                  Size of non-linear problem.
 * @param linearSolverMethod    Type of linear solver method.
 * @return NLS_KINSOL_DATA*     Newly allocated kinsol data struct.
 */
NLS_KINSOL_DATA* nlsKinsolAllocate(int size, NLS_LS linearSolverMethod) {
  NLS_KINSOL_DATA *kinsolData = (NLS_KINSOL_DATA *)malloc(sizeof(NLS_KINSOL_DATA));

  kinsolData->size = size;
  kinsolData->linearSolverMethod = linearSolverMethod;
  kinsolData->solved = 0;

  kinsolData->fnormtol = newtonFTol;  /* function tolerance */
  kinsolData->scsteptol = newtonXTol; /* step tolerance */

  kinsolData->maxstepfactor = maxStepFactor; /* step tolerance */
  kinsolData->nominalJac = 0; /* calculate for scaling the scaled matrix */

  kinsolData->initialGuess = N_VNew_Serial(size);
  kinsolData->xScale = N_VNew_Serial(size);
  kinsolData->fScale = N_VNew_Serial(size);
  kinsolData->fRes = N_VNew_Serial(size);
  kinsolData->fTmp = N_VNew_Serial(size);

  kinsolData->y = N_VNew_Serial(size);

  kinsolData->kinsolMemory = NULL;

  return kinsolData;
}

/**
 * @brief Deallocates memory for KINSOL solver.
 *
 * Free memory that was allocated with `nlsKinsolAllocate`.
 *
 * @param kinsolData    Pointer to struct with KINSOL data.
 */
void nlsKinsolFree(NLS_KINSOL_DATA *kinsolData) {
  KINFree((void *)&kinsolData->kinsolMemory);

  N_VDestroy_Serial(kinsolData->initialGuess);
  N_VDestroy_Serial(kinsolData->xScale);
  N_VDestroy_Serial(kinsolData->fScale);
  N_VDestroy_Serial(kinsolData->fRes);
  N_VDestroy_Serial(kinsolData->fTmp);

  /* Free linear solver data */
  SUNLinSolFree(kinsolData->linSol);
  SUNMatDestroy(kinsolData->J);
  N_VDestroy_Serial(kinsolData->y);

  free(kinsolData);
  kinsolData = NULL;

  return;
}

/**
 * @brief System function for non-linear problem.
 *
 * @param x           The current value of the variable vector.
 * @param f           Output vector.
 * @param userData    Pointer to user data.
 * @return int
 */
static int nlsKinsolResiduals(N_Vector x, N_Vector f, void *userData) {
  double *xdata = NV_DATA_S(x);
  double *fdata = NV_DATA_S(f);

  NLS_KINSOL_USERDATA *kinsolUserData = (NLS_KINSOL_USERDATA *)userData;
  DATA *data = kinsolUserData->data;
  threadData_t *threadData = kinsolUserData->threadData;
  int sysNumber = kinsolUserData->sysNumber;
  void *dataAndThreadData[3] = {data, threadData, NULL};

  // TODO AHeu: This is quiet the hack
  NONLINEAR_SYSTEM_DATA *nlsData;
  if(sysNumber>=0) {
    nlsData = &(data->simulationInfo->nonlinearSystemData[sysNumber]);
  } else {
    DATA_GSRI* gsriData = (DATA_GSRI*)data->simulationInfo->backupSolverData;
    if (gsriData->multi_rate_phase) {
      nlsData = gsriData->gmriData->nlsData;
      dataAndThreadData[2] = gsriData->gmriData;
    } else {
      nlsData = gsriData->nlsData;
      dataAndThreadData[2] = gsriData;
    }
  }
  NLS_KINSOL_DATA *kinsolData = (NLS_KINSOL_DATA *)nlsData->solverData;
  int iflag = 1 /* recoverable error */;

  /* Update statistics */
  kinsolData->countResCalls++;

#ifndef OMC_EMCC
  MMC_TRY_INTERNAL(simulationJumpBuffer)
#endif

  /* call residual function */
  nlsData->residualFunc(dataAndThreadData, xdata, fdata, (const int *)&iflag);
  iflag = 0 /* success */;

#ifndef OMC_EMCC
  MMC_CATCH_INTERNAL(simulationJumpBuffer)
#endif

  return iflag;
}

/*
 *  function calculates a jacobian matrix
 */
static int nlsDenseJac(long int N, N_Vector vecX, N_Vector vecFX, SUNMatrix Jac,
                       void *userData, N_Vector tmp1, N_Vector tmp2) {
  NLS_KINSOL_USERDATA *kinsolUserData = (NLS_KINSOL_USERDATA *)userData;
  DATA *data = kinsolUserData->data;
  threadData_t *threadData = kinsolUserData->threadData;
  int sysNumber = kinsolUserData->sysNumber;
  NONLINEAR_SYSTEM_DATA *nlsData;

  // TODO AHeu: This is quiet the hack
  if(sysNumber>=0) {
    nlsData = &(data->simulationInfo->nonlinearSystemData[sysNumber]);
  } else {
    DATA_GSRI* gsriData = (DATA_GSRI*)data->simulationInfo->backupSolverData;
    if (gsriData->multi_rate_phase)
      nlsData = gsriData->gmriData->nlsData;
    else
      nlsData = gsriData->nlsData;
  }
  NLS_KINSOL_DATA *kinsolData = (NLS_KINSOL_DATA *)nlsData->solverData;

  /* prepare variables */
  double *x = N_VGetArrayPointer(vecX);
  double *fx = N_VGetArrayPointer(vecFX);
  double *xScaling = NV_DATA_S(kinsolData->xScale);
  double *fRes = NV_DATA_S(kinsolData->fRes);
  double xsave, xscale, sign;
  double delta_hh;
  const double delta_h = sqrt(DBL_EPSILON * 2e1);

  long int i, j;

  /* performance measurement */
  rt_ext_tp_tick(&nlsData->jacobianTimeClock);

  /* Use forward difference quotient to approximate Jacobian */
  for (i = 0; i < N; i++) {
    xsave = x[i];
    delta_hh = delta_h * (fabs(xsave) + 1.0);
    if ((xsave + delta_hh >= nlsData->max[i])) {
      delta_hh *= -1.0;
    }
    x[i] += delta_hh;

    /* Evaluate Jacobian function */
    nlsKinsolResiduals(vecX, kinsolData->fRes, userData);

    /* Calculate scaled difference quotient */
    delta_hh = 1.0 / delta_hh;

    for (j = 0; j < N; j++) {
      if (kinsolData->nominalJac) {
        SM_ELEMENT_D(Jac, j, i) = (fRes[j] - fx[j]) * delta_hh / xScaling[i];
      } else {
        SM_ELEMENT_D(Jac, j, i) =
            (fRes[j] - fx[j]) * delta_hh; /* TODO: Or now Jac(i,j) ??? */
      }
    }
    x[i] = xsave;
  }

  /* debug */
  if (ACTIVE_STREAM(LOG_NLS_JAC)) {
    infoStreamPrint(LOG_NLS_JAC, 1, "##KINSOL## Dense matrix.");
    SUNDenseMatrix_Print(Jac, stdout); /* TODO: Print in LOG_NLS_JAC */
    nlsKinsolJacSumDense(Jac);
    messageClose(LOG_NLS_JAC);
  }

  /* performance measurement and statistics */
  nlsData->jacobianTime += rt_ext_tp_tock(&(nlsData->jacobianTimeClock));
  nlsData->numberOfJEval++;

  return 0;
}

/**
 * @brief Set element of jacobian saved in CSC SUNMatrix.
 *
 * @param row
 * @param col
 * @param value
 * @param nth
 * @param A
 */
static void setJacElementKluSparse(int row, int col, double value, int nth,
                                   SUNMatrix A) {
  /* TODO: Remove this check for performance reasons? */
  if (SM_SPARSETYPE_S(A) != CSC_MAT) {
    errorStreamPrint(LOG_STDOUT, 0,
                     "In function setJacElementKluSparse: Wrong sparse format "
                     "of SUNMatrix A.");
  }

  if (col > 0 && SM_INDEXPTRS_S(A)[col] == 0) {
    SM_INDEXPTRS_S(A)[col] = nth;
  }
  SM_INDEXVALS_S(A)[nth] = row;
  SM_DATA_S(A)[nth] = value;
}

/**
 * @brief Finish sparse matrix by fixing colprts.
 *
 * Last value of indexptrs should always be nnz.
 * Search for empty rows which would mean the matrix is singular.
 *
 * @param A   CSC matrix
 */
static void finishSparseColPtr(SUNMatrix A, int nnz) {
  int i;

  /* TODO: Remove this check for performance reasons? */
  if (SM_SPARSETYPE_S(A) != CSC_MAT) {
    errorStreamPrint(
        LOG_STDOUT, 0,
        "In function finishSparseColPtr: Wrong sparse format of SUNMatrix A.");
  }

  /* Set last value of indexptrs to nnz */
  SM_INDEXPTRS_S(A)[SM_COLUMNS_S(A)] = nnz;

  /* Check for empty rows */
  for (i = 1; i < SM_COLUMNS_S(A) + 1; ++i) {
    if (SM_INDEXPTRS_S(A)[i] == SM_INDEXPTRS_S(A)[i - 1]) {
      warningStreamPrint(LOG_STDOUT, 0,
                         "##KINSOL## Jacobian row %d singular. See LOG_NLS for "
                         "more information.",
                         i);
      SM_INDEXPTRS_S(A)[i] = SM_INDEXPTRS_S(A)[i - 1];
    }
  }
}

/*
 *  function calculates a jacobian matrix by
 *  numerical method finite differences with coloring
 *  into a sparse SlsMat matrix
 */
static int nlsSparseJac(N_Vector vecX, N_Vector vecFX, SUNMatrix Jac,
                        void *userData, N_Vector tmp1, N_Vector tmp2) {
  /* Variables */
  NLS_KINSOL_USERDATA *kinsolUserData;
  DATA *data;
  threadData_t *threadData;
  NONLINEAR_SYSTEM_DATA *nlsData;
  NLS_KINSOL_DATA *kinsolData;
  SPARSE_PATTERN *sparsePattern;
  int sysNumber;

  double *x;
  double *fx;
  double *xsave;
  double *delta_hh;
  double *xScaling;
  double *fRes;

  const double delta_h = sqrt(DBL_EPSILON * 2e1);

  long int i, j, ii;
  int nth;

  /* Access userData and nonlinear system data */
  kinsolUserData = (NLS_KINSOL_USERDATA *)userData;
  data = kinsolUserData->data;
  threadData = kinsolUserData->threadData;
  sysNumber = kinsolUserData->sysNumber;
  // TODO AHeu: This is quiet the hack
  if(sysNumber>=0) {
    nlsData = &(data->simulationInfo->nonlinearSystemData[sysNumber]);
  } else {
    DATA_GSRI* gsriData = (DATA_GSRI*)data->simulationInfo->backupSolverData;
    if (gsriData->multi_rate_phase)
      nlsData = gsriData->gmriData->nlsData;
    else
      nlsData = gsriData->nlsData;
  }
  kinsolData = (NLS_KINSOL_DATA *)nlsData->solverData;
  sparsePattern = nlsData->sparsePattern;

  /* Access N_Vector variables */
  x = N_VGetArrayPointer(vecX);
  fx = N_VGetArrayPointer(vecFX);
  xsave = N_VGetArrayPointer(tmp1);
  delta_hh = N_VGetArrayPointer(tmp2);
  xScaling = NV_DATA_S(kinsolData->xScale);
  fRes = NV_DATA_S(kinsolData->fRes);

  nth = 0;

  /* performance measurement */
  rt_ext_tp_tick(&nlsData->jacobianTimeClock);

  /* reset matrix */
  SUNMatZero(Jac);

  /* Approximate Jacobian */
  for (i = 0; i < sparsePattern->maxColors; i++) {
    for (ii = 0; ii < kinsolData->size; ii++) {
      if (sparsePattern->colorCols[ii] - 1 == i) {
        xsave[ii] = x[ii];
        delta_hh[ii] = delta_h * (fabs(xsave[ii]) + 1.0);
        if ((xsave[ii] + delta_hh[ii] >= nlsData->max[ii])) {
          delta_hh[ii] *= -1;
        }
        x[ii] += delta_hh[ii];

        /* Calculate scaled difference quotient */
        delta_hh[ii] = 1. / delta_hh[ii];
      }
    }
    /* Evaluate residual function */
    nlsKinsolResiduals(vecX, kinsolData->fRes, userData);

    /* Save column in Jac and unset seed variables */
    for (ii = 0; ii < kinsolData->size; ii++) {
      if (sparsePattern->colorCols[ii] - 1 == i) {
        nth = sparsePattern->leadindex[ii];
        while (nth < sparsePattern->leadindex[ii + 1]) {
          j = sparsePattern->index[nth];
          if (kinsolData->nominalJac) {
            setJacElementKluSparse(
                j, ii, (fRes[j] - fx[j]) * delta_hh[ii] / xScaling[ii], nth,
                Jac);
          } else {
            setJacElementKluSparse(j, ii, (fRes[j] - fx[j]) * delta_hh[ii], nth,
                                   Jac);
          }
          nth++;
        }
        x[ii] = xsave[ii];
      }
    }
  }
  /* Finish sparse matrix */
  finishSparseColPtr(Jac, sparsePattern->numberOfNonZeros);

  /* Debug print */
  if (ACTIVE_STREAM(LOG_NLS_JAC)) {
    infoStreamPrint(LOG_NLS_JAC, 1, "##KINSOL## Sparse Matrix.");
    SUNSparseMatrix_Print(Jac, stdout);
    nlsKinsolJacSumSparse(Jac);
    messageClose(LOG_NLS_JAC);
  }
  if (ACTIVE_STREAM(LOG_DEBUG)) {
    sundialsPrintSparseMatrix(Jac, "A", LOG_JAC);
  }

  /* performance measurement and statistics */
  nlsData->jacobianTime += rt_ext_tp_tock(&(nlsData->jacobianTimeClock));
  nlsData->numberOfJEval++;

  return 0;
}

/**
 * @brief Computes symbolic Jacobian matrix Jac(vecX)
 *
 * @param vecX
 * @param vecFX
 * @param Jac
 * @param userData
 * @param tmp1
 * @param tmp2
 * @return int
 */
int nlsSparseSymJac(N_Vector vecX, N_Vector vecFX, SUNMatrix Jac,
                    void *userData, N_Vector tmp1, N_Vector tmp2) {
  /* Variables */
  NLS_KINSOL_USERDATA *kinsolUserData;
  DATA *data;
  threadData_t *threadData;
  NONLINEAR_SYSTEM_DATA *nlsData;
  NLS_KINSOL_DATA *kinsolData;
  SPARSE_PATTERN *sparsePattern;
  ANALYTIC_JACOBIAN *analyticJacobian;
  int sysNumber;

  double *x;
  double *fx;
  double *xScaling;

  long int i, j, ii;
  int nth;

  /* Access userData and nonlinear system data */
  kinsolUserData = (NLS_KINSOL_USERDATA *)userData;
  data = kinsolUserData->data;
  threadData = kinsolUserData->threadData;
  sysNumber = kinsolUserData->sysNumber;
  // TODO AHeu: Hack me
  if(sysNumber>=0) {
    nlsData = &(data->simulationInfo->nonlinearSystemData[sysNumber]);
    analyticJacobian = &data->simulationInfo->analyticJacobians[nlsData->jacobianIndex];
  } else {
    DATA_GSRI* gsriData = (DATA_GSRI*)data->simulationInfo->backupSolverData;
    if (gsriData->multi_rate_phase) {
      nlsData = gsriData->gmriData->nlsData;
      analyticJacobian = gsriData->gmriData->jacobian;
    } else {
      nlsData = gsriData->nlsData;
      analyticJacobian = gsriData->jacobian;
    }
  }
  kinsolData = (NLS_KINSOL_DATA *)nlsData->solverData;
  sparsePattern = nlsData->sparsePattern;
<<<<<<< HEAD

=======
  assertStreamPrint(threadData, nlsData->jacobianIndex >= 0, "Jacobian index of non-linear system %d is negative.", sysNumber);
  analyticJacobian = &data->simulationInfo->analyticJacobians[nlsData->jacobianIndex];
>>>>>>> e4b7953c

  /* Access N_Vector variables */
  x = N_VGetArrayPointer(vecX);
  fx = N_VGetArrayPointer(vecFX);
  xScaling = NV_DATA_S(kinsolData->xScale);

  nth = 0;

  /* performance measurement */
  rt_ext_tp_tick(&nlsData->jacobianTimeClock);

  /* reset matrix */
  SUNMatZero(Jac);

  /* Evaluate constant equations of Jacobian */
  if (analyticJacobian->constantEqns != NULL) {
    analyticJacobian->constantEqns(data, threadData, analyticJacobian, NULL);
  }

  /* Evaluate Jacobian */
  for (i = 0; i < sparsePattern->maxColors; i++) {
    /* Set seed variables */
    for (ii = 0; ii < kinsolData->size; ii++) {
      if (sparsePattern->colorCols[ii] - 1 == i) {
        analyticJacobian->seedVars[ii] = 1.0;
      }
    }
    /* Evaluate Jacobian column */
    ((nlsData->analyticalJacobianColumn))(data, threadData, analyticJacobian, NULL);

    /* Save column in Jac and unset seed variables */
    for (ii = 0; ii < kinsolData->size; ii++) {
      if (sparsePattern->colorCols[ii] - 1 == i) {
        nth = sparsePattern->leadindex[ii];
        while (nth < sparsePattern->leadindex[ii + 1]) {
          j = sparsePattern->index[nth];
          if (kinsolData->nominalJac) {
            setJacElementKluSparse(
                j, ii, analyticJacobian->resultVars[j] / xScaling[ii], nth,
                Jac);
          } else {
            setJacElementKluSparse(j, ii, analyticJacobian->resultVars[j], nth,
                                   Jac);
          }
          nth++;
        }
        analyticJacobian->seedVars[ii] = 0;
      }
    }
  }

  /* Finish sparse matrix and do a cheap check for singularity */
  finishSparseColPtr(Jac, sparsePattern->numberOfNonZeros);

  /* Debug print */
  if (ACTIVE_STREAM(LOG_NLS_JAC)) {
    infoStreamPrint(LOG_NLS_JAC, 1, "##KINSOL## Sparse Matrix.");
    SUNSparseMatrix_Print(Jac, stdout); /* TODO: Print in LOG_NLS_JAC */
    nlsKinsolJacSumSparse(Jac);
    messageClose(LOG_NLS_JAC);
  }

  /* performance measurement and statistics */
  nlsData->jacobianTime += rt_ext_tp_tock(&(nlsData->jacobianTimeClock));
  nlsData->numberOfJEval++;

  return 0;
}

/**
 * @brief Check for zero columns of matrix and print absolute sums.
 *
 * Compute absolute sum for each column and print the result.
 * Report a warning if it is zero, since the matrix is singular in that case.
 *
 * @param A       Dense matrix stored columnwise
 */
static void nlsKinsolJacSumDense(SUNMatrix A) {
  /* Variables */
  int i, j;
  double sum;

  for (i = 0; i < SM_ROWS_D(A); ++i) {
    sum = 0.0;
    for (j = 0; j < SM_COLUMNS_D(A); ++j) {
      sum += fabs(SM_ELEMENT_D(A, j, i));
    }

    if (sum == 0.0) { /* TODO: Don't check for equality(!), maybe use DBL_EPSILON */
      warningStreamPrint(LOG_NLS_V, 0,
                         "Column %d of Jacobian is zero. Jacobian is singular.",
                         i);
    } else {
      infoStreamPrint(LOG_NLS_JAC, 0, "Column %d of Jacobian absolute sum = %g",
                      i, sum);
    }
  }
}

/**
 * @brief Check for zero columns of matrix and print absolute sums.
 *
 * Compute absolute sum for each column and print the result.
 * Report a warning if it is zero, since the matrix is singular in that case.
 *
 * @param A       CSC matrix
 */
static void nlsKinsolJacSumSparse(SUNMatrix A) {
  /* Variables */
  int i, j;
  double sum;

  /* Check format of A */
  if (SM_SPARSETYPE_S(A) != CSC_MAT) {
    errorStreamPrint(LOG_STDOUT, 0,
                     "In function nlsKinsolJacSumSparse: Wrong sparse format "
                     "of SUNMatrix A.");
  }

  /* Check sums of each column of A */
  for (i = 0; i < SM_COLUMNS_S(A); ++i) {
    sum = 0.0;
    for (j = SM_INDEXPTRS_S(A)[i]; j < SM_INDEXPTRS_S(A)[i + 1]; ++j) {
      sum += fabs(SM_DATA_S(A)[j]);
    }

    if (sum == 0.0) { /* TODO: Don't check for equality(!), maybe use DBL_EPSILON */
      warningStreamPrint(LOG_NLS_V, 0,
                         "Column %d of Jacobian is zero. Jacobian is singular.",
                         i);
    } else {
      infoStreamPrint(LOG_NLS_JAC, 0, "Column %d of Jacobian absolute sum = %g",
                      i, sum);
    }
  }
}

/**
 * @brief Set maximum scaled length of Newton step.
 *
 * Will be set to the weighted Euclidean l_2 norm of xScale with maxstepfactor
 * as weights. maxStep = sqrt(sum_{1=0}^{n-1} (xScale[i]*maxstepfactor)^2)
 *
 * @param kinsolData
 * @param maxstepfactor
 */
static void nlsKinsolSetMaxNewtonStep(NLS_KINSOL_DATA *kinsolData,
                                      double maxstepfactor) {
  /* Variables */
  int flag;

  N_VConst(maxstepfactor, kinsolData->fTmp);
  kinsolData->mxnstepin = N_VWL2Norm(kinsolData->xScale, kinsolData->fTmp);

  /* Set maximum step size */
  flag = KINSetMaxNewtonStep(kinsolData->kinsolMemory, kinsolData->mxnstepin);
  checkReturnFlag_SUNDIALS(flag, SUNDIALS_KIN_FLAG, "KINSetMaxNewtonStep");
}

/**
 * @brief Set initial guess for KINSOL
 *
 * Depending on mode extrapolate start value or use old value for
 * initialization.
 *
 * @param data
 * @param kinsolData
 * @param nlsData
 * @param mode          Has to be `INITIAL_EXTRAPOLATION` for extrapolation or
 * `INITIAL_OLDVALUES` for using old values.
 */
static void nlsKinsolResetInitial(DATA *data, NLS_KINSOL_DATA *kinsolData,
                                  NONLINEAR_SYSTEM_DATA *nlsData,
                                  initialMode mode) {
  double *xStart = NV_DATA_S(kinsolData->initialGuess);

  /* Set x vector */
  switch (mode) {
  case INITIAL_EXTRAPOLATION:
    if (data->simulationInfo->discreteCall) {
      memcpy(xStart, nlsData->nlsx, nlsData->size * (sizeof(double)));
    } else {
      memcpy(xStart, nlsData->nlsxExtrapolation,
             nlsData->size * (sizeof(double)));
    }
    break;
  case INITIAL_OLDVALUES:
    memcpy(xStart, nlsData->nlsxOld, nlsData->size * (sizeof(double)));
    break;
  default:
    errorStreamPrint(LOG_STDOUT, 0,
                     "Function nlsKinsolResetInitial: Unknown mode %d.",
                     (int)mode);
  }
}

/**
 * @brief Scale x vector.
 *
 * Scale with 1.0 for mode `SCALING_ONES`.
 * Scale with 1/fmax(nominal,|xStart|) for mode `SCALING_NOMINALSTART`.
 *
 * @param data          unused
 * @param kinsolData
 * @param nlsData
 * @param mode          Mode for scaling. Use `SCALING_NOMINALSTART` for nominal
 *                      scaling and `SCALING_ONES` for no scalign. Will be
 *                      overwritten by simulation flag `FLAG_NO_SCALING`.
 */
static void nlsKinsolXScaling(DATA *data, NLS_KINSOL_DATA *kinsolData,
                              NONLINEAR_SYSTEM_DATA *nlsData,
                              scalingMode mode) {
  double *xStart = NV_DATA_S(kinsolData->initialGuess);
  double *xScaling = NV_DATA_S(kinsolData->xScale);
  int i;

  /* if noScaling flag is used overwrite mode */
  if (omc_flag[FLAG_NO_SCALING]) {
    mode = SCALING_ONES;
  }

  /* Use nominal value or the actual working point for scaling */
  switch (mode) {
  case SCALING_NOMINALSTART:
    for (i = 0; i < nlsData->size; i++) {
      xScaling[i] = 1.0 / fmax(nlsData->nominal[i], fabs(xStart[i]));
    }
    break;
  case SCALING_ONES:
    for (i = 0; i < nlsData->size; i++) {
      xScaling[i] = 1.0;
    }
    break;
  case SCALING_JACOBIAN:
    errorStreamPrint(
        LOG_STDOUT, 0,
        "Function nlsKinsolXScaling: Invalid mode SCALING_JACOBIAN.");
  default:
    errorStreamPrint(LOG_STDOUT, 0,
                     "Function nlsKinsolXScaling: Unknown mode %d.", (int)mode);
  }
}

/**
 * @brief Scale f(x) vector.
 *
 * @param data
 * @param kinsolData
 * @param nlsData
 * @param mode
 */
static void nlsKinsolFScaling(DATA *data, NLS_KINSOL_DATA *kinsolData,
                              NONLINEAR_SYSTEM_DATA *nlsData,
                              scalingMode mode) {
  double *fScaling = NV_DATA_S(kinsolData->fScale);
  N_Vector x = kinsolData->initialGuess;
  SUNMatrix spJac;
  SUNMatrix denseJac;
  N_Vector tmp1, tmp2;

  int i, j;

  /* If noScaling flag is used overwrite mode */
  if (omc_flag[FLAG_NO_SCALING]) {
    mode = SCALING_ONES;
  }

  /* Use nominal value or the actual working point for scaling */
  switch (mode) {
  case SCALING_JACOBIAN:
    tmp1 = N_VNew_Serial(kinsolData->size);
    tmp2 = N_VNew_Serial(kinsolData->size);

    /* Enable scaled jacobian evaluation */
    kinsolData->nominalJac = 1;

    /* Update x for the matrix */
    nlsKinsolResiduals(x, kinsolData->fTmp, &kinsolData->userData);

    /* Calculate the scaled Jacobian */
    if (nlsData->isPatternAvailable && kinsolData->linearSolverMethod == NLS_LS_KLU) {
      spJac = SUNSparseMatrix(kinsolData->size, kinsolData->size,kinsolData->nnz, CSC_MAT);
      if (nlsData->analyticalJacobianColumn != NULL) {
        nlsSparseSymJac(x, kinsolData->fTmp, spJac, &kinsolData->userData, tmp1, tmp2);
      } else {
        nlsSparseJac(x, kinsolData->fTmp, spJac, &kinsolData->userData, tmp1, tmp2);
      }
    } else {
      denseJac = SUNDenseMatrix(kinsolData->size, kinsolData->size);
      nlsDenseJac(nlsData->size, x, kinsolData->fTmp, denseJac,
                  &kinsolData->userData, tmp1, tmp2);
      spJac = SUNSparseFromDenseMatrix(denseJac, DBL_MIN, CSC_MAT);
      if (spJac == NULL) {
        errorStreamPrint(
            LOG_STDOUT, 0,
            "##KINSOL## In function SUNSparseFromDenseMatrix: Requirements are "
            "violated, or matrix storage request cannot be satisfied.");
      }
      SUNMatDestroy(denseJac);
    }

    /* Disable scaled Jacobian evaluation */
    kinsolData->nominalJac = 0;

    for (i = 0; i < nlsData->size; i++) {
      fScaling[i] = 1e-12;
    }
    for (i = 0; i < SM_NNZ_S(spJac); ++i) {
      if (fScaling[SM_INDEXVALS_S(spJac)[i]] < fabs(SM_DATA_S(spJac)[i])) {
        fScaling[SM_INDEXVALS_S(spJac)[i]] = fabs(SM_DATA_S(spJac)[i]);
      }
    }
    /* inverse fScale */
    N_VInv(kinsolData->fScale, kinsolData->fScale);

    /* Free memory */
    SUNMatDestroy(spJac);
    N_VDestroy_Serial(tmp1);
    N_VDestroy_Serial(tmp2);
    break;
  case SCALING_ONES:
    for (i = 0; i < nlsData->size; i++) {
      fScaling[i] = 1.0;
    }
    break;
  case SCALING_NOMINALSTART:
    errorStreamPrint(
        LOG_STDOUT, 0,
        "Function nlsKinsolFScaling: Invalid mode SCALING_NOMINALSTART.");
  default:
    errorStreamPrint(LOG_STDOUT, 0,
                     "Function nlsKinsolFScaling: Unknown mode %d.", (int)mode);
  }
}

/**
 * @brief Print KINSOL configuration.
 *
 * Only prints if stream `LOG_NLS_V` is active.
 *
 * @param kinsolData
 * @param nlsData
 */
static void nlsKinsolConfigPrint(NLS_KINSOL_DATA *kinsolData,
                                 NONLINEAR_SYSTEM_DATA *nlsData) {
  int retValue;
  double fNorm;
  DATA *data = kinsolData->userData.data;
  int eqSystemNumber = nlsData->equationIndex;
  _omc_vector vecStart, vecXScaling, vecFScaling;

  if (!useStream[LOG_NLS_V]) {
    return;
  }

  _omc_initVector(&vecStart, kinsolData->size,
                  NV_DATA_S(kinsolData->initialGuess));
  _omc_initVector(&vecXScaling, kinsolData->size,
                  NV_DATA_S(kinsolData->xScale));
  _omc_initVector(&vecFScaling, kinsolData->size,
                  NV_DATA_S(kinsolData->fScale));

  infoStreamPrint(LOG_NLS_V, 1, "Kinsol Configuration");
  _omc_printVectorWithEquationInfo(
      &vecStart, "Initial guess values", LOG_NLS_V,
      modelInfoGetEquation(&data->modelData->modelDataXml, eqSystemNumber));

  _omc_printVectorWithEquationInfo(
      &vecXScaling, "xScaling", LOG_NLS_V,
      modelInfoGetEquation(&data->modelData->modelDataXml, eqSystemNumber));

  _omc_printVector(&vecFScaling, "fScaling", LOG_NLS_V);

  infoStreamPrint(LOG_NLS_V, 0, "KINSOL F tolerance: %g", kinsolData->fnormtol);
  infoStreamPrint(LOG_NLS_V, 0, "KINSOL minimal step size %g",
                  kinsolData->scsteptol);
  infoStreamPrint(LOG_NLS_V, 0, "KINSOL max iterations %d",
                  20 * kinsolData->size);
  infoStreamPrint(LOG_NLS_V, 0, "KINSOL strategy %d",
                  kinsolData->kinsolStrategy);
  infoStreamPrint(LOG_NLS_V, 0, "KINSOL current retry %d", kinsolData->retries);
  infoStreamPrint(LOG_NLS_V, 0, "KINSOL max step %g", kinsolData->mxnstepin);
  infoStreamPrint(LOG_NLS_V, 0, "KINSOL linear solver %d",
                  kinsolData->linearSolverMethod);

  messageClose(LOG_NLS_V);
}

/**
 * @brief Try to handle errors of KINSol().
 *
 * @param errorCode
 * @param data
 * @param nlsData
 * @param kinsolData
 * @return int
 */
static int nlsKinsolErrorHandler(int errorCode, DATA *data,
                                 NONLINEAR_SYSTEM_DATA *nlsData,
                                 NLS_KINSOL_DATA *kinsolData) {
  int retValue;
  int i;
  int retValue2 = 0;
  int flag;
  double fNorm;
  double *xStart = NV_DATA_S(kinsolData->initialGuess);
  double *xScaling = NV_DATA_S(kinsolData->xScale);
  long outL;

  flag = KINSetNoInitSetup(kinsolData->kinsolMemory, SUNFALSE);
  checkReturnFlag_SUNDIALS(flag, SUNDIALS_KIN_FLAG, "KINSetNoInitSetup");

  switch (errorCode) {
  case KIN_MEM_NULL:
  case KIN_ILL_INPUT:
  case KIN_NO_MALLOC:
    errorStreamPrint(LOG_NLS_V, 0,
                     "Kinsol has a serious memory issue ERROR %d\n", errorCode);
    return errorCode;
    break;
  /* Just retry with new initial guess */
  case KIN_MXNEWT_5X_EXCEEDED:
    warningStreamPrint(
        LOG_NLS_V, 0,
        "Newton step exceed the maximum step size several times. Try again "
        "after increasing maximum step size.\n");
    kinsolData->maxstepfactor *= 1e5;
    nlsKinsolSetMaxNewtonStep(kinsolData, kinsolData->maxstepfactor);
    return 1;
    break;
  /* Just retry without line search */
  case KIN_LINESEARCH_NONCONV:
    warningStreamPrint(
        LOG_NLS_V, 0,
        "kinsols line search did not convergence. Try without.\n");
    kinsolData->kinsolStrategy = KIN_NONE;
    kinsolData->retries--;
    return 1;
    break;
  /* Maybe happened because of an out-dated factorization, so just retry */
  case KIN_LSOLVE_FAIL:
    warningStreamPrint(LOG_NLS_V, 0,
                       "kinsols matrix need new factorization. Try again.\n");
    if (kinsolData->linearSolverMethod == NLS_LS_KLU &&
        nlsData->isPatternAvailable) {
      /* Complete symbolic and numeric factorizations */
      flag = SUNLinSol_KLUReInit(kinsolData->linSol, kinsolData->J,
                                 kinsolData->nnz, SUNKLU_REINIT_PARTIAL);
      checkReturnFlag_SUNDIALS(flag, SUNDIALS_SUNLS_FLAG, "SUNLinSol_KLUReInit");
      return 1;
    } else {
      retValue = 1;
    }
    break;
  case KIN_MAXITER_REACHED:
  case KIN_REPTD_SYSFUNC_ERR:
    warningStreamPrint(
        LOG_NLS_V, 0,
        "kinsols runs into issues retry with different configuration.\n");
    retValue = 1;
    break;
  case KIN_LINIT_FAIL:
    errorStreamPrint(LOG_STDOUT, 0,
                     "KINSOL: The linear solver's initialization function failed.\n");
    return errorCode;
  case KIN_LSETUP_FAIL:
    /* In case something goes wrong with the symbolic jacobian try the numerical */
    if (kinsolData->linearSolverMethod == NLS_LS_KLU &&
        nlsData->isPatternAvailable &&
        nlsData->analyticalJacobianColumn != NULL) {
      warningStreamPrint(LOG_NLS_V, 0,
                         "The kinls setup routine (lsetup) encountered an error. "
                         "Retry with numerical Jacobian.\n");
      flag = KINSetJacFn(kinsolData->kinsolMemory, nlsSparseJac);
      checkReturnFlag_SUNDIALS(flag, SUNDIALS_KINLS_FLAG, "KINSetJacFn");
    }
    if (flag < 0) {
      return flag;
    } else {
      retValue = 1;
    }
    break;
  case KIN_LINESEARCH_BCFAIL:
    KINGetNumBetaCondFails(kinsolData->kinsolMemory, &outL);
    warningStreamPrint(
        LOG_NLS_V, 0,
        "kinsols runs into issues with beta-condition fails: %ld\n", outL);
    retValue = 1;
    break;
  default:
    errorStreamPrint(LOG_STDOUT, 0,
                     "kinsol has a serious solving issue ERROR %d\n",
                     errorCode);
    return errorCode;
    break;
  }

  /* check if the current solution is sufficient anyway */
  KINGetFuncNorm(kinsolData->kinsolMemory, &fNorm);
  if (fNorm < FTOL_WITH_LESS_ACCURACY) {
    warningStreamPrint(LOG_NLS_V, 0,
                       "Move forward with a less accurate solution.");
    KINSetFuncNormTol(kinsolData->kinsolMemory, FTOL_WITH_LESS_ACCURACY);
    KINSetScaledStepTol(kinsolData->kinsolMemory, FTOL_WITH_LESS_ACCURACY);
    retValue2 = 1;
  } else {
    warningStreamPrint(LOG_NLS_V, 0, "Current status of fx = %f", fNorm);
  }

  /* reconfigure kinsol for another try */
  if (retValue == 1 && !retValue2) {
    switch (kinsolData->retries) {
    case 0:
      /* try without scaling  */
      nlsKinsolXScaling(data, kinsolData, nlsData, SCALING_ONES);
      nlsKinsolFScaling(data, kinsolData, nlsData, SCALING_ONES);
      break;
    case 1:
      /* try without line-search and oldValues */
      nlsKinsolResetInitial(data, kinsolData, nlsData, INITIAL_OLDVALUES);
      kinsolData->kinsolStrategy = KIN_LINESEARCH;
      break;
    case 2:
      /* try without line-search and oldValues */
      nlsKinsolResetInitial(data, kinsolData, nlsData, INITIAL_EXTRAPOLATION);
      kinsolData->kinsolStrategy = KIN_NONE;
      break;
    case 3:
      /* try with exact newton  */
      nlsKinsolXScaling(data, kinsolData, nlsData, SCALING_NOMINALSTART);
      nlsKinsolFScaling(data, kinsolData, nlsData, SCALING_JACOBIAN);
      nlsKinsolResetInitial(data, kinsolData, nlsData, INITIAL_EXTRAPOLATION);
      KINSetMaxSetupCalls(kinsolData->kinsolMemory, 1);
      kinsolData->kinsolStrategy = KIN_LINESEARCH;
      break;
    case 4:
      /* try with exact newton to with out x scaling values */
      nlsKinsolXScaling(data, kinsolData, nlsData, SCALING_ONES);
      nlsKinsolFScaling(data, kinsolData, nlsData, SCALING_ONES);
      nlsKinsolResetInitial(data, kinsolData, nlsData, INITIAL_OLDVALUES);
      KINSetMaxSetupCalls(kinsolData->kinsolMemory, 1);
      kinsolData->kinsolStrategy = KIN_LINESEARCH;
      break;
    default:
      retValue = 0;
      break;
    }
  }

  return retValue + retValue2;
}

/**
 * @brief Solve non-linear system with KINSol
 *
 * @param data          Runtime data struct.
 * @param threadData    Thread data for error handling.
 * @param nlsData       Pointer to non-linear system data.
 * @param sysNumber     Non-linear system number.
 * @return int          Return 1 (true) on success and 0 (false) otherwise.
 */
modelica_boolean nlsKinsolSolve(DATA *data, threadData_t *threadData,  NONLINEAR_SYSTEM_DATA *nlsData, int sysNumber) {
  NLS_KINSOL_DATA *kinsolData = (NLS_KINSOL_DATA *)nlsData->solverData;
  int indexes[2] = {1, nlsData->equationIndex};

  int flag;
  long nFEval;
  modelica_boolean success = 0;
  int retry = 0;
  double *xStart = NV_DATA_S(kinsolData->initialGuess);
  double fNormValue;

  /* set user data */
  kinsolData->userData.data = data;
  kinsolData->userData.threadData = threadData;
  kinsolData->userData.sysNumber = sysNumber;

  infoStreamPrintWithEquationIndexes(LOG_NLS_V, 1, indexes,
                                     "Start Kinsol solver at time %g",
                                     data->localData[0]->timeValue);

  /* Solve nonlinear system with KINSol() */
  kinsolData->retries = 0;
  do {
    nlsKinsolResetInitial(data, kinsolData, nlsData, INITIAL_EXTRAPOLATION);

    /* Set x scaling */
    nlsKinsolXScaling(data, kinsolData, nlsData, SCALING_NOMINALSTART);

    /* Set f scaling */
    nlsKinsolFScaling(data, kinsolData, nlsData, SCALING_JACOBIAN);

    /* Set maximum step size */
    nlsKinsolSetMaxNewtonStep(kinsolData, kinsolData->maxstepfactor);

    /* Dump configuration */
    nlsKinsolConfigPrint(kinsolData, nlsData);

    flag = KINSol(
        kinsolData->kinsolMemory,   /* KINSol memory block */
        kinsolData->initialGuess,   /* initial guess on input; solution vector */
        kinsolData->kinsolStrategy, /* global strategy choice */
        kinsolData->xScale,         /* scaling vector, for the variable cc */
        kinsolData->fScale);        /* scaling vector for function values fval */

    if (flag < 0) {
      warningStreamPrint(LOG_NLS, 0, "KINSol finished with errorCode %d.", flag);
    } else {
      infoStreamPrint(LOG_NLS_V, 0, "KINSol finished with errorCode %d.", flag);
    }
    /* Try to handle recoverable errors */
    if (flag < 0) {
      retry = nlsKinsolErrorHandler(flag, data, nlsData, kinsolData);
    }

    /* solution found */
    if ((flag == KIN_SUCCESS) || (flag == KIN_INITIAL_GUESS_OK) ||
        (flag == KIN_STEP_LT_STPTOL)) {
      success = 1;
    }
    kinsolData->retries++;

    /* write statistics */
    KINGetNumNonlinSolvIters(kinsolData->kinsolMemory, &nFEval);
    nlsData->numberOfIterations += nFEval;
    nlsData->numberOfFEval += kinsolData->countResCalls;

    infoStreamPrint(
        LOG_NLS_V, 0, "Next try? success = %d, retry = %d, retries = %d = %s\n",
        success, retry, kinsolData->retries,
        !success && !(retry < 1) && kinsolData->retries < RETRY_MAX ? "true"
                                                                    : "false");
  } while (!success && !(retry < 0) && kinsolData->retries < RETRY_MAX);

  /* Solution found */
  if (success) {
    /* Check if solution really solves the residuals */
    nlsKinsolResiduals(kinsolData->initialGuess, kinsolData->fRes,
                       &kinsolData->userData);
    if (!omc_flag[FLAG_NO_SCALING]) {
      N_VProd(kinsolData->fRes, kinsolData->fScale, kinsolData->fRes);
    }
    fNormValue = N_VWL2Norm(kinsolData->fRes, kinsolData->fRes);

    infoStreamPrint(LOG_NLS_V, 0, "%sEuclidean norm of F(u) = %e",
                    (omc_flag[FLAG_NO_SCALING]) ? "" : "scaled ", fNormValue);
    if (FTOL_WITH_LESS_ACCURACY < fNormValue) {
      warningStreamPrint(LOG_NLS_V, 0,
                         "False positive solution. FNorm is not small enough.");
      success = 0;
    } else { /* solved system for reuse linear solver information */
      kinsolData->solved = 1;
    }
    /* copy solution */
    memcpy(nlsData->nlsx, xStart, nlsData->size * (sizeof(double)));
  }

  messageClose(LOG_NLS_V);

  return success;
}

#else /* WITH_SUNDIALS */

int nlsKinsolAllocate(int size, NONLINEAR_SYSTEM_DATA *nlsData,
                      int linearSolverMethod) {

  throwStreamPrint(NULL, "No sundials/kinsol support activated.");
  return 0;
}

int nlsKinsolFree(void **solverData) {

  throwStreamPrint(NULL, "No sundials/kinsol support activated.");
  return 0;
}

int nlsKinsolSolve(DATA *data, threadData_t *threadData,  NONLINEAR_SYSTEM_DATA *nlsData, int sysNumber) {

  throwStreamPrint(threadData, "No sundials/kinsol support activated.");
  return 0;
}

#endif /* WITH_SUNDIALS */<|MERGE_RESOLUTION|>--- conflicted
+++ resolved
@@ -117,14 +117,14 @@
  * Initialize KINSOL data. If the KINSOL memory block was already initialized
  * free it first and then reinitialize.
  *
- * @param kinsolData                KINSOL data.
- * @param numberOfNonZeros          Number of non zero elements in Jacobian.
- * @param analyticalJacobianColumn  Pointer to function evaluating analytic Jacobian.
- */
-void resetKinsolMemory(NLS_KINSOL_DATA *kinsolData, unsigned int numberOfNonZeros, analyticalJacobianColumn_func_ptr analyticalJacobianColumn) {
+ * @param kinsolData    KINSOL data.
+ * @param nlsData       Nonliner system Data.
+ */
+void resetKinsolMemory(NLS_KINSOL_DATA *kinsolData, NONLINEAR_SYSTEM_DATA *nlsData) {
   int flag;
   int printLevel;
   int size = kinsolData->size;
+  SPARSE_PATTERN* sparsePattern = nlsData->sparsePattern;
 
   /* Free KINSOL memory block */
   if (kinsolData->kinsolMemory) {
@@ -170,15 +170,11 @@
       kinsolData->linearSolverMethod == NLS_LS_LAPACK) {
     kinsolData->J = SUNDenseMatrix(size, size);
   } else if (kinsolData->linearSolverMethod == NLS_LS_KLU) {
-<<<<<<< HEAD
-    kinsolData->nnz = numberOfNonZeros;
-=======
-    if (!nlsData->sparsePattern) {
+    if (!sparsePattern) {
       kinsolData->nnz = size*size;
     } else {
-      kinsolData->nnz = nlsData->sparsePattern->numberOfNonZeros;
-    }
->>>>>>> e4b7953c
+      kinsolData->nnz = sparsePattern->numberOfNonZeros;
+    }
     kinsolData->J = SUNSparseMatrix(size, size, kinsolData->nnz, CSC_MAT);
   } else {
     kinsolData->J = NULL;
@@ -220,16 +216,10 @@
 
   /* Set Jacobian for non-linear solver */
   if (kinsolData->linearSolverMethod == NLS_LS_KLU) {
-<<<<<<< HEAD
-    if (analyticalJacobianColumn != NULL) {
-      flag = KINSetJacFn(kinsolData->kinsolMemory,
-                         nlsSparseSymJac); /* Use symbolic Jacobian */
-=======
-    if (nlsData->analyticalJacobianColumn != NULL && nlsData->sparsePattern != NULL) {
+    if (nlsData->analyticalJacobianColumn != NULL && sparsePattern != NULL) {
       flag = KINSetJacFn(kinsolData->kinsolMemory, nlsSparseSymJac); /* Use symbolic Jacobian with sparsity pattern*/
-    } else if (nlsData->sparsePattern != NULL) {
+    } else if (sparsePattern != NULL) {
       flag = KINSetJacFn(kinsolData->kinsolMemory, nlsSparseJac); /* Use numeric Jacobian with sparsity pattern */
->>>>>>> e4b7953c
     } else {
       flag = KINSetJacFn(kinsolData->kinsolMemory, NULL); /* Use internal difference quotient for Jacobian */
     }
@@ -663,12 +653,8 @@
   }
   kinsolData = (NLS_KINSOL_DATA *)nlsData->solverData;
   sparsePattern = nlsData->sparsePattern;
-<<<<<<< HEAD
-
-=======
   assertStreamPrint(threadData, nlsData->jacobianIndex >= 0, "Jacobian index of non-linear system %d is negative.", sysNumber);
   analyticJacobian = &data->simulationInfo->analyticJacobians[nlsData->jacobianIndex];
->>>>>>> e4b7953c
 
   /* Access N_Vector variables */
   x = N_VGetArrayPointer(vecX);
