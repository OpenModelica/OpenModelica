/*
 * This file is part of OpenModelica.
 *
 * Copyright (c) 1998-CurrentYear, Open Source Modelica Consortium (OSMC),
 * c/o Linköpings universitet, Department of Computer and Information Science,
 * SE-58183 Linköping, Sweden.
 *
 * All rights reserved.
 *
 * THIS PROGRAM IS PROVIDED UNDER THE TERMS OF THE BSD NEW LICENSE OR THE
 * GPL VERSION 3 LICENSE OR THE OSMC PUBLIC LICENSE (OSMC-PL) VERSION 1.2.
 * ANY USE, REPRODUCTION OR DISTRIBUTION OF THIS PROGRAM CONSTITUTES
 * RECIPIENT'S ACCEPTANCE OF THE OSMC PUBLIC LICENSE OR THE GPL VERSION 3,
 * ACCORDING TO RECIPIENTS CHOICE.
 *
 * The OpenModelica software and the OSMC (Open Source Modelica Consortium)
 * Public License (OSMC-PL) are obtained from OSMC, either from the above
 * address, from the URLs: http://www.openmodelica.org or
 * http://www.ida.liu.se/projects/OpenModelica, and in the OpenModelica
 * distribution. GNU version 3 is obtained from:
 * http://www.gnu.org/copyleft/gpl.html. The New BSD License is obtained from:
 * http://www.opensource.org/licenses/BSD-3-Clause.
 *
 * This program is distributed WITHOUT ANY WARRANTY; without even the implied
 * warranty of MERCHANTABILITY or FITNESS FOR A PARTICULAR PURPOSE, EXCEPT AS
 * EXPRESSLY SET FORTH IN THE BY RECIPIENT SELECTED SUBSIDIARY LICENSE
 * CONDITIONS OF OSMC-PL.
 *
 */

/*! \file kinsolSolver.c
 */

#include "kinsolSolver.h"

#include "nonlinearSystem.h"
#include "omc_config.h"
#include "omc_math.h"
#include "simulation/options.h"
#include "simulation/simulation_info_json.h"
#include "util/omc_error.h"

#ifdef WITH_SUNDIALS

#include "events.h"
#include "model_help.h"
#include "openmodelica.h"
#include "openmodelica_func.h"
#include "util/read_matlab4.h"
#include "util/varinfo.h"
#include "gbode_main.h"

#include <math.h>
#include <stdio.h>
#include <stdlib.h>
#include <string.h>

/* Function prototypes */
static int nlsKinsolResiduals(N_Vector x, N_Vector f, void* userData);
static int nlsSparseJac(N_Vector vecX, N_Vector vecFX, SUNMatrix Jac,
                        void* userData, N_Vector tmp1, N_Vector tmp2);
int nlsSparseSymJac(N_Vector vecX, N_Vector vecFX, SUNMatrix Jac,
                    void* userData, N_Vector tmp1, N_Vector tmp2);
static int nlsDenseJac(long int N, N_Vector vecX, N_Vector vecFX,
                       SUNMatrix Jac, NLS_USERDATA *kinsolUserData,
                       N_Vector tmp1, N_Vector tmp2);
static void nlsKinsolJacSumSparse(SUNMatrix A);
static void nlsKinsolJacSumDense(SUNMatrix A);

/**
 * @brief Set KINSOL configuration.
 *
 * @param kinsolData    Kinsol data with configuration settings.
 */
static void nlsKinsolConfigSetup(NLS_KINSOL_DATA *kinsolData) {
  /* Variables */
  int flag;

  /* configuration */
  flag = KINSetFuncNormTol(kinsolData->kinsolMemory,
                           kinsolData->fnormtol); /* Set function-norm stopping tolerance */
  checkReturnFlag_SUNDIALS(flag, SUNDIALS_KIN_FLAG, "KINSetFuncNormTol");

  flag = KINSetScaledStepTol(kinsolData->kinsolMemory,
                             kinsolData->scsteptol); /* Set scaled-step stopping tolerance */
  checkReturnFlag_SUNDIALS(flag, SUNDIALS_KIN_FLAG, "KINSetScaledStepTol");

  flag = KINSetNumMaxIters(kinsolData->kinsolMemory,
                           100 * kinsolData->size); /* Set max. number of nonlinear iterations */
  checkReturnFlag_SUNDIALS(flag, SUNDIALS_KIN_FLAG, "KINSetNumMaxIters");

  kinsolData->kinsolStrategy = KIN_LINESEARCH; /* Newton with globalization strategy to solve nonlinear systems */

  flag = KINSetNoInitSetup(kinsolData->kinsolMemory, SUNFALSE); /* TODO: This is the default value. Is there a point in calling this function? */
  checkReturnFlag_SUNDIALS(flag, SUNDIALS_KIN_FLAG, "KINSetNoInitSetup");

  kinsolData->retries = 0;
  kinsolData->countResCalls = 0;
}

/**
 * @brief (Re-) Initialize KINSOL data.
 *
 * Initialize KINSOL data. If the KINSOL memory block was already initialized
 * free it first and then reinitialize.
 *
 * @param kinsolData          KINSOL data.
 */
void resetKinsolMemory(NLS_KINSOL_DATA *kinsolData) {
  int flag;
  int printLevel;
  int size = kinsolData->size;
  NONLINEAR_SYSTEM_DATA *nlsData = kinsolData->userData->nlsData;
  SPARSE_PATTERN* sparsePattern = nlsData->sparsePattern;

  NONLINEAR_SYSTEM_DATA *nlsData = kinsolData->userData->nlsData;

  /* Free KINSOL memory block */
  if (kinsolData->kinsolMemory) {
    KINFree((void *)&kinsolData->kinsolMemory);
  }

  /* Create KINSOL memory block */
  kinsolData->kinsolMemory = KINCreate();
  if (kinsolData->kinsolMemory == NULL) {
    errorStreamPrint(LOG_STDOUT, 0,
                     "##KINSOL## In function KINCreate: An error occurred.");
  }

  /* Set error handler and print level */
  if (ACTIVE_STREAM(LOG_NLS_V)) {
    printLevel = 3;
  } else if (ACTIVE_STREAM(LOG_NLS)) {
    printLevel = 1;
  } else {
    printLevel = 0;
  }
  flag = KINSetPrintLevel(kinsolData->kinsolMemory, printLevel);
  checkReturnFlag_SUNDIALS(flag, SUNDIALS_KIN_FLAG, "KINSetPrintLevel");

  flag = KINSetErrHandlerFn(kinsolData->kinsolMemory, kinsolErrorHandlerFunction, kinsolData);
  checkReturnFlag_SUNDIALS(flag, SUNDIALS_KIN_FLAG, "KINSetErrHandlerFn");

  flag = KINSetInfoHandlerFn(kinsolData->kinsolMemory, kinsolInfoHandlerFunction, NULL);
  checkReturnFlag_SUNDIALS(flag, SUNDIALS_KIN_FLAG, "KINSetInfoHandlerFn");

  flag = KINSetUserData(kinsolData->kinsolMemory, (void*)kinsolData->userData);
  checkReturnFlag_SUNDIALS(flag, SUNDIALS_KIN_FLAG, "KINSetUserData");

  /* Initialize KINSOL object */
  flag = KINInit(kinsolData->kinsolMemory, nlsKinsolResiduals,
                 kinsolData->initialGuess);
  checkReturnFlag_SUNDIALS(flag, SUNDIALS_KIN_FLAG, "KINInit");

  /* Create matrix object */
  if (kinsolData->linearSolverMethod == NLS_LS_DEFAULT ||
      kinsolData->linearSolverMethod == NLS_LS_LAPACK) {
    kinsolData->J = SUNDenseMatrix(size, size);
  } else if (kinsolData->linearSolverMethod == NLS_LS_KLU) {
    if (!sparsePattern) {
      kinsolData->nnz = size*size;
    } else {
      kinsolData->nnz = sparsePattern->numberOfNonZeros;
    }
    kinsolData->J = SUNSparseMatrix(size, size, kinsolData->nnz, CSC_MAT);
  } else {
    kinsolData->J = NULL;
  }

  /* Create linear solver object */
  if (kinsolData->linearSolverMethod == NLS_LS_DEFAULT ||
      kinsolData->linearSolverMethod == NLS_LS_TOTALPIVOT) {
    kinsolData->linSol = SUNLinSol_Dense(kinsolData->y, kinsolData->J);
    if (kinsolData->linSol == NULL) {
      errorStreamPrint(
          LOG_STDOUT, 0,
          "##KINSOL## In function SUNLinSol_Dense: Input incompatible.");
    }
  } else if (kinsolData->linearSolverMethod == NLS_LS_LAPACK) {
    kinsolData->linSol = SUNLinSol_LapackDense(kinsolData->y, kinsolData->J);
    if (kinsolData->linSol == NULL) {
      errorStreamPrint(
          LOG_STDOUT, 0,
          "##KINSOL## In function SUNLinSol_LapackDense: Input incompatible.");
    }
  } else if (kinsolData->linearSolverMethod == NLS_LS_KLU) {
    kinsolData->linSol = SUNLinSol_KLU(kinsolData->y, kinsolData->J);
    if (kinsolData->linSol == NULL) {
      errorStreamPrint(
          LOG_STDOUT, 0,
          "##KINSOL## In function SUNLinSol_KLU: Input incompatible.");
    }
  } else {
    errorStreamPrint(LOG_STDOUT, 0, "##KINSOL## Unknown linear solver method.");
  }
  /* Log used solver */
  infoStreamPrint(LOG_NLS, 0, "##KINSOL## Using linear solver method %s", NLS_LS_METHOD[kinsolData->linearSolverMethod]);

  /* Set linear solver */
  flag = KINSetLinearSolver(kinsolData->kinsolMemory, kinsolData->linSol,
                            kinsolData->J);
  checkReturnFlag_SUNDIALS(flag, SUNDIALS_KINLS_FLAG, "KINSetLinearSolver");

  /* Set Jacobian for non-linear solver */
  if (kinsolData->linearSolverMethod == NLS_LS_KLU) {
    if (nlsData->analyticalJacobianColumn != NULL && sparsePattern != NULL) {
      flag = KINSetJacFn(kinsolData->kinsolMemory, nlsSparseSymJac); /* Use symbolic Jacobian with sparsity pattern*/
    } else if (sparsePattern != NULL) {
      flag = KINSetJacFn(kinsolData->kinsolMemory, nlsSparseJac); /* Use numeric Jacobian with sparsity pattern */
    } else {
      flag = KINSetJacFn(kinsolData->kinsolMemory, NULL); /* Use internal difference quotient for Jacobian */
    }
    checkReturnFlag_SUNDIALS(flag, SUNDIALS_KINLS_FLAG, "KINSetJacFn");
  }

  /* Configuration */
  nlsKinsolConfigSetup(kinsolData);
}

/**
 * @brief Allocate memory for kinsol solver data and initialize KINSOL solver.
 *
 * @param size                  Size of non-linear problem.
 * @param userData              Pointer to set NLS user data.
 * @return NLS_KINSOL_DATA*     Pointer to allocated KINSOL data.
 */
NLS_KINSOL_DATA* nlsKinsolAllocate(int size, NLS_USERDATA* userData) {
  /* Allocate system data */
  NLS_KINSOL_DATA *kinsolData = (NLS_KINSOL_DATA *)malloc(sizeof(NLS_KINSOL_DATA));

  kinsolData->size = size;
  kinsolData->linearSolverMethod = userData->nlsData->nlsLinearSolver;
  kinsolData->solved = 0;

  kinsolData->fnormtol = newtonFTol;  /* function tolerance */
  kinsolData->scsteptol = newtonXTol; /* step tolerance */

  kinsolData->maxstepfactor = maxStepFactor; /* step tolerance */
  kinsolData->nominalJac = 0; /* calculate for scaling the scaled matrix */

  kinsolData->initialGuess = N_VNew_Serial(size);
  kinsolData->xScale = N_VNew_Serial(size);
  kinsolData->fScale = N_VNew_Serial(size);
  kinsolData->fRes = N_VNew_Serial(size);
  kinsolData->fTmp = N_VNew_Serial(size);

  kinsolData->y = N_VNew_Serial(size);

  kinsolData->kinsolMemory = NULL;
  kinsolData->userData = userData;

  resetKinsolMemory(kinsolData);

  return kinsolData;
}

/**
 * @brief Deallocates memory for KINSOL solver.
 *
 * Free memory that was allocated with `nlsKinsolAllocate`.
 *
 * @param kinsolData    Pointer to KINSOL data.
 */
void nlsKinsolFree(NLS_KINSOL_DATA* kinsolData) {
  KINFree((void *)&kinsolData->kinsolMemory);

  N_VDestroy_Serial(kinsolData->initialGuess);
  N_VDestroy_Serial(kinsolData->xScale);
  N_VDestroy_Serial(kinsolData->fScale);
  N_VDestroy_Serial(kinsolData->fRes);
  N_VDestroy_Serial(kinsolData->fTmp);

  /* Free linear solver data */
  SUNLinSolFree(kinsolData->linSol);
  SUNMatDestroy(kinsolData->J);
  N_VDestroy_Serial(kinsolData->y);

  freeNlsUserData(kinsolData->userData);
  free(kinsolData);
  kinsolData = NULL;

  return;
}

/**
 * @brief Residual function for non-linear problem.
 *
 * @param x         The current value of the variable vector.
 * @param f         Output vector.
 * @param userData  Pointer to Kinsol user data.
 * @return int      Return 0 on success, return 1 on recoverable error.
 */
static int nlsKinsolResiduals(N_Vector x, N_Vector f, void* userData) {
  double *xdata = NV_DATA_S(x);
  double *fdata = NV_DATA_S(f);

  NLS_USERDATA* kinsolUserData = (NLS_USERDATA*)userData;
  DATA* data = kinsolUserData->data;
  threadData_t* threadData = kinsolUserData->threadData;
<<<<<<< HEAD
  NONLINEAR_SYSTEM_DATA* nlsData = kinsolUserData->nlsData;
  NLS_KINSOL_DATA* kinsolData = (NLS_KINSOL_DATA*)nlsData->solverData;
  RESIDUAL_USERDATA resUserData = {.data=data, .threadData=threadData, .solverData=kinsolUserData->solverData};
=======
  void* dataAndThreadData[2] = {data, threadData};
  NONLINEAR_SYSTEM_DATA* nlsData = kinsolUserData->nlsData;
  NLS_KINSOL_DATA* kinsolData = (NLS_KINSOL_DATA*)nlsData->solverData;
>>>>>>> a983f48c
  int iflag = 1 /* recoverable error */;

  /* Update statistics */
  kinsolData->countResCalls++;

#ifndef OMC_EMCC
  MMC_TRY_INTERNAL(simulationJumpBuffer)
#endif

  /* call residual function */
<<<<<<< HEAD
  nlsData->residualFunc(&resUserData, xdata, fdata, (const int *)&iflag);
=======
  nlsData->residualFunc(dataAndThreadData, xdata, fdata, (const int *)&iflag);
>>>>>>> a983f48c
  iflag = 0 /* success */;

#ifndef OMC_EMCC
  MMC_CATCH_INTERNAL(simulationJumpBuffer)
#endif

  return iflag;
}

/**
 * @brief Calculate dense Jacobian matrix.
 *
 * @param N               Size of vecX and vecFX.
 * @param vecX            Vector x.
 * @param vecFX           Residual vector f(x).
 * @param Jac             Jacobian matrix J(x).
 * @param kinsolUserData  Pointer to Kinsol user data.
 * @param tmp1            Work vector.
 * @param tmp2            Work vector.
 * @return int            Return 0 on success.
 */
static int nlsDenseJac(long int N,
                       N_Vector vecX,
                       N_Vector vecFX,
                       SUNMatrix Jac,
                       NLS_USERDATA *kinsolUserData,
                       N_Vector tmp1,
                       N_Vector tmp2) {
  DATA *data = kinsolUserData->data;
  threadData_t *threadData = kinsolUserData->threadData;
  NONLINEAR_SYSTEM_DATA *nlsData = kinsolUserData->nlsData;
  NLS_KINSOL_DATA *kinsolData = (NLS_KINSOL_DATA *)nlsData->solverData;

  /* prepare variables */
  double *x = N_VGetArrayPointer(vecX);
  double *fx = N_VGetArrayPointer(vecFX);
  double *xScaling = NV_DATA_S(kinsolData->xScale);
  double *fRes = NV_DATA_S(kinsolData->fRes);
  double xsave, xscale, sign;
  double delta_hh;
  const double delta_h = sqrt(DBL_EPSILON * 2e1);

  long int i, j;

  /* performance measurement */
  rt_ext_tp_tick(&nlsData->jacobianTimeClock);

  /* Use forward difference quotient to approximate Jacobian */
  for (i = 0; i < N; i++) {
    xsave = x[i];
    delta_hh = delta_h * (fabs(xsave) + 1.0);
    if ((xsave + delta_hh >= nlsData->max[i])) {
      delta_hh *= -1.0;
    }
    x[i] += delta_hh;

    /* Evaluate Jacobian function */
    nlsKinsolResiduals(vecX, kinsolData->fRes, kinsolUserData);

    /* Calculate scaled difference quotient */
    delta_hh = 1.0 / delta_hh;

    for (j = 0; j < N; j++) {
      if (kinsolData->nominalJac) {
        SM_ELEMENT_D(Jac, j, i) = (fRes[j] - fx[j]) * delta_hh / xScaling[i];
      } else {
        SM_ELEMENT_D(Jac, j, i) =
            (fRes[j] - fx[j]) * delta_hh; /* TODO: Or now Jac(i,j) ??? */
      }
    }
    x[i] = xsave;
  }

  /* debug */
  if (ACTIVE_STREAM(LOG_NLS_JAC)) {
    infoStreamPrint(LOG_NLS_JAC, 1, "##KINSOL## Dense matrix.");
    SUNDenseMatrix_Print(Jac, stdout); /* TODO: Print in LOG_NLS_JAC */
    nlsKinsolJacSumDense(Jac);
    messageClose(LOG_NLS_JAC);
  }

  /* performance measurement and statistics */
  nlsData->jacobianTime += rt_ext_tp_tock(&(nlsData->jacobianTimeClock));
  nlsData->numberOfJEval++;

  return 0;
}

/**
 * @brief Set element of jacobian saved in CSC SUNMatrix.
 *
 * @param row
 * @param col
 * @param value
 * @param nth
 * @param A
 */
static void setJacElementKluSparse(int row, int col, double value, int nth,
                                   SUNMatrix A) {
  /* TODO: Remove this check for performance reasons? */
  if (SM_SPARSETYPE_S(A) != CSC_MAT) {
    errorStreamPrint(LOG_STDOUT, 0,
                     "In function setJacElementKluSparse: Wrong sparse format "
                     "of SUNMatrix A.");
  }

  if (col > 0 && SM_INDEXPTRS_S(A)[col] == 0) {
    SM_INDEXPTRS_S(A)[col] = nth;
  }
  SM_INDEXVALS_S(A)[nth] = row;
  SM_DATA_S(A)[nth] = value;
}

/**
 * @brief Finish sparse matrix by fixing colprts.
 *
 * Last value of indexptrs should always be nnz.
 * Search for empty rows which would mean the matrix is singular.
 *
 * @param A   CSC matrix
 */
static void finishSparseColPtr(SUNMatrix A, int nnz) {
  int i;

  /* TODO: Remove this check for performance reasons? */
  if (SM_SPARSETYPE_S(A) != CSC_MAT) {
    errorStreamPrint(
        LOG_STDOUT, 0,
        "In function finishSparseColPtr: Wrong sparse format of SUNMatrix A.");
  }

  /* Set last value of indexptrs to nnz */
  SM_INDEXPTRS_S(A)[SM_COLUMNS_S(A)] = nnz;

  /* Check for empty rows */
  for (i = 1; i < SM_COLUMNS_S(A) + 1; ++i) {
    if (SM_INDEXPTRS_S(A)[i] == SM_INDEXPTRS_S(A)[i - 1]) {
      warningStreamPrint(LOG_STDOUT, 0,
                         "##KINSOL## Jacobian row %d singular. See LOG_NLS for "
                         "more information.",
                         i);
      SM_INDEXPTRS_S(A)[i] = SM_INDEXPTRS_S(A)[i - 1];
    }
  }
}

/**
 * @brief Colored numeric Jacobian evaluation.
 *
 * Finite differences while using coloring of Jacobian.
 * Jacobian matrix format has to be compressed sparse columns (CSC).
 *
 * @param vecX      Input vector x.
 * @param vecFX     Vector for residual evaluation: f(x)
 * @param Jac       Jacobian to calculate: J(x)
 * @param userData  Pointer to user data, tpyecasted to `NLS_USERDATA`.
 * @param tmp1      Work vector.
 * @param tmp2      Work vector.
<<<<<<< HEAD
 * @return int      Return 0 on usccess.
=======
 * @return int      Return 0 on success.
>>>>>>> a983f48c
 */
static int nlsSparseJac(N_Vector vecX, N_Vector vecFX, SUNMatrix Jac,
                        void *userData, N_Vector tmp1, N_Vector tmp2) {
  /* Variables */
  NLS_USERDATA *kinsolUserData;
  DATA *data;
  threadData_t *threadData;
  NONLINEAR_SYSTEM_DATA *nlsData;
  NLS_KINSOL_DATA *kinsolData;
  SPARSE_PATTERN *sparsePattern;

  double *x;
  double *fx;
  double *xsave;
  double *delta_hh;
  double *xScaling;
  double *fRes;

  const double delta_h = sqrt(DBL_EPSILON * 2e1);

  long int i, j, ii;
  int nth;

  /* Access userData and nonlinear system data */
  kinsolUserData = (NLS_USERDATA *)userData;
  data = kinsolUserData->data;
  threadData = kinsolUserData->threadData;
  nlsData = kinsolUserData->nlsData;
  kinsolData = (NLS_KINSOL_DATA *)nlsData->solverData;
  sparsePattern = nlsData->sparsePattern;

  /* Access N_Vector variables */
  x = N_VGetArrayPointer(vecX);
  fx = N_VGetArrayPointer(vecFX);
  xsave = N_VGetArrayPointer(tmp1);
  delta_hh = N_VGetArrayPointer(tmp2);
  xScaling = NV_DATA_S(kinsolData->xScale);
  fRes = NV_DATA_S(kinsolData->fRes);

  nth = 0;

  /* performance measurement */
  rt_ext_tp_tick(&nlsData->jacobianTimeClock);

  /* reset matrix */
  SUNMatZero(Jac);

  /* Approximate Jacobian */
  for (i = 0; i < sparsePattern->maxColors; i++) {
    for (ii = 0; ii < kinsolData->size; ii++) {
      if (sparsePattern->colorCols[ii] - 1 == i) {
        xsave[ii] = x[ii];
        delta_hh[ii] = delta_h * (fabs(xsave[ii]) + 1.0);
        if ((xsave[ii] + delta_hh[ii] >= nlsData->max[ii])) {
          delta_hh[ii] *= -1;
        }
        x[ii] += delta_hh[ii];

        /* Calculate scaled difference quotient */
        delta_hh[ii] = 1. / delta_hh[ii];
      }
    }
    /* Evaluate residual function */
    nlsKinsolResiduals(vecX, kinsolData->fRes, userData);

    /* Save column in Jac and unset seed variables */
    for (ii = 0; ii < kinsolData->size; ii++) {
      if (sparsePattern->colorCols[ii] - 1 == i) {
        nth = sparsePattern->leadindex[ii];
        while (nth < sparsePattern->leadindex[ii + 1]) {
          j = sparsePattern->index[nth];
          if (kinsolData->nominalJac) {
            setJacElementKluSparse(
                j, ii, (fRes[j] - fx[j]) * delta_hh[ii] / xScaling[ii], nth,
                Jac);
          } else {
            setJacElementKluSparse(j, ii, (fRes[j] - fx[j]) * delta_hh[ii], nth,
                                   Jac);
          }
          nth++;
        }
        x[ii] = xsave[ii];
      }
    }
  }
  /* Finish sparse matrix */
  finishSparseColPtr(Jac, sparsePattern->numberOfNonZeros);

  /* Debug print */
  if (ACTIVE_STREAM(LOG_NLS_JAC)) {
    infoStreamPrint(LOG_NLS_JAC, 1, "##KINSOL## Sparse Matrix.");
    SUNSparseMatrix_Print(Jac, stdout);
    nlsKinsolJacSumSparse(Jac);
    messageClose(LOG_NLS_JAC);
  }
  if (ACTIVE_STREAM(LOG_DEBUG)) {
    sundialsPrintSparseMatrix(Jac, "A", LOG_JAC);
  }

  /* performance measurement and statistics */
  nlsData->jacobianTime += rt_ext_tp_tock(&(nlsData->jacobianTimeClock));
  nlsData->numberOfJEval++;

  return 0;
}

/**
 * @brief Computes symbolic Jacobian matrix Jac(vecX)
 *
 * @param vecX
 * @param vecFX     just for interface compatibility, will not be used here
 * @param Jac
 * @param userData
 * @param tmp1
 * @param tmp2
 * @return int
 */
int nlsSparseSymJac(N_Vector vecX, N_Vector vecFX, SUNMatrix Jac,
                    void *userData, N_Vector tmp1, N_Vector tmp2) {
  /* Variables */
  NLS_USERDATA *kinsolUserData;
  DATA *data;
  threadData_t *threadData;
  NONLINEAR_SYSTEM_DATA *nlsData;
  NLS_KINSOL_DATA *kinsolData;
  SPARSE_PATTERN *sparsePattern;
  ANALYTIC_JACOBIAN *analyticJacobian;

  double *x;
  double *fx;
  double *xScaling;

  long int i, j, ii;
  int nth;

  /* Access userData and nonlinear system data */
  kinsolUserData = (NLS_USERDATA *)userData;
  data = kinsolUserData->data;
  threadData = kinsolUserData->threadData;
  nlsData = kinsolUserData->nlsData;
  analyticJacobian = kinsolUserData->analyticJacobian;
  kinsolData = (NLS_KINSOL_DATA *)nlsData->solverData;
  sparsePattern = nlsData->sparsePattern;
<<<<<<< HEAD
=======
  assertStreamPrint(threadData, nlsData->jacobianIndex >= 0, "Jacobian index of non-linear system %d is negative.", kinsolUserData->sysNumber);
>>>>>>> a983f48c

  /* Access N_Vector variables */
  x = N_VGetArrayPointer(vecX);
  xScaling = NV_DATA_S(kinsolData->xScale);

  nth = 0;

  /* performance measurement */
  rt_ext_tp_tick(&nlsData->jacobianTimeClock);

  /* reset matrix */
  SUNMatZero(Jac);

  /* Evaluate constant equations of Jacobian */
  if (analyticJacobian->constantEqns != NULL) {
    analyticJacobian->constantEqns(data, threadData, analyticJacobian, NULL);
  }

  /* Evaluate Jacobian */
  for (i = 0; i < sparsePattern->maxColors; i++) {
    /* Set seed variables */
    for (ii = 0; ii < kinsolData->size; ii++) {
      if (sparsePattern->colorCols[ii] - 1 == i) {
        analyticJacobian->seedVars[ii] = 1.0;
      }
    }
    /* Evaluate Jacobian column */
    ((nlsData->analyticalJacobianColumn))(data, threadData, analyticJacobian, NULL);

    /* Save column in Jac and unset seed variables */
    for (ii = 0; ii < kinsolData->size; ii++) {
      if (sparsePattern->colorCols[ii] - 1 == i) {
        nth = sparsePattern->leadindex[ii];
        while (nth < sparsePattern->leadindex[ii + 1]) {
          j = sparsePattern->index[nth];
          if (kinsolData->nominalJac) {
            setJacElementKluSparse(
                j, ii, analyticJacobian->resultVars[j] / xScaling[ii], nth,
                Jac);
          } else {
            setJacElementKluSparse(j, ii, analyticJacobian->resultVars[j], nth,
                                   Jac);
          }
          nth++;
        }
        analyticJacobian->seedVars[ii] = 0;
      }
    }
  }

  /* Finish sparse matrix and do a cheap check for singularity */
  finishSparseColPtr(Jac, sparsePattern->numberOfNonZeros);

  /* Debug print */
  if (ACTIVE_STREAM(LOG_NLS_JAC)) {
    infoStreamPrint(LOG_NLS_JAC, 1, "##KINSOL## Sparse Matrix.");
    SUNSparseMatrix_Print(Jac, stdout); /* TODO: Print in LOG_NLS_JAC */
    nlsKinsolJacSumSparse(Jac);
    messageClose(LOG_NLS_JAC);
  }

  /* performance measurement and statistics */
  nlsData->jacobianTime += rt_ext_tp_tock(&(nlsData->jacobianTimeClock));
  nlsData->numberOfJEval++;

  return 0;
}

/**
 * @brief Check for zero columns of matrix and print absolute sums.
 *
 * Compute absolute sum for each column and print the result.
 * Report a warning if it is zero, since the matrix is singular in that case.
 *
 * @param A       Dense matrix stored columnwise
 */
static void nlsKinsolJacSumDense(SUNMatrix A) {
  /* Variables */
  int i, j;
  double sum;

  for (i = 0; i < SM_ROWS_D(A); ++i) {
    sum = 0.0;
    for (j = 0; j < SM_COLUMNS_D(A); ++j) {
      sum += fabs(SM_ELEMENT_D(A, j, i));
    }

    if (sum == 0.0) { /* TODO: Don't check for equality(!), maybe use DBL_EPSILON */
      warningStreamPrint(LOG_NLS_V, 0,
                         "Column %d of Jacobian is zero. Jacobian is singular.",
                         i);
    } else {
      infoStreamPrint(LOG_NLS_JAC, 0, "Column %d of Jacobian absolute sum = %g",
                      i, sum);
    }
  }
}

/**
 * @brief Check for zero columns of matrix and print absolute sums.
 *
 * Compute absolute sum for each column and print the result.
 * Report a warning if it is zero, since the matrix is singular in that case.
 *
 * @param A       CSC matrix
 */
static void nlsKinsolJacSumSparse(SUNMatrix A) {
  /* Variables */
  int i, j;
  double sum;

  /* Check format of A */
  if (SM_SPARSETYPE_S(A) != CSC_MAT) {
    errorStreamPrint(LOG_STDOUT, 0,
                     "In function nlsKinsolJacSumSparse: Wrong sparse format "
                     "of SUNMatrix A.");
  }

  /* Check sums of each column of A */
  for (i = 0; i < SM_COLUMNS_S(A); ++i) {
    sum = 0.0;
    for (j = SM_INDEXPTRS_S(A)[i]; j < SM_INDEXPTRS_S(A)[i + 1]; ++j) {
      sum += fabs(SM_DATA_S(A)[j]);
    }

    if (sum == 0.0) { /* TODO: Don't check for equality(!), maybe use DBL_EPSILON */
      warningStreamPrint(LOG_NLS_V, 0,
                         "Column %d of Jacobian is zero. Jacobian is singular.",
                         i);
    } else {
      infoStreamPrint(LOG_NLS_JAC, 0, "Column %d of Jacobian absolute sum = %g",
                      i, sum);
    }
  }
}

/**
 * @brief Set maximum scaled length of Newton step.
 *
 * Will be set to the weighted Euclidean l_2 norm of xScale with maxstepfactor
 * as weights. maxStep = sqrt(sum_{1=0}^{n-1} (xScale[i]*maxstepfactor)^2)
 *
 * @param kinsolData
 * @param maxstepfactor
 */
static void nlsKinsolSetMaxNewtonStep(NLS_KINSOL_DATA *kinsolData,
                                      double maxstepfactor) {
  /* Variables */
  int flag;

  N_VConst(maxstepfactor, kinsolData->fTmp);
  kinsolData->mxnstepin = N_VWL2Norm(kinsolData->xScale, kinsolData->fTmp);

  /* Set maximum step size */
  flag = KINSetMaxNewtonStep(kinsolData->kinsolMemory, kinsolData->mxnstepin);
  checkReturnFlag_SUNDIALS(flag, SUNDIALS_KIN_FLAG, "KINSetMaxNewtonStep");
}

/**
 * @brief Set initial guess for KINSOL
 *
 * Depending on mode extrapolate start value or use old value for
 * initialization.
 *
 * @param data
 * @param kinsolData
 * @param nlsData
 * @param mode          Has to be `INITIAL_EXTRAPOLATION` for extrapolation or
 * `INITIAL_OLDVALUES` for using old values.
 */
static void nlsKinsolResetInitial(DATA *data, NLS_KINSOL_DATA *kinsolData,
                                  NONLINEAR_SYSTEM_DATA *nlsData,
                                  initialMode mode) {
  double *xStart = NV_DATA_S(kinsolData->initialGuess);

  /* Set x vector */
  switch (mode) {
  case INITIAL_EXTRAPOLATION:
    if (data->simulationInfo->discreteCall) {
      memcpy(xStart, nlsData->nlsx, nlsData->size * (sizeof(double)));
    } else {
      memcpy(xStart, nlsData->nlsxExtrapolation,
             nlsData->size * (sizeof(double)));
    }
    break;
  case INITIAL_OLDVALUES:
    memcpy(xStart, nlsData->nlsxOld, nlsData->size * (sizeof(double)));
    break;
  default:
    errorStreamPrint(LOG_STDOUT, 0,
                     "Function nlsKinsolResetInitial: Unknown mode %d.",
                     (int)mode);
  }
}

/**
 * @brief Scale x vector.
 *
 * Scale with 1.0 for mode `SCALING_ONES`.
 * Scale with 1/fmax(nominal,|xStart|) for mode `SCALING_NOMINALSTART`.
 *
 * @param data          unused
 * @param kinsolData
 * @param nlsData
 * @param mode          Mode for scaling. Use `SCALING_NOMINALSTART` for nominal
 *                      scaling and `SCALING_ONES` for no scalign. Will be
 *                      overwritten by simulation flag `FLAG_NO_SCALING`.
 */
static void nlsKinsolXScaling(DATA *data, NLS_KINSOL_DATA *kinsolData,
                              NONLINEAR_SYSTEM_DATA *nlsData,
                              scalingMode mode) {
  double *xStart = NV_DATA_S(kinsolData->initialGuess);
  double *xScaling = NV_DATA_S(kinsolData->xScale);
  int i;

  /* if noScaling flag is used overwrite mode */
  if (omc_flag[FLAG_NO_SCALING]) {
    mode = SCALING_ONES;
  }

  /* Use nominal value or the actual working point for scaling */
  switch (mode) {
  case SCALING_NOMINALSTART:
    for (i = 0; i < nlsData->size; i++) {
      xScaling[i] = 1.0 / fmax(nlsData->nominal[i], fabs(xStart[i]));
    }
    break;
  case SCALING_ONES:
    for (i = 0; i < nlsData->size; i++) {
      xScaling[i] = 1.0;
    }
    break;
  case SCALING_JACOBIAN:
    errorStreamPrint(
        LOG_STDOUT, 0,
        "Function nlsKinsolXScaling: Invalid mode SCALING_JACOBIAN.");
  default:
    errorStreamPrint(LOG_STDOUT, 0,
                     "Function nlsKinsolXScaling: Unknown mode %d.", (int)mode);
  }
}

/**
 * @brief Scale f(x) vector.
 *
 * @param data
 * @param kinsolData
 * @param nlsData
 * @param mode
 */
static void nlsKinsolFScaling(DATA *data, NLS_KINSOL_DATA *kinsolData,
                              NONLINEAR_SYSTEM_DATA *nlsData,
                              scalingMode mode) {
  double *fScaling = NV_DATA_S(kinsolData->fScale);
  N_Vector x = kinsolData->initialGuess;
  SUNMatrix spJac;
  SUNMatrix denseJac;
  N_Vector tmp1, tmp2;

  int i, j;

  /* If noScaling flag is used overwrite mode */
  if (omc_flag[FLAG_NO_SCALING]) {
    mode = SCALING_ONES;
  }

  /* Use nominal value or the actual working point for scaling */
  switch (mode) {
  case SCALING_JACOBIAN:
    tmp1 = N_VNew_Serial(kinsolData->size);
    tmp2 = N_VNew_Serial(kinsolData->size);

    /* Enable scaled jacobian evaluation */
    kinsolData->nominalJac = 1;

<<<<<<< HEAD
    /* Update x for the matrix */
    nlsKinsolResiduals(x, kinsolData->fTmp, kinsolData->userData);

=======
>>>>>>> a983f48c
    /* Calculate the scaled Jacobian */
    if (nlsData->isPatternAvailable && kinsolData->linearSolverMethod == NLS_LS_KLU) {
      spJac = SUNSparseMatrix(kinsolData->size, kinsolData->size,kinsolData->nnz, CSC_MAT);
      if (nlsData->analyticalJacobianColumn != NULL) {
        nlsSparseSymJac(x, kinsolData->fTmp, spJac, kinsolData->userData, tmp1, tmp2);
      } else {
<<<<<<< HEAD
        nlsSparseJac(x, kinsolData->fTmp, spJac, kinsolData->userData, tmp1, tmp2);
=======
        /* Update f(x) for the numerical jacobian matrix */
        nlsKinsolResiduals(x, kinsolData->fTmp, kinsolData->userData);
        nlsSparseJac(x, kinsolData->fTmp, spJac, &kinsolData->userData, tmp1, tmp2);
>>>>>>> a983f48c
      }
    } else {
      /* Update f(x) for the numerical jacobian matrix */
      nlsKinsolResiduals(x, kinsolData->fTmp, kinsolData->userData);
      denseJac = SUNDenseMatrix(kinsolData->size, kinsolData->size);
      nlsDenseJac(nlsData->size, x, kinsolData->fTmp, denseJac,
                  kinsolData->userData, tmp1, tmp2);
      spJac = SUNSparseFromDenseMatrix(denseJac, DBL_MIN, CSC_MAT);
      if (spJac == NULL) {
        errorStreamPrint(
            LOG_STDOUT, 0,
            "##KINSOL## In function SUNSparseFromDenseMatrix: Requirements are "
            "violated, or matrix storage request cannot be satisfied.");
      }
      SUNMatDestroy(denseJac);
    }

    /* Disable scaled Jacobian evaluation */
    kinsolData->nominalJac = 0;

    for (i = 0; i < nlsData->size; i++) {
      fScaling[i] = 1e-12;
    }
    for (i = 0; i < SM_NNZ_S(spJac); ++i) {
      if (fScaling[SM_INDEXVALS_S(spJac)[i]] < fabs(SM_DATA_S(spJac)[i])) {
        fScaling[SM_INDEXVALS_S(spJac)[i]] = fabs(SM_DATA_S(spJac)[i]);
      }
    }
    /* inverse fScale */
    N_VInv(kinsolData->fScale, kinsolData->fScale);

    /* Free memory */
    SUNMatDestroy(spJac);
    N_VDestroy_Serial(tmp1);
    N_VDestroy_Serial(tmp2);
    break;
  case SCALING_ONES:
    for (i = 0; i < nlsData->size; i++) {
      fScaling[i] = 1.0;
    }
    break;
  case SCALING_NOMINALSTART:
    errorStreamPrint(
        LOG_STDOUT, 0,
        "Function nlsKinsolFScaling: Invalid mode SCALING_NOMINALSTART.");
  default:
    errorStreamPrint(LOG_STDOUT, 0,
                     "Function nlsKinsolFScaling: Unknown mode %d.", (int)mode);
  }
}

/**
 * @brief Print KINSOL configuration.
 *
 * Only prints if stream `LOG_NLS_V` is active.
 *
 * @param kinsolData
 * @param nlsData
 */
static void nlsKinsolConfigPrint(NLS_KINSOL_DATA *kinsolData,
                                 NONLINEAR_SYSTEM_DATA *nlsData) {
  int retValue;
  double fNorm;
  DATA *data = kinsolData->userData->data;
  int eqSystemNumber = nlsData->equationIndex;
  _omc_vector vecStart, vecXScaling, vecFScaling;

  if (!useStream[LOG_NLS_V]) {
    return;
  }

  _omc_initVector(&vecStart, kinsolData->size,
                  NV_DATA_S(kinsolData->initialGuess));
  _omc_initVector(&vecXScaling, kinsolData->size,
                  NV_DATA_S(kinsolData->xScale));
  _omc_initVector(&vecFScaling, kinsolData->size,
                  NV_DATA_S(kinsolData->fScale));

  infoStreamPrint(LOG_NLS_V, 1, "Kinsol Configuration");
  _omc_printVectorWithEquationInfo(
      &vecStart, "Initial guess values", LOG_NLS_V,
      modelInfoGetEquation(&data->modelData->modelDataXml, eqSystemNumber));

  _omc_printVectorWithEquationInfo(
      &vecXScaling, "xScaling", LOG_NLS_V,
      modelInfoGetEquation(&data->modelData->modelDataXml, eqSystemNumber));

  _omc_printVector(&vecFScaling, "fScaling", LOG_NLS_V);

  infoStreamPrint(LOG_NLS_V, 0, "KINSOL F tolerance: %g", kinsolData->fnormtol);
  infoStreamPrint(LOG_NLS_V, 0, "KINSOL minimal step size %g",
                  kinsolData->scsteptol);
  infoStreamPrint(LOG_NLS_V, 0, "KINSOL max iterations %d",
                  20 * kinsolData->size);
  infoStreamPrint(LOG_NLS_V, 0, "KINSOL strategy %d",
                  kinsolData->kinsolStrategy);
  infoStreamPrint(LOG_NLS_V, 0, "KINSOL current retry %d", kinsolData->retries);
  infoStreamPrint(LOG_NLS_V, 0, "KINSOL max step %g", kinsolData->mxnstepin);
  infoStreamPrint(LOG_NLS_V, 0, "KINSOL linear solver %d",
                  kinsolData->linearSolverMethod);

  messageClose(LOG_NLS_V);
}

/**
 * @brief Try to handle errors of KINSol().
 *
<<<<<<< HEAD
 * @param errorCode   Error code from KINSOL.
 * @param data        Pointer to data struct.
 * @param nlsData     Non-linear solver data.
 * @param kinsolData  Kinsol data.
 * @return int        ???
=======
 * @param errorCode           Error code from KINSOL.
 * @param data                Pointer to data struct.
 * @param nlsData             Non-linear solver data.
 * @param kinsolData          Kinsol data.
 * @return modelica_boolean   Return true, if it is possible to retry KINSol().
>>>>>>> a983f48c
 */
static modelica_boolean nlsKinsolErrorHandler(int errorCode, DATA *data,
                                              NONLINEAR_SYSTEM_DATA *nlsData,
                                              NLS_KINSOL_DATA *kinsolData) {
  int flag;
  double fNorm;
  double *xStart = NV_DATA_S(kinsolData->initialGuess);
  double *xScaling = NV_DATA_S(kinsolData->xScale);
  long outL;

  flag = KINSetNoInitSetup(kinsolData->kinsolMemory, SUNFALSE);
  checkReturnFlag_SUNDIALS(flag, SUNDIALS_KIN_FLAG, "KINSetNoInitSetup");

  switch (errorCode) {
  case KIN_MEM_NULL:
  case KIN_ILL_INPUT:
  case KIN_NO_MALLOC:
    errorStreamPrint(LOG_NLS_V, 0,
                     "Kinsol has a serious memory issue ERROR %d\n", errorCode);
    return FALSE;
    break;
  /* Just retry with new initial guess */
  case KIN_MXNEWT_5X_EXCEEDED:
    warningStreamPrint(
        LOG_NLS_V, 0,
        "Newton step exceed the maximum step size several times. Try again "
        "after increasing maximum step size.\n");
    kinsolData->maxstepfactor *= 1e5;
    nlsKinsolSetMaxNewtonStep(kinsolData, kinsolData->maxstepfactor);
    return TRUE;
    break;
  /* Just retry without line search */
  case KIN_LINESEARCH_NONCONV:
    warningStreamPrint(
        LOG_NLS_V, 0,
        "kinsols line search did not convergence. Try without.\n");
    kinsolData->kinsolStrategy = KIN_NONE;
    kinsolData->retries--;
    return TRUE;
    break;
  /* Maybe happened because of an out-dated factorization, so just retry */
  case KIN_LSOLVE_FAIL:
    warningStreamPrint(LOG_NLS_V, 0,
                       "kinsols matrix need new factorization. Try again.\n");
    if (kinsolData->linearSolverMethod == NLS_LS_KLU &&
        nlsData->isPatternAvailable) {
      /* Complete symbolic and numeric factorizations */
      flag = SUNLinSol_KLUReInit(kinsolData->linSol, kinsolData->J,
                                 kinsolData->nnz, SUNKLU_REINIT_PARTIAL);
      checkReturnFlag_SUNDIALS(flag, SUNDIALS_SUNLS_FLAG, "SUNLinSol_KLUReInit");
      return TRUE;
    }
    break;
  case KIN_MAXITER_REACHED:
  case KIN_REPTD_SYSFUNC_ERR:
    warningStreamPrint(
        LOG_NLS_V, 0,
        "kinsols runs into issues retry with different configuration.\n");
    break;
  case KIN_LINIT_FAIL:
    errorStreamPrint(LOG_STDOUT, 0,
                     "KINSOL: The linear solver's initialization function failed.\n");
    return errorCode;
  case KIN_LSETUP_FAIL:
    /* In case something goes wrong with the symbolic jacobian try the numerical */
    if (kinsolData->linearSolverMethod == NLS_LS_KLU &&
        nlsData->isPatternAvailable &&
        nlsData->analyticalJacobianColumn != NULL) {
      warningStreamPrint(LOG_NLS_V, 0,
                         "The kinls setup routine (lsetup) encountered an error. "
                         "Retry with numerical Jacobian.\n");
      flag = KINSetJacFn(kinsolData->kinsolMemory, nlsSparseJac);
      checkReturnFlag_SUNDIALS(flag, SUNDIALS_KINLS_FLAG, "KINSetJacFn");
    }
    if (flag < 0) {
      return FALSE;
    }
    break;
  case KIN_LINESEARCH_BCFAIL:
    KINGetNumBetaCondFails(kinsolData->kinsolMemory, &outL);
    warningStreamPrint(
        LOG_NLS_V, 0,
        "kinsols runs into issues with beta-condition fails: %ld\n", outL);
    break;
  default:
    errorStreamPrint(LOG_STDOUT, 0,
                     "kinsol has a serious solving issue ERROR %d\n",
                     errorCode);
    return FALSE;
    break;
  }

  /* check if the current solution is sufficient anyway */
  KINGetFuncNorm(kinsolData->kinsolMemory, &fNorm);
  if (fNorm < FTOL_WITH_LESS_ACCURACY) {
    warningStreamPrint(LOG_NLS_V, 0,
                       "Move forward with a less accurate solution.");
    KINSetFuncNormTol(kinsolData->kinsolMemory, FTOL_WITH_LESS_ACCURACY);
    KINSetScaledStepTol(kinsolData->kinsolMemory, FTOL_WITH_LESS_ACCURACY);
    return TRUE;
  } else {
    warningStreamPrint(LOG_NLS_V, 0, "Current status of fx = %f", fNorm);
  }

  /* reconfigure kinsol for another try */
  switch (kinsolData->retries) {
  case 0:
    /* try without scaling  */
    nlsKinsolXScaling(data, kinsolData, nlsData, SCALING_ONES);
    nlsKinsolFScaling(data, kinsolData, nlsData, SCALING_ONES);
    break;
  case 1:
    /* try without line-search and oldValues */
    nlsKinsolResetInitial(data, kinsolData, nlsData, INITIAL_OLDVALUES);
    kinsolData->kinsolStrategy = KIN_LINESEARCH;
    break;
  case 2:
    /* try without line-search and oldValues */
    nlsKinsolResetInitial(data, kinsolData, nlsData, INITIAL_EXTRAPOLATION);
    kinsolData->kinsolStrategy = KIN_NONE;
    break;
  case 3:
    /* try with exact newton  */
    nlsKinsolXScaling(data, kinsolData, nlsData, SCALING_NOMINALSTART);
    nlsKinsolFScaling(data, kinsolData, nlsData, SCALING_JACOBIAN);
    nlsKinsolResetInitial(data, kinsolData, nlsData, INITIAL_EXTRAPOLATION);
    KINSetMaxSetupCalls(kinsolData->kinsolMemory, 1);
    kinsolData->kinsolStrategy = KIN_LINESEARCH;
    break;
  case 4:
    /* try with exact newton to with out x scaling values */
    nlsKinsolXScaling(data, kinsolData, nlsData, SCALING_ONES);
    nlsKinsolFScaling(data, kinsolData, nlsData, SCALING_ONES);
    nlsKinsolResetInitial(data, kinsolData, nlsData, INITIAL_OLDVALUES);
    KINSetMaxSetupCalls(kinsolData->kinsolMemory, 1);
    kinsolData->kinsolStrategy = KIN_LINESEARCH;
    break;
  default:
    /* Too many retries */
    return FALSE;
    break;
  }

  return TRUE;
}

/**
 * @brief Solve non-linear system with KINSol
 *
 * @param data                Runtime data struct.
 * @param threadData          Thread data for error handling.
 * @param nlsData             Pointer to non-linear system data.
 * @return modelica_boolean   Return true on success and false otherwise.
 */
modelica_boolean nlsKinsolSolve(DATA* data, threadData_t* threadData, NONLINEAR_SYSTEM_DATA* nlsData) {

  NLS_KINSOL_DATA *kinsolData = (NLS_KINSOL_DATA *)nlsData->solverData;
  int indexes[2] = {1, nlsData->equationIndex};

  int flag;
  long nFEval;
  modelica_boolean success = FALSE;
<<<<<<< HEAD
  int retry = 0;
=======
  modelica_boolean retry = TRUE;
>>>>>>> a983f48c
  double *xStart = NV_DATA_S(kinsolData->initialGuess);
  double fNormValue;

  infoStreamPrintWithEquationIndexes(LOG_NLS_V, 1, indexes,
                                     "Start Kinsol solver at time %g",
                                     data->localData[0]->timeValue);

  /* Solve nonlinear system with KINSol() */
  kinsolData->retries = 0;
  do {
    nlsKinsolResetInitial(data, kinsolData, nlsData, INITIAL_EXTRAPOLATION);

    /* Set x scaling */
    nlsKinsolXScaling(data, kinsolData, nlsData, SCALING_NOMINALSTART);

    /* Set f scaling */
    nlsKinsolFScaling(data, kinsolData, nlsData, SCALING_JACOBIAN);

    /* Set maximum step size */
    nlsKinsolSetMaxNewtonStep(kinsolData, kinsolData->maxstepfactor);

    /* Dump configuration */
    nlsKinsolConfigPrint(kinsolData, nlsData);

    flag = KINSol(
        kinsolData->kinsolMemory,   /* KINSol memory block */
        kinsolData->initialGuess,   /* initial guess on input; solution vector */
        kinsolData->kinsolStrategy, /* global strategy choice */
        kinsolData->xScale,         /* scaling vector, for the variable cc */
        kinsolData->fScale);        /* scaling vector for function values fval */

    if (flag < 0) {
      warningStreamPrint(LOG_NLS, 0, "KINSol finished with errorCode %d.", flag);
    } else {
      infoStreamPrint(LOG_NLS_V, 0, "KINSol finished with errorCode %d.", flag);
    }
    /* Try to handle recoverable errors */
    if (flag < 0) {
      retry = nlsKinsolErrorHandler(flag, data, nlsData, kinsolData);
    }

    /* solution found */
    if ((flag == KIN_SUCCESS) || (flag == KIN_INITIAL_GUESS_OK) ||
        (flag == KIN_STEP_LT_STPTOL)) {
      success = TRUE;
    }
    kinsolData->retries++;

    /* write statistics */
    KINGetNumNonlinSolvIters(kinsolData->kinsolMemory, &nFEval);
    nlsData->numberOfIterations += nFEval;
    nlsData->numberOfFEval += kinsolData->countResCalls;

    infoStreamPrint(LOG_NLS_V, 0, "Next try? success = %d, retry = %d, retries = %d = %s\n",
                    success, retry, kinsolData->retries,
                    !success && !retry && kinsolData->retries < RETRY_MAX ? "true" : "false");
  } while (!success && retry && kinsolData->retries < RETRY_MAX);

  /* Solution found */
  kinsolData->solved = success;
  if (success) {
<<<<<<< HEAD
    /* Check if solution really solves the residuals */
    nlsKinsolResiduals(kinsolData->initialGuess, kinsolData->fRes,
                       kinsolData->userData);
    if (!omc_flag[FLAG_NO_SCALING]) {
      N_VProd(kinsolData->fRes, kinsolData->fScale, kinsolData->fRes);
    }
    fNormValue = N_VWL2Norm(kinsolData->fRes, kinsolData->fRes);

    infoStreamPrint(LOG_NLS_V, 0, "%sEuclidean norm of F(u) = %e",
                    (omc_flag[FLAG_NO_SCALING]) ? "" : "scaled ", fNormValue);
    if (FTOL_WITH_LESS_ACCURACY < fNormValue) {
      warningStreamPrint(LOG_NLS_V, 0,
                         "False positive solution. FNorm is not small enough.");
      success = FALSE;
    } else { /* solved system for reuse linear solver information */
      kinsolData->solved = 1;
    }
    /* copy solution */
=======
>>>>>>> a983f48c
    memcpy(nlsData->nlsx, xStart, nlsData->size * (sizeof(double)));
  }

  messageClose(LOG_NLS_V);

  return success;
}

#else /* WITH_SUNDIALS */

int nlsKinsolAllocate(DATA *data, threadData_t *threadData, int size, int sysNumber, NONLINEAR_SYSTEM_DATA *nlsData, ANALYTIC_JACOBIAN* analyticJacobian, NLS_LS linearSolverMethod) {

  throwStreamPrint(NULL, "No sundials/kinsol support activated.");
  return 0;
}

int nlsKinsolFree(void **solverData) {

  throwStreamPrint(NULL, "No sundials/kinsol support activated.");
  return 0;
}

int nlsKinsolSolve(DATA *data, threadData_t *threadData, NONLINEAR_SYSTEM_DATA* nlsData) {

  throwStreamPrint(threadData, "No sundials/kinsol support activated.");
  return 0;
}

#endif /* WITH_SUNDIALS */<|MERGE_RESOLUTION|>--- conflicted
+++ resolved
@@ -113,8 +113,6 @@
   NONLINEAR_SYSTEM_DATA *nlsData = kinsolData->userData->nlsData;
   SPARSE_PATTERN* sparsePattern = nlsData->sparsePattern;
 
-  NONLINEAR_SYSTEM_DATA *nlsData = kinsolData->userData->nlsData;
-
   /* Free KINSOL memory block */
   if (kinsolData->kinsolMemory) {
     KINFree((void *)&kinsolData->kinsolMemory);
@@ -297,15 +295,9 @@
   NLS_USERDATA* kinsolUserData = (NLS_USERDATA*)userData;
   DATA* data = kinsolUserData->data;
   threadData_t* threadData = kinsolUserData->threadData;
-<<<<<<< HEAD
   NONLINEAR_SYSTEM_DATA* nlsData = kinsolUserData->nlsData;
   NLS_KINSOL_DATA* kinsolData = (NLS_KINSOL_DATA*)nlsData->solverData;
   RESIDUAL_USERDATA resUserData = {.data=data, .threadData=threadData, .solverData=kinsolUserData->solverData};
-=======
-  void* dataAndThreadData[2] = {data, threadData};
-  NONLINEAR_SYSTEM_DATA* nlsData = kinsolUserData->nlsData;
-  NLS_KINSOL_DATA* kinsolData = (NLS_KINSOL_DATA*)nlsData->solverData;
->>>>>>> a983f48c
   int iflag = 1 /* recoverable error */;
 
   /* Update statistics */
@@ -316,11 +308,7 @@
 #endif
 
   /* call residual function */
-<<<<<<< HEAD
   nlsData->residualFunc(&resUserData, xdata, fdata, (const int *)&iflag);
-=======
-  nlsData->residualFunc(dataAndThreadData, xdata, fdata, (const int *)&iflag);
->>>>>>> a983f48c
   iflag = 0 /* success */;
 
 #ifndef OMC_EMCC
@@ -479,11 +467,7 @@
  * @param userData  Pointer to user data, tpyecasted to `NLS_USERDATA`.
  * @param tmp1      Work vector.
  * @param tmp2      Work vector.
-<<<<<<< HEAD
- * @return int      Return 0 on usccess.
-=======
  * @return int      Return 0 on success.
->>>>>>> a983f48c
  */
 static int nlsSparseJac(N_Vector vecX, N_Vector vecFX, SUNMatrix Jac,
                         void *userData, N_Vector tmp1, N_Vector tmp2) {
@@ -627,10 +611,6 @@
   analyticJacobian = kinsolUserData->analyticJacobian;
   kinsolData = (NLS_KINSOL_DATA *)nlsData->solverData;
   sparsePattern = nlsData->sparsePattern;
-<<<<<<< HEAD
-=======
-  assertStreamPrint(threadData, nlsData->jacobianIndex >= 0, "Jacobian index of non-linear system %d is negative.", kinsolUserData->sysNumber);
->>>>>>> a983f48c
 
   /* Access N_Vector variables */
   x = N_VGetArrayPointer(vecX);
@@ -906,25 +886,15 @@
     /* Enable scaled jacobian evaluation */
     kinsolData->nominalJac = 1;
 
-<<<<<<< HEAD
-    /* Update x for the matrix */
-    nlsKinsolResiduals(x, kinsolData->fTmp, kinsolData->userData);
-
-=======
->>>>>>> a983f48c
     /* Calculate the scaled Jacobian */
     if (nlsData->isPatternAvailable && kinsolData->linearSolverMethod == NLS_LS_KLU) {
       spJac = SUNSparseMatrix(kinsolData->size, kinsolData->size,kinsolData->nnz, CSC_MAT);
       if (nlsData->analyticalJacobianColumn != NULL) {
         nlsSparseSymJac(x, kinsolData->fTmp, spJac, kinsolData->userData, tmp1, tmp2);
       } else {
-<<<<<<< HEAD
-        nlsSparseJac(x, kinsolData->fTmp, spJac, kinsolData->userData, tmp1, tmp2);
-=======
         /* Update f(x) for the numerical jacobian matrix */
         nlsKinsolResiduals(x, kinsolData->fTmp, kinsolData->userData);
         nlsSparseJac(x, kinsolData->fTmp, spJac, &kinsolData->userData, tmp1, tmp2);
->>>>>>> a983f48c
       }
     } else {
       /* Update f(x) for the numerical jacobian matrix */
@@ -1032,19 +1002,11 @@
 /**
  * @brief Try to handle errors of KINSol().
  *
-<<<<<<< HEAD
- * @param errorCode   Error code from KINSOL.
- * @param data        Pointer to data struct.
- * @param nlsData     Non-linear solver data.
- * @param kinsolData  Kinsol data.
- * @return int        ???
-=======
  * @param errorCode           Error code from KINSOL.
  * @param data                Pointer to data struct.
  * @param nlsData             Non-linear solver data.
  * @param kinsolData          Kinsol data.
  * @return modelica_boolean   Return true, if it is possible to retry KINSol().
->>>>>>> a983f48c
  */
 static modelica_boolean nlsKinsolErrorHandler(int errorCode, DATA *data,
                                               NONLINEAR_SYSTEM_DATA *nlsData,
@@ -1207,11 +1169,7 @@
   int flag;
   long nFEval;
   modelica_boolean success = FALSE;
-<<<<<<< HEAD
-  int retry = 0;
-=======
   modelica_boolean retry = TRUE;
->>>>>>> a983f48c
   double *xStart = NV_DATA_S(kinsolData->initialGuess);
   double fNormValue;
 
@@ -1273,27 +1231,6 @@
   /* Solution found */
   kinsolData->solved = success;
   if (success) {
-<<<<<<< HEAD
-    /* Check if solution really solves the residuals */
-    nlsKinsolResiduals(kinsolData->initialGuess, kinsolData->fRes,
-                       kinsolData->userData);
-    if (!omc_flag[FLAG_NO_SCALING]) {
-      N_VProd(kinsolData->fRes, kinsolData->fScale, kinsolData->fRes);
-    }
-    fNormValue = N_VWL2Norm(kinsolData->fRes, kinsolData->fRes);
-
-    infoStreamPrint(LOG_NLS_V, 0, "%sEuclidean norm of F(u) = %e",
-                    (omc_flag[FLAG_NO_SCALING]) ? "" : "scaled ", fNormValue);
-    if (FTOL_WITH_LESS_ACCURACY < fNormValue) {
-      warningStreamPrint(LOG_NLS_V, 0,
-                         "False positive solution. FNorm is not small enough.");
-      success = FALSE;
-    } else { /* solved system for reuse linear solver information */
-      kinsolData->solved = 1;
-    }
-    /* copy solution */
-=======
->>>>>>> a983f48c
     memcpy(nlsData->nlsx, xStart, nlsData->size * (sizeof(double)));
   }
 
