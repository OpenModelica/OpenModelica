/*
 * This file is part of OpenModelica.
 *
 * Copyright (c) 1998-2016, Open Source Modelica Consortium (OSMC),
 * c/o Linköpings universitet, Department of Computer and Information Science,
 * SE-58183 Linköping, Sweden.
 *
 * All rights reserved.
 *
 * THIS PROGRAM IS PROVIDED UNDER THE TERMS OF THE BSD NEW LICENSE OR THE
 * GPL VERSION 3 LICENSE OR THE OSMC PUBLIC LICENSE (OSMC-PL) VERSION 1.2.
 * ANY USE, REPRODUCTION OR DISTRIBUTION OF THIS PROGRAM CONSTITUTES
 * RECIPIENT'S ACCEPTANCE OF THE OSMC PUBLIC LICENSE OR THE GPL VERSION 3,
 * ACCORDING TO RECIPIENTS CHOICE.
 *
 * The OpenModelica software and the OSMC (Open Source Modelica Consortium)
 * Public License (OSMC-PL) are obtained from OSMC, either from the above
 * address, from the URLs: http://www.openmodelica.org or
 * http://www.ida.liu.se/projects/OpenModelica, and in the OpenModelica
 * distribution. GNU version 3 is obtained from:
 * http://www.gnu.org/copyleft/gpl.html. The New BSD License is obtained from:
 * http://www.opensource.org/licenses/BSD-3-Clause.
 *
 * This program is distributed WITHOUT ANY WARRANTY; without even the implied
 * warranty of MERCHANTABILITY or FITNESS FOR A PARTICULAR PURPOSE, EXCEPT AS
 * EXPRESSLY SET FORTH IN THE BY RECIPIENT SELECTED SUBSIDIARY LICENSE
 * CONDITIONS OF OSMC-PL.
 *
 */

/*! \file ida_solver.c
 */

#ifdef USE_PARJAC
  #include <omp.h>
  #define GC_THREADS
  #include <gc/omc_gc.h>
#endif

#include <string.h>
#include <setjmp.h>

#include "omc_config.h"
#include "openmodelica.h"
#include "openmodelica_func.h"
#include "simulation_data.h"

#include "gc/omc_gc.h"
#include "util/context.h"
#include "util/omc_error.h"
#include "util/parallel_helper.h"

#include "ida_solver.h"

#include "sundials_util.h"

#include "dae_mode.h"
#include "dassl.h"
#include "epsilon.h"
#include "external_input.h"
#include "jacobianSymbolical.h"
#include "util/jacobian_util.h"
#include "model_help.h"
#include "omc_math.h"
#include "simulation/options.h"
#include "simulation/results/simulation_result.h"
#include "simulation/simulation_runtime.h"
#include "solver_main.h"

#ifdef WITH_SUNDIALS


/* Extern function prototypes */
int IDADlsSetDenseJacFn(void* ida_mem, void*);

/* Private function prototypes */
static int callDenseJacobian(realtype tt, realtype cj, N_Vector yy,
                             N_Vector yp, N_Vector rr, SUNMatrix Jac,
                             void *user_data, N_Vector tmp1, N_Vector tmp2,
                             N_Vector tmp3);

static int callSparseJacobian(realtype currentTime, realtype cj,
                              N_Vector yy, N_Vector yp, N_Vector rr, SUNMatrix Jac, void *user_data,
                              N_Vector tmp1, N_Vector tmp2, N_Vector tmp3);

static int residualFunctionIDA(double time, N_Vector yy, N_Vector yp, N_Vector res, void* user_data);
static int rootsFunctionIDA(double time, N_Vector yy, N_Vector yp, double *gout, void* userData);

static int getScalingFactors(DATA* data, IDA_SOLVER *idaData, SUNMatrix scaleMatrix);

static void idaScaleData(IDA_SOLVER *idaData);
static void idaReScaleData(IDA_SOLVER *idaData);
static void idaScaleVector(N_Vector vec, double* factors, unsigned int size);
static void idaReScaleVector(N_Vector vec, double* factors, unsigned int size);

int ida_event_update(DATA* data, threadData_t *threadData);

/* Static variables */
/* TODO: Don't use global variables */
static IDA_SOLVER *idaDataGlobal;


/**
<<<<<<< HEAD
 * @brief Return true if IDA flag signals success.
 *
 * @param flag                Return value of IDA routine.
 * @return modelica_boolean   TRUE if flag is signalling success.
 */
static modelica_boolean IDAisSuccess(int flag) {
  switch (flag) {
  case IDA_SUCCESS:
  case IDA_TSTOP_RETURN:
  case IDA_ROOT_RETURN:
=======
 * @brief Return true if flag signals success.
 *
 * If flag is IDA_SUCCESS or IDA_TSTOP_RETURN return true.
 * Warnings (IDA_WARNING) or encountering roots (IDA_ROOT_RETURN) doesn't count as success.
 *
 * @param flag                Value of IDA/IDAS flag.
 * @return modelica_boolean   Return true if flag signals success, otherwise return false.
 */
modelica_boolean IDAflagIsSuccess(int flag) {
  switch (flag)
  {
  case IDA_SUCCESS:
  case IDA_TSTOP_RETURN:
>>>>>>> 1a367c4a
    return TRUE;
  default:
    return FALSE;
  }
}

<<<<<<< HEAD
/**
 * @brief Error handler function.
 *
 * Print IDA errors to `LOG_SOLVER` stream.
 * Function has to be of type IDAErrHandlerFn and is set with IDASetErrHandlerFn.
 *
 * TODO: Move to sundials_Error.c or remove.
 *
 * @param error_code    IDA error code.
 * @param module        Name of IDA module reporting the error.
 * @param function      Name of IDA function in which error occurred.
 * @param msg           Error message.
 * @param userData      Pointer to user data, set by IDASetErrHandlerFn. Is of type IDA_SOLVER*.
 */
void errOutputIDA(int error_code, const char *module, const char *function,
                  char *msg, void *userData)
{
  TRACE_PUSH
  IDA_SOLVER* idaData = (IDA_SOLVER*)userData;
  DATA* data = idaData->userData->data;
  infoStreamPrint(LOG_SOLVER, 1, "#### IDA error message #####");
  infoStreamPrint(LOG_SOLVER, 0, " -> error code %d\n -> module %s\n -> function %s", error_code, module, function);
  infoStreamPrint(LOG_SOLVER, 0, " Message: %s", msg);
  messageClose(LOG_SOLVER);
  TRACE_POP
}
=======
>>>>>>> 1a367c4a

/**
 * @brief Initialize main IDA data.
 *
 * Allocate memory for IDA_SOLVER struct and initialize IDA solver.
 *
 * @param data        Runtime data struct.
 * @param threadData  Thread data for error handling
 * @param solverInfo  Information about main solver. Unused at the moment.
 * @param idaData     IDA solver data.
 * @return int        Returns 0 on success, aborts with throw on failure.
 */
int ida_solver_initial(DATA* data, threadData_t *threadData,
                       SOLVER_INFO* solverInfo, IDA_SOLVER* idaData)
{
  /* Variables */
  int flag;
  long int i;
  double* tmp;
  int maxOrder;

  /* Initialize constants */
  idaData->setInitialSolution = FALSE;

  /* Instantiate IDA solver object */
  idaData->ida_mem = IDACreate();
  if (idaData->ida_mem == NULL) {
    throwStreamPrint(threadData, "##IDA## Initialization of IDA solver failed!");
  }

  idaData->residualFunction = residualFunctionIDA;

  /* Start measuring time */    /* TODO: Why start here? */
  if (measure_time_flag) {
    rt_tick(SIM_TIMER_SOLVER);
  }

  /* change parameter for DAE mode */
  if (compiledInDAEMode) {
    idaData->daeMode = TRUE;
    idaData->N = (long int) data->modelData->nStates + data->simulationInfo->daeModeData->nAlgebraicDAEVars;
  }
  else {
    idaData->daeMode = FALSE;
    idaData->N = (long int) data->modelData->nStates;
  }
  infoStreamPrint(LOG_SOLVER, 1, "## IDA ## Initializing solver of size %ld %s.", idaData->N, idaData->daeMode?"in DAE mode":"");
  idaData->NNZ = -1;

  /* initialize states and der(states) */
  if (idaData->daeMode)
  {
    idaData->states = (double*) malloc(idaData->N*sizeof(double));
    idaData->statesDer = (double*) calloc(idaData->N,sizeof(double));

    memcpy(idaData->states, data->localData[0]->realVars, sizeof(double)*data->modelData->nStates);
    // and  also algebraic vars
    getAlgebraicDAEVars(data, idaData->states + data->modelData->nStates);
    memcpy(idaData->statesDer, data->localData[0]->realVars + data->modelData->nStates, sizeof(double)*data->modelData->nStates);

    idaData->y = N_VMake_Serial(idaData->N, idaData->states);
    idaData->yp = N_VMake_Serial(idaData->N, idaData->statesDer);
  }
  else {
    idaData->states = NULL;
    idaData->statesDer = NULL;
    idaData->y = N_VMake_Serial(idaData->N, data->localData[0]->realVars);
    idaData->yp = N_VMake_Serial(idaData->N, data->localData[0]->realVars + data->modelData->nStates);
  }

  flag = IDAInit(idaData->ida_mem, idaData->residualFunction,
                 data->simulationInfo->startTime, idaData->y, idaData->yp);
  checkReturnFlag_SUNDIALS(flag, SUNDIALS_IDA_FLAG, "IDAInit");

  /* Allocate memory for jacobians calculation */
  idaData->ysave = (double*) malloc(idaData->N*sizeof(double));
  idaData->ypsave = (double*) malloc(idaData->N*sizeof(double));
  idaData->delta_hh = (double*) malloc(idaData->N*sizeof(double));
  idaData->errwgt = N_VNew_Serial(idaData->N);
  idaData->newdelta = N_VNew_Serial(idaData->N);

  /* Allocate memory for linear solver */
  idaData->y_linSol = N_VNew_Serial(idaData->N);

  /* Set user data */
  idaData->userData = (IDA_USERDATA*) malloc(sizeof(IDA_USERDATA));
  idaData->userData->data = data;
  idaData->userData->threadData = threadData;
  flag = IDASetUserData(idaData->ida_mem, idaData);
  checkReturnFlag_SUNDIALS(flag, SUNDIALS_IDA_FLAG, "IDASetUserData");

  /* Set error handler */
  flag = IDASetErrHandlerFn(idaData->ida_mem, idaErrorHandlerFunction, idaData);
  checkReturnFlag_SUNDIALS(flag, SUNDIALS_IDA_FLAG, "IDASetErrHandlerFn");

  /* Set nominal values of the states for absolute tolerances */
  infoStreamPrint(LOG_SOLVER, 1, "The relative tolerance is %g. Following absolute tolerances are used for the states: ", data->simulationInfo->tolerance);

  /* Allocate memory for initialization process */
  tmp = (double*) malloc(idaData->N*sizeof(double));
  for(i=0; i < data->modelData->nStates; ++i) {
    tmp[i] = fmax(fabs(data->modelData->realVarsData[i].attribute.nominal), 1e-32);   /* TODO: Use some macro for 1e-32?? */
    infoStreamPrint(LOG_SOLVER_V, 0, "%ld. %s -> %g", i+1, data->modelData->realVarsData[i].info.name, tmp[i]);
  }

  /* daeMode: set nominal values for algebraic variables */
  if (idaData->daeMode) {
    getAlgebraicDAEVarNominals(data, tmp + data->modelData->nStates);
  }
  /* multiply by tolerance to obtain a relative tolerace */
  for(i=0; i < idaData->N; ++i) {
    tmp[i] *= data->simulationInfo->tolerance;
  }
  messageClose(LOG_SOLVER);
  flag = IDASVtolerances(idaData->ida_mem, data->simulationInfo->tolerance,
                         N_VMake_Serial(idaData->N, tmp));
  checkReturnFlag_SUNDIALS(flag, SUNDIALS_IDA_FLAG, "IDASVtolerances");


  if (omc_flag[FLAG_IDA_SCALING]) { /* idaNoScaling */
    /* allocate memory for scaling */
    idaData->yScale  = (double*) malloc(idaData->N*sizeof(double));
    idaData->ypScale = (double*) malloc(idaData->N*sizeof(double));
    idaData->resScale  = (double*) malloc(idaData->N*sizeof(double));

    /* set yScale from nominal values */
    for(i=0; i < data->modelData->nStates; ++i) {
      idaData->yScale[i] = fabs(data->modelData->realVarsData[i].attribute.nominal);
      idaData->ypScale[i] = 1.0; // TODO: 1 is not a good scaling value. Use something like nominal value / number of intervals
    }
    /* daeMode: set nominal values for algebraic variables */
    if (idaData->daeMode) {
      getAlgebraicDAEVarNominals(data, idaData->yScale + data->modelData->nStates);
      for (i=data->modelData->nStates; i < idaData->N; ++i) {
        idaData->ypScale[i] = 1.0;
      }
    }
    infoStreamPrint(LOG_SOLVER_V, 1, "The scale factors for all ida states: ");
    for (i=0; i < idaData->N; ++i) {
      infoStreamPrint(LOG_SOLVER_V, 0, "%ld. scaleFactor: %g", i+1, idaData->yScale[i]);
    }
    messageClose(LOG_SOLVER_V);
  } else {
    idaData->yScale  = NULL;
    idaData->ypScale = NULL;
    idaData->resScale = NULL;
  }
  /* initialize */
  idaData->useScaling = TRUE;

  /* Set root functions unless flag FLAG_NO_ROOTFINDING is set */
  if (!omc_flag[FLAG_NO_ROOTFINDING]) {
    solverInfo->solverRootFinding = 1;
    flag = IDARootInit(idaData->ida_mem, data->modelData->nZeroCrossings, rootsFunctionIDA);
    checkReturnFlag_SUNDIALS(flag, SUNDIALS_IDA_FLAG, "IDARootInit");
  }
  else {
    solverInfo->solverRootFinding = 0;
  }
  infoStreamPrint(LOG_SOLVER, 0, "IDA uses internal root finding method %s", solverInfo->solverRootFinding?"YES":"NO");

  /* Define maximum integration order of IDA */
  if (omc_flag[FLAG_MAX_ORDER]) {
    maxOrder = atoi(omc_flagValue[FLAG_MAX_ORDER]);

    flag = IDASetMaxOrd(idaData->ida_mem, maxOrder);
    checkReturnFlag_SUNDIALS(flag, SUNDIALS_IDA_FLAG, "IDASetMaxOrd");
  } else {
    maxOrder = 5; /* Default max order for IDA */
  }
  infoStreamPrint(LOG_SOLVER, 0, "Maximum integration order %d", maxOrder);

  /* if FLAG_NOEQUIDISTANT_GRID is set, choose ida step method */
  if (omc_flag[FLAG_NOEQUIDISTANT_GRID]) {
    idaData->internalSteps = 1; /* TRUE */
    solverInfo->solverNoEquidistantGrid = 1;
  } else {
    idaData->internalSteps = 0; /* FALSE */
  }
  infoStreamPrint(LOG_SOLVER, 0, "use equidistant time grid %s", idaData->internalSteps?"NO":"YES");

  /* check if Flags FLAG_NOEQUIDISTANT_OUT_FREQ or FLAG_NOEQUIDISTANT_OUT_TIME are set */
  if (idaData->internalSteps) {
    if (omc_flag[FLAG_NOEQUIDISTANT_OUT_FREQ]) {
      idaData->stepsFreq = atoi(omc_flagValue[FLAG_NOEQUIDISTANT_OUT_FREQ]);
    } else if (omc_flag[FLAG_NOEQUIDISTANT_OUT_TIME]) {
      idaData->stepsTime = atof(omc_flagValue[FLAG_NOEQUIDISTANT_OUT_TIME]);
      flag = IDASetMaxStep(idaData->ida_mem, idaData->stepsTime);
<<<<<<< HEAD
      checkReturnFlag_SUNDIALS(flag, SUNDIALS_IDA_FLAG, "IDASetMaxStep");
=======
      if (!IDAflagIsSuccess(flag)) {
        throwStreamPrint(threadData, "##IDA## Setting max steps of the IDA solver!");
      }
>>>>>>> 1a367c4a
      infoStreamPrint(LOG_SOLVER, 0, "maximum step size %g", idaData->stepsTime);
    } else {
      idaData->stepsFreq = 1;
      idaData->stepsTime = 0.0;
    }

    if (omc_flag[FLAG_NOEQUIDISTANT_OUT_FREQ] && omc_flag[FLAG_NOEQUIDISTANT_OUT_TIME]) {
      warningStreamPrint(LOG_STDOUT, 0, "The flags are  \"noEquidistantOutputFrequency\" "
                                     "and \"noEquidistantOutputTime\" are in opposition "
                                     "to each other. The flag \"noEquidistantOutputFrequency\" superiors.");
     }
     infoStreamPrint(LOG_SOLVER, 0, "as the output frequency control is used: %d", idaData->stepsFreq);
     infoStreamPrint(LOG_SOLVER, 0, "as the output frequency time step control is used: %f", idaData->stepsTime);
  }

  /* if FLAG_IDA_LS is set, choose ida linear solver method */
  if (omc_flag[FLAG_IDA_LS]) {
    for (i=1; i< IDA_LS_MAX; i++) {
      if (!strcmp((const char*)omc_flagValue[FLAG_IDA_LS], IDA_LS_METHOD[i])) {
        idaData->linearSolverMethod = (enum IDA_LS)i;
        break;
      }
    }
    if (idaData->linearSolverMethod == IDA_LS_UNKNOWN) {
      if (ACTIVE_WARNING_STREAM(LOG_SOLVER)) {
        warningStreamPrint(LOG_SOLVER, 1, "unrecognized ida linear solver method %s, current options are:", (const char*)omc_flagValue[FLAG_IDA_LS]);
        for(i=1; i < IDA_LS_MAX; ++i) {
          warningStreamPrint(LOG_SOLVER, 0, "%-15s [%s]", IDA_LS_METHOD[i], IDA_LS_METHOD_DESC[i]);
        }
        messageClose(LOG_SOLVER);
      }
      throwStreamPrint(threadData,"unrecognized ida linear solver method %s", (const char*)omc_flagValue[FLAG_IDA_LS]);
    }
  } else {
    idaData->linearSolverMethod = IDA_LS_KLU;
  }

  ANALYTIC_JACOBIAN* jacobian = &(data->simulationInfo->analyticJacobians[data->callback->INDEX_JAC_A]);
  data->callback->initialAnalyticJacobianA(data, threadData, jacobian);
  if(jacobian->availability == JACOBIAN_AVAILABLE || jacobian->availability == JACOBIAN_ONLY_SPARSITY) {
    infoStreamPrint(LOG_SIMULATION, 1, "Initialized Jacobian:");
    infoStreamPrint(LOG_SIMULATION, 0, "columns: %d rows: %d", jacobian->sizeCols, jacobian->sizeRows);
    infoStreamPrint(LOG_SIMULATION, 0, "NNZ:  %d colors: %d", jacobian->sparsePattern->numberOfNonZeros, jacobian->sparsePattern->maxColors);
    messageClose(LOG_SIMULATION);
  }

  // Compare user flag to availabe Jacobian methods
  const char* flagValue;
  if(omc_flag[FLAG_JACOBIAN]){
    flagValue = omc_flagValue[FLAG_JACOBIAN];
  } else {
    flagValue = NULL;
  }
  idaData->jacobianMethod = setJacobianMethod(threadData, jacobian->availability, flagValue);

  // change IDA specific jacobian method
  if(idaData->jacobianMethod == SYMJAC) {
    warningStreamPrint(LOG_STDOUT, 0, "Symbolic Jacobians without coloring are currently not supported by IDA."
                                      " Colored symbolical Jacobian will be used.");
    idaData->jacobianMethod = COLOREDSYMJAC;
  }else if(idaData->jacobianMethod == NUMJAC) {
    warningStreamPrint(LOG_STDOUT, 0, "Numerical Jacobians without coloring are currently not supported by IDA."
                                      " Colored numerical Jacobian will be used.");
    idaData->jacobianMethod = COLOREDNUMJAC;
  }else if(idaData->jacobianMethod == INTERNALNUMJAC && idaData->linearSolverMethod == IDA_LS_KLU) {
    warningStreamPrint(LOG_STDOUT, 0, "Internal Numerical Jacobians without coloring are currently not supported by IDA with KLU."
                                      " Colored numerical Jacobian will be used.");
    idaData->jacobianMethod = COLOREDNUMJAC;
  }

  /* Set NNZ */
  if (idaData->daeMode) {
    idaData->NNZ = data->simulationInfo->daeModeData->sparsePattern->numberOfNonZeros;
  } else {
    idaData->NNZ = data->simulationInfo->analyticJacobians[data->callback->INDEX_JAC_A].sparsePattern->numberOfNonZeros;
  }

  switch (idaData->linearSolverMethod){
  case IDA_LS_SPGMR:
    idaData->J = NULL;
    idaData->tmpJac = NULL;
    idaData->linSol = SUNLinSol_SPGMR(idaData->y_linSol, PREC_NONE, idaData->N);
    if (idaData->linSol == NULL) {
      throwStreamPrint(threadData, "##IDA## In function SUNLinSol_SPGMR: Input incompatible.");
    }
    idaData->jacobianMethod = INTERNALNUMJAC;
    break;
  case IDA_LS_SPBCG:
    idaData->J = NULL;
    idaData->tmpJac = NULL;
    idaData->linSol = SUNLinSol_SPBCGS(idaData->y_linSol, PREC_NONE, idaData->N);
    if (idaData->linSol == NULL) {
      throwStreamPrint(threadData, "##IDA## In function SUNLinSol_SPBCGS: Input incompatible.");
    }
    idaData->jacobianMethod = INTERNALNUMJAC;
    break;
  case IDA_LS_SPTFQMR:
    idaData->J = NULL;
    idaData->tmpJac = NULL;
    idaData->linSol = SUNLinSol_SPTFQMR(idaData->y_linSol, PREC_NONE, idaData->N);
    if (idaData->linSol == NULL) {
      throwStreamPrint(threadData, "##IDA## In function SUNLinSol_SPTFQMR: Input incompatible.");
    }
    idaData->jacobianMethod = INTERNALNUMJAC;
    break;
  case IDA_LS_DENSE:
    idaData->J = SUNDenseMatrix(idaData->N, idaData->N);
    idaData->tmpJac = NULL;
    idaData->linSol = SUNLinSol_Dense(idaData->y_linSol, idaData->J);
    if (idaData->linSol == NULL) {
      throwStreamPrint(threadData, "##IDA## In function SUNLinSol_Dense: Input incompatible.");
    }
    break;
  case IDA_LS_KLU:
    /* Set KLU after initialized sparse pattern of the jacobian for nnz */
    if (idaData->NNZ < 0) {
      throwStreamPrint(threadData, "##IDA## idaData->NNZ not set.");
    }
    idaData->J = SUNSparseMatrix(idaData->N, idaData->N, idaData->NNZ, CSC_MAT);
    idaData->tmpJac = SUNSparseMatrix(idaData->N, idaData->N, idaData->NNZ, CSC_MAT);
    idaData->linSol = SUNLinSol_KLU(idaData->y_linSol, idaData->J);
    if (idaData->linSol == NULL) {
      throwStreamPrint(threadData, "##IDA## In function SUNLinSol_KLU: Input incompatible.");
    }
    break;
  default:
    throwStreamPrint(threadData,"unrecognized linear solver method %s", (const char*)omc_flagValue[FLAG_IDA_LS]);
    break;
  }

  flag = IDASetLinearSolver(idaData->ida_mem, idaData->linSol, idaData->J);
  checkReturnFlag_SUNDIALS(flag, SUNDIALS_IDALS_FLAG, "IDASetLinearSolver");
  infoStreamPrint(LOG_SOLVER, 0, "IDA linear solver method selected %s", IDA_LS_METHOD_DESC[idaData->linearSolverMethod]);

  /* Set Jacobian function */
  /* Use sparse jacobian evaluation */
  if (idaData->linearSolverMethod == IDA_LS_KLU) {
    idaData->allocatedParMem = 0;   /* FALSE */

    /* Set Jacobian function for matrix based linear solvers */
    switch (idaData->jacobianMethod){
    case SYMJAC:
    case NUMJAC:
    case COLOREDSYMJAC:
    case COLOREDNUMJAC:
      flag = IDASetJacFn(idaData->ida_mem, callSparseJacobian);
      checkReturnFlag_SUNDIALS(flag, SUNDIALS_IDALS_FLAG, "IDASetJacFn");
#ifdef USE_PARJAC
      allocateThreadLocalJacobians(data, &(idaData->jacColumns));
      idaData->allocatedParMem = 1;   /* TRUE */
#endif
      break;
    default:
      throwStreamPrint(threadData,"For the klu solver jacobian calculation method has to be %s or %s", JACOBIAN_METHOD[COLOREDSYMJAC], JACOBIAN_METHOD[COLOREDNUMJAC]);
      break;
    }
  /* Use dense jacobian evaluation */
  } else {
    switch (idaData->jacobianMethod){
    case SYMJAC:
    case NUMJAC:
    case COLOREDSYMJAC:
    case COLOREDNUMJAC:
      flag = IDASetJacFn(idaData->ida_mem, callDenseJacobian);
      checkReturnFlag_SUNDIALS(flag, SUNDIALS_IDALS_FLAG, "IDASetJacFn");
#ifdef USE_PARJAC
      allocateThreadLocalJacobians(data, &(idaData->jacColumns));
      idaData->allocatedParMem = 1;   /* TRUE */
#endif
      break;
    case INTERNALNUMJAC:
      /* TODO: Set a preconditioner if possible */
      break;
    default:
      throwStreamPrint(threadData,"unrecognized jacobian calculation method %s", (const char*)omc_flagValue[FLAG_JACOBIAN]);
      break;
    }
  }
  infoStreamPrint(LOG_SOLVER, 0, "Jacobian is calculated by \"%s\"", JACOBIAN_METHOD_DESC[idaData->jacobianMethod]);

  /* Set max error test fails */
  if (omc_flag[FLAG_IDA_MAXERRORTESTFAIL])
  {
    int maxErrorTestFails = atoi(omc_flagValue[FLAG_IDA_MAXERRORTESTFAIL]);
    flag = IDASetMaxErrTestFails(idaData->ida_mem, maxErrorTestFails);
<<<<<<< HEAD
    checkReturnFlag_SUNDIALS(flag, SUNDIALS_IDA_FLAG, "IDASetMaxErrTestFails");
=======
    if (!IDAflagIsSuccess(flag)){
      throwStreamPrint(threadData, "##IDA## set IDASetMaxErrTestFails failed!");
    }
>>>>>>> 1a367c4a
  }

  /* set maximum number of nonlinear solver iterations at one step */
  if (omc_flag[FLAG_IDA_MAXNONLINITERS])
  {
    int maxNonlinIters = atoi(omc_flagValue[FLAG_IDA_MAXNONLINITERS]);
    flag = IDASetMaxNonlinIters(idaData->ida_mem, maxNonlinIters);
<<<<<<< HEAD
    checkReturnFlag_SUNDIALS(flag, SUNDIALS_IDA_FLAG, "IDASetMaxNonlinIters");
=======
    if (!IDAflagIsSuccess(flag)){
      throwStreamPrint(threadData, "##IDA## set IDASetMaxNonlinIters failed!");
    }
>>>>>>> 1a367c4a
  }

  /* maximum number of nonlinear solver convergence failures at one step */
  if (omc_flag[FLAG_IDA_MAXCONVFAILS])
  {
    int maxConvFails = atoi(omc_flagValue[FLAG_IDA_MAXCONVFAILS]);
    flag = IDASetMaxConvFails(idaData->ida_mem, maxConvFails);
<<<<<<< HEAD
    checkReturnFlag_SUNDIALS(flag, SUNDIALS_IDA_FLAG, "IDASetMaxConvFails");
=======
    if (!IDAflagIsSuccess(flag)){
      throwStreamPrint(threadData, "##IDA## set IDASetMaxConvFails failed!");
    }
>>>>>>> 1a367c4a
  }

  /* safety factor in the nonlinear convergence test */
  if (omc_flag[FLAG_IDA_NONLINCONVCOEF])
  {
    double nonlinConvCoef = atof(omc_flagValue[FLAG_IDA_NONLINCONVCOEF]);
    flag = IDASetNonlinConvCoef(idaData->ida_mem, nonlinConvCoef);
<<<<<<< HEAD
    checkReturnFlag_SUNDIALS(flag, SUNDIALS_IDA_FLAG, "IDASetNonlinConvCoef");
=======
    if (!IDAflagIsSuccess(flag)){
      throwStreamPrint(threadData, "##IDA## set IDASetNonlinConvCoef failed!");
    }
>>>>>>> 1a367c4a
  }

  /* configure algebraic variables as such */
  if (idaData->daeMode) {
    if (omc_flag[FLAG_NO_SUPPRESS_ALG]) {
      flag = IDASetSuppressAlg(idaData->ida_mem, 1 /* TRUE */);
<<<<<<< HEAD
      checkReturnFlag_SUNDIALS(flag, SUNDIALS_IDA_FLAG, "IDASetSuppressAlg");
=======
      if (!IDAflagIsSuccess(flag)) {
        throwStreamPrint(threadData, "##IDA## Suppress algebraic variables in the local error test failed");
      }
>>>>>>> 1a367c4a
    }
    for (i=0; i<idaData->N; ++i) {
      tmp[i] = (i<data->modelData->nStates)? 1.0: 0.0;
    }

    flag = IDASetId(idaData->ida_mem, N_VMake_Serial(idaData->N,tmp));
<<<<<<< HEAD
    checkReturnFlag_SUNDIALS(flag, SUNDIALS_IDA_FLAG, "IDASetId");
=======
    if (!IDAflagIsSuccess(flag)) {
      throwStreamPrint(threadData, "##IDA## Mark algebraic variables as such failed!");
    }
>>>>>>> 1a367c4a
  }

  /* define initial step size */
  if (omc_flag[FLAG_INITIAL_STEP_SIZE]) {
    double initialStepSize = atof(omc_flagValue[FLAG_INITIAL_STEP_SIZE]);

    assertStreamPrint(threadData, initialStepSize >= DASSL_STEP_EPS, "Selected initial step size %e is too small.", initialStepSize);

    flag = IDASetInitStep(idaData->ida_mem, initialStepSize);
<<<<<<< HEAD
    checkReturnFlag_SUNDIALS(flag, SUNDIALS_IDA_FLAG, "IDASetInitStep");
=======
    if (!IDAflagIsSuccess(flag)) {
      throwStreamPrint(threadData, "##IDA## Set initial step size failed!");
    }
>>>>>>> 1a367c4a
    infoStreamPrint(LOG_SOLVER, 0, "initial step size: %g", initialStepSize);
  } else {
    infoStreamPrint(LOG_SOLVER, 0, "initial step size is set automatically.");
  }

  /* Initialize sensitivities analysis */
  idaData->idaSmode = omc_flag[FLAG_IDAS] ? 1 : 0;

  if (idaData->idaSmode) {
    idaData->Ns = data->modelData->nSensitivityParamVars;
    idaData->yS = N_VCloneVectorArray_Serial(idaData->Ns, idaData->y);
    idaData->ySp = N_VCloneVectorArray_Serial(idaData->Ns, idaData->yp);

    for (i=0; i<idaData->Ns; ++i) {
      N_VConst_Serial(0.0, idaData->yS[i]);
      N_VConst_Serial(0.0, idaData->ySp[i]);
    }

    flag = IDASensInit(idaData->ida_mem, idaData->Ns, IDA_SIMULTANEOUS, NULL, idaData->yS, idaData->ySp);
    checkReturnFlag_SUNDIALS(flag, SUNDIALS_IDA_FLAG, "IDASensInit");

    flag = IDASetSensParams(idaData->ida_mem, data->simulationInfo->realParameter, NULL, data->simulationInfo->sensitivityParList);
<<<<<<< HEAD
    checkReturnFlag_SUNDIALS(flag, SUNDIALS_IDA_FLAG, "IDASetSensParams");
    flag = IDASetSensDQMethod(idaData->ida_mem, IDA_FORWARD, 0);
    checkReturnFlag_SUNDIALS(flag, SUNDIALS_IDA_FLAG, "IDASetSensDQMethod");

    flag = IDASensEEtolerances(idaData->ida_mem);
    checkReturnFlag_SUNDIALS(flag, SUNDIALS_IDA_FLAG, "IDASensEEtolerances");
/*
    flag = IDASetSensErrCon(idaData->ida_mem, TRUE);
    checkReturnFlag_SUNDIALS(flag, SUNDIALS_IDA_FLAG, "IDASetSensErrCon");
=======
    if (!IDAflagIsSuccess(flag)){
      throwStreamPrint(threadData, "##IDA## set IDASetSensParams failed!");
    }

    flag = IDASetSensDQMethod(idaData->ida_mem, IDA_FORWARD, 0);
    if (!IDAflagIsSuccess(flag)){
      throwStreamPrint(threadData, "##IDA## set IDASetSensDQMethod failed!");
    }

    flag = IDASensEEtolerances(idaData->ida_mem);
    if (!IDAflagIsSuccess(flag)){
      throwStreamPrint(threadData, "##IDA## set IDASensEEtolerances failed!");
    }
/*
    flag = IDASetSensErrCon(idaData->ida_mem, TRUE);
    if (!IDAflagIsSuccess(flag)){
      throwStreamPrint(threadData, "##IDA## set IDASensEEtolerances failed!");
    }
>>>>>>> 1a367c4a
*/
    /* allocate result workspace */
    idaData->ySResult = N_VCloneVectorArrayEmpty_Serial(idaData->Ns, idaData->y);
    for(i = 0; i < idaData->Ns; ++i)
    {
      N_VSetArrayPointer_Serial((data->simulationInfo->sensitivityMatrix + i*idaData->N), idaData->ySResult[i]);
    }
  }
  if (compiledInDAEMode){
    idaDataGlobal = idaData;
    data->callback->functionDAE = ida_event_update;
  }
  messageClose(LOG_SOLVER);

  if (measure_time_flag) rt_clear(SIM_TIMER_SOLVER); /* TODO Initialization should not add to this timer... */

  free(tmp);
  TRACE_POP
  return 0;
}

/**
 * @brief Deinitialize IDA data.
 *
 * @param idaData   Pointer to IDA solver data struct.
 */
void ida_solver_deinitial(IDA_SOLVER *idaData)
{
  TRACE_PUSH

  free(idaData->userData);
  free(idaData->ysave);
  free(idaData->ypsave);
  free(idaData->delta_hh);

  /* Free linear solver data */
  N_VDestroy_Serial(idaData->y_linSol);
  SUNMatDestroy(idaData->J);
  SUNMatDestroy(idaData->tmpJac);
  SUNLinSolFree(idaData->linSol);

  /* Free dae-mode data */
  if (idaData->daeMode) {
    free(idaData->states);
    free(idaData->statesDer);
  }

  /* Free sensitivity-mode data */
  if (idaData->idaSmode) {
    N_VDestroyVectorArray_Serial(idaData->yS, idaData->Ns);
    N_VDestroyVectorArray_Serial(idaData->ySp, idaData->Ns);
    N_VDestroyVectorArray_Serial(idaData->ySResult, idaData->Ns);
  }

  N_VDestroy_Serial(idaData->errwgt);
  N_VDestroy_Serial(idaData->newdelta);

#ifdef USE_PARJAC
  if (idaData->allocatedParMem) {
      freeAnalyticalJacobian(&(idaData->jacColumns));
      idaData->allocatedParMem = 0;
  }
#endif

  IDAFree(&idaData->ida_mem);

  TRACE_POP
}


/**
 * @brief EventHandle for DAE mode.
 *
 * Handles events by reinitialize main IDA solver, initializing next step and
 * evaluate DAE residual equations.
 *
 * @param data        Runtime data struct.
 * @param threadData  Thread data for error handling.
 * @return int        Return 0.
 */
int ida_event_update(DATA* data, threadData_t *threadData)
{
  IDA_SOLVER *idaData = idaDataGlobal;
  int flag;
  long nonLinIters;
  double init_h;

  if (!compiledInDAEMode){
    throwStreamPrint(threadData, "Function ida_event_update only callable in DAE mode");
  }

  data->simulationInfo->needToIterate = 0 /* FALSE */;

  memcpy(idaData->states, data->localData[0]->realVars, sizeof(double)*data->modelData->nStates);
  getAlgebraicDAEVars(data, idaData->states + data->modelData->nStates);
  memcpy(idaData->statesDer, data->localData[0]->realVars + data->modelData->nStates, sizeof(double)*data->modelData->nStates);

  /* update inner algebraic get new values from data */
  if (measure_time_flag) rt_accumulate(SIM_TIMER_SOLVER);
  evaluateDAEResiduals_wrapperEventUpdate(data, threadData);
  getAlgebraicDAEVars(data, idaData->states + data->modelData->nStates);
  if (measure_time_flag) rt_tick(SIM_TIMER_SOLVER);

  infoStreamPrint(LOG_SOLVER, 0, "##IDA## do event update at %.15g", data->localData[0]->timeValue);
  memcpy(idaData->states, data->localData[0]->realVars, sizeof(double)*data->modelData->nStates);
  memcpy(idaData->statesDer, data->localData[0]->realVars + data->modelData->nStates, sizeof(double)*data->modelData->nStates);
  memcpy(NV_DATA_S(idaData->y), idaData->states, idaData->N);
  memcpy(NV_DATA_S(idaData->yp), idaData->statesDer, idaData->N);
  flag = IDAReInit(idaData->ida_mem,
                    data->localData[0]->timeValue,
                    idaData->y,
                    idaData->yp);
  checkReturnFlag_SUNDIALS(flag, SUNDIALS_IDA_FLAG, "IDAReInit");

  /* get initial step to provide a direction of the solution */
  flag = IDAGetActualInitStep(idaData->ida_mem, &init_h);
  checkReturnFlag_SUNDIALS(flag, SUNDIALS_IDA_FLAG, "IDAGetActualInitStep");
  /* provide a feasible step-size if it's too small */
  if (init_h < DBL_EPSILON){
    init_h = DBL_EPSILON;
    flag = IDASetInitStep(idaData->ida_mem, init_h);
    checkReturnFlag_SUNDIALS(flag, SUNDIALS_IDA_FLAG, "IDASetInitStep");
    infoStreamPrint(LOG_SOLVER, 0, "##IDA## corrected step-size at %.15g", init_h);
  }

  /* increase limits of the non-linear solver */
  IDASetMaxNumStepsIC(idaData->ida_mem, 2*idaData->N*10);
  IDASetMaxNumJacsIC(idaData->ida_mem, 2*idaData->N*10);
  IDASetMaxNumItersIC(idaData->ida_mem, 2*idaData->N*10);
  /* Calc Consistent y_algebraic and y_prime with current y */
  flag = IDACalcIC(idaData->ida_mem, IDA_YA_YDP_INIT, data->localData[0]->timeValue+init_h);

  /* debug */
  IDAGetNumNonlinSolvIters(idaData->ida_mem, &nonLinIters);
  infoStreamPrint(LOG_SOLVER, 0, "##IDA## IDACalcIC run status %d.\nIterations : %ld\n", flag, nonLinIters);

  /* try again without line search if first try fails */
<<<<<<< HEAD
  if (!IDAisSuccess(flag)){
=======
  if (!IDAflagIsSuccess(flag)){
>>>>>>> 1a367c4a
    infoStreamPrint(LOG_SOLVER, 0, "##IDA## first event iteration failed. Start next try without line search!");
    IDASetLineSearchOffIC(idaData->ida_mem, 1 /* TRUE */);
    flag = IDACalcIC(idaData->ida_mem, IDA_YA_YDP_INIT, data->localData[0]->timeValue+data->simulationInfo->tolerance);
    IDAGetNumNonlinSolvIters(idaData->ida_mem, &nonLinIters);
    infoStreamPrint(LOG_SOLVER, 0, "##IDA## IDACalcIC run status %d.\nIterations : %ld\n", flag, nonLinIters);
<<<<<<< HEAD
    checkReturnFlag_SUNDIALS(flag, SUNDIALS_IDA_FLAG, "IDAGetNumNonlinSolvIters");
=======
    if (!IDAflagIsSuccess(flag)){
      throwStreamPrint(threadData, "##IDA## discrete update failed flag %d!", flag);
    }
>>>>>>> 1a367c4a
  }
  /* obtain consistent values of y_algebraic and y_prime */
  IDAGetConsistentIC(idaData->ida_mem, idaData->y, idaData->yp);

  /* update inner algebraic variables */
  if (measure_time_flag) rt_accumulate(SIM_TIMER_SOLVER);
  evaluateDAEResiduals_wrapperEventUpdate(data, threadData);

  memcpy(data->localData[0]->realVars, idaData->states, sizeof(double)*data->modelData->nStates);
  // and  also algebraic vars
  setAlgebraicDAEVars(data, idaData->states + data->modelData->nStates);
  memcpy(data->localData[0]->realVars + data->modelData->nStates, idaData->statesDer, sizeof(double)*data->modelData->nStates);
  if (measure_time_flag) rt_tick(SIM_TIMER_SOLVER);

  /* reset initial step size again to default */
  IDASetInitStep(idaData->ida_mem, 0.0);

  return 0;
}

/**
 * @brief Main IDA solver step.
 *
 * Call IDASolve to make solver steps.
 *
 * @param data        Runtime data struct.
 * @param threadData  Thread data for error handling.
 * @param solverInfo  Main ODE/DAE solver info.
 * @return int        Return 0 on success or IDA flag on failure.
 */
int ida_solver_step(DATA* data, threadData_t *threadData, SOLVER_INFO* solverInfo)
{
  TRACE_PUSH
  double tout = 0;
  int i = 0, flag;
  int retVal = 0, finished = 0 /* FALSE */;
  int saveJumpState;
  long int tmp;
  static unsigned int stepsOutputCounter = 1;
  int stepsMode;    /* Has to be IDA_NORMAL (1) or IDA_ONE_STEP (2) */
  int restartAfterLSFail = 0;

  if (measure_time_flag) rt_tick(SIM_TIMER_SOLVER);

  IDA_SOLVER *idaData = (IDA_SOLVER*) solverInfo->solverData;

  SIMULATION_DATA *sData = data->localData[0];
  SIMULATION_DATA *sDataOld = data->localData[1];
  MODEL_DATA *mData = (MODEL_DATA*) data->modelData;


  /* alloc all work arrays */
  if (!idaData->daeMode)
  {
    N_VSetArrayPointer_Serial(data->localData[0]->realVars, idaData->y);
    N_VSetArrayPointer_Serial(data->localData[1]->realVars + data->modelData->nStates, idaData->yp);
  }

  if (solverInfo->didEventStep)
  {
    idaData->setInitialSolution = 0;
  }

  /* reinit solver */
  if (!idaData->setInitialSolution)
  {
    debugStreamPrint(LOG_SOLVER, 0, "Re-initialized IDA Solver");

    /* initialize states and der(states) */
    if (idaData->daeMode)
    {
      memcpy(idaData->states, data->localData[0]->realVars, sizeof(double)*data->modelData->nStates);
      /* and  also algebraic vars */
      getAlgebraicDAEVars(data, idaData->states + data->modelData->nStates);
      memcpy(idaData->statesDer, data->localData[0]->realVars + data->modelData->nStates, sizeof(double)*data->modelData->nStates);
    }

    /* calculate matrix for residual scaling */
    if (omc_flag[FLAG_IDA_SCALING])
    {
      getScalingFactors(data, idaData, NULL);

      /* scale idaData->y and idaData->yp */
      infoStreamPrint(LOG_SOLVER_V, 1, "Scale y and yp");
      idaScaleData(idaData);
      messageClose(LOG_SOLVER_V);
    }

    flag = IDAReInit(idaData->ida_mem,
        solverInfo->currentTime,
        idaData->y,
        idaData->yp);
<<<<<<< HEAD
    checkReturnFlag_SUNDIALS(flag, SUNDIALS_IDA_FLAG, "IDAReInit");
=======

    if (!IDAflagIsSuccess(flag)){
      throwStreamPrint(threadData, "##IDA## Something goes wrong while reinit IDA solver after event!");
    }
>>>>>>> 1a367c4a

    /* calculate matrix for residual scaling */
    if (omc_flag[FLAG_IDA_SCALING])
    {
      /* scale idaData->y and idaData->yp */
      idaReScaleData(idaData);
    }

    if (idaData->idaSmode)
    {
      for(i=0; i<idaData->Ns; ++i)
      {
        int j;
        for(j=0; j<idaData->N; ++j)
        {
          NV_Ith_S(idaData->yS[i],j) = 0;
          NV_Ith_S(idaData->ySp[i],j) = 0;
        }
      }
      flag = IDASensReInit(idaData->ida_mem, IDA_SIMULTANEOUS, idaData->yS, idaData->ySp);
<<<<<<< HEAD
      checkReturnFlag_SUNDIALS(flag, SUNDIALS_IDA_FLAG, "IDASensReInit");
=======
      if (!IDAflagIsSuccess(flag)){
        throwStreamPrint(threadData, "##IDA## set IDASensInit failed!");
      }
>>>>>>> 1a367c4a
    }
    idaData->setInitialSolution = 1;
  }

  saveJumpState = threadData->currentErrorStage;
  threadData->currentErrorStage = ERROR_INTEGRATOR;

  /* try */
#if !defined(OMC_EMCC)
  MMC_TRY_INTERNAL(simulationJumpBuffer)
#endif


  /* Check that tout is not less than timeValue otherwise the solver
   * will come in trouble.
   * If that is the case we skip the current step. */
  if (solverInfo->currentStepSize < DASSL_STEP_EPS)
  {
    infoStreamPrint(LOG_SOLVER, 0, "Desired step to small try next one");
    infoStreamPrint(LOG_SOLVER, 0, "Interpolate linear");

    /* linear extrapolation */
    for(i = 0; i < idaData->N; i++)
    {
      NV_Ith_S(idaData->y, i) = NV_Ith_S(idaData->y, i) + NV_Ith_S(idaData->yp, i) * solverInfo->currentStepSize;
    }
    sData->timeValue = solverInfo->currentTime + solverInfo->currentStepSize;
    if (measure_time_flag) rt_accumulate(SIM_TIMER_SOLVER);
    data->callback->functionODE(data, threadData);
    solverInfo->currentTime = sData->timeValue;

    TRACE_POP
    return 0;
  }


  /* Calculate steps until TOUT is reached */
  if (idaData->internalSteps)
  {
    /* If internalSteps are selected, let IDA run to stopTime or next sample event */
    if (data->simulationInfo->nextSampleEvent < data->simulationInfo->stopTime)
    {
      tout = data->simulationInfo->nextSampleEvent;
    }
    else
    {
      tout = data->simulationInfo->stopTime;
    }
    stepsMode = IDA_ONE_STEP;
    flag = IDASetStopTime(idaData->ida_mem, tout);
<<<<<<< HEAD
    checkReturnFlag_SUNDIALS(flag, SUNDIALS_IDA_FLAG, "IDASetStopTime");
=======
    if (!IDAflagIsSuccess(flag)){
      throwStreamPrint(threadData, "##IDA## Something goes wrong while set stopTime!");
    }
>>>>>>> 1a367c4a
  }
  else
  {
    tout = solverInfo->currentTime + solverInfo->currentStepSize;
    stepsMode = IDA_NORMAL;
  }


  do
  {
    infoStreamPrint(LOG_SOLVER, 1, "##IDA## new step from %.15g to %.15g", solverInfo->currentTime, tout);

    if (measure_time_flag) rt_accumulate(SIM_TIMER_SOLVER);
    /* read input vars */
    externalInputUpdate(data);
    data->callback->input_function(data, threadData);
    if (measure_time_flag) rt_tick(SIM_TIMER_SOLVER);

    if (omc_flag[FLAG_IDA_SCALING])
    {
      /* scale idaData->y and idaData->yp */
      idaScaleData(idaData);
    }

    flag = IDASolve(idaData->ida_mem, tout, &solverInfo->currentTime, idaData->y, idaData->yp, stepsMode);

    if (omc_flag[FLAG_IDA_SCALING])
    {
      /* rescale idaData->y and idaData->yp */
      idaReScaleData(idaData);
    }

    /* set time to current time */
    sData->timeValue = solverInfo->currentTime;

<<<<<<< HEAD
    /* Error handling */
    if ((flag == IDA_SUCCESS || flag == IDA_TSTOP_RETURN) && solverInfo->currentTime >= tout)
=======
    /* error handling */
    if (IDAflagIsSuccess(flag) && solverInfo->currentTime >= tout)
>>>>>>> 1a367c4a
    {
      infoStreamPrint(LOG_SOLVER, 0, "##IDA## step done to time = %.15g", solverInfo->currentTime);
      finished = 1 /* TRUE */;
    }
    else if (flag == IDA_ROOT_RETURN)
    {
      infoStreamPrint(LOG_SOLVER, 0, "##IDA## root found at time = %.15g", solverInfo->currentTime);
      finished = 1 /* TRUE */;
    }
    else if (flag == IDA_SUCCESS || flag == IDA_TSTOP_RETURN)
    {
      infoStreamPrint(LOG_SOLVER, 0, "##IDA## continue integration time = %.15g", solverInfo->currentTime);
    }
    else if (flag == IDA_TOO_MUCH_WORK)
    {
      warningStreamPrint(LOG_SOLVER, 0, "##IDA## has done too much work with small steps at time = %.15g", solverInfo->currentTime);
    }
    else if (flag == IDA_LSETUP_FAIL && !restartAfterLSFail)
    {
      flag = IDAReInit(idaData->ida_mem,
          solverInfo->currentTime,
          idaData->y,
          idaData->yp);
      restartAfterLSFail = 1;
      warningStreamPrint(LOG_SOLVER, 0, "##IDA## linear solver failed try once again = %.15g", solverInfo->currentTime);
    }
    else
    {
<<<<<<< HEAD
      infoStreamPrint(LOG_STDOUT, 0, "##IDA## %d error occurred at time = %.15g", flag, solverInfo->currentTime);
      //checkReturnFlag_SUNDIALS(flag, SUNDIALS_IDA_FLAG, "IDASolve");  // Will throw and jump to next MMC_CATCH_INTERNAL
      finished = 1 /* TRUE */;
      retVal = flag;
=======
      if (IDAflagIsSuccess(flag))
      {
        infoStreamPrint(LOG_SOLVER, 0, "##IDA## continue integration time = %.15g", solverInfo->currentTime);
      }
      else if (flag == IDA_ROOT_RETURN)
      {
        infoStreamPrint(LOG_SOLVER, 0, "##IDA## root found at time = %.15g", solverInfo->currentTime);
        finished = 1 /* TRUE */;
      }
      else if (flag == IDA_TOO_MUCH_WORK)
      {
        warningStreamPrint(LOG_SOLVER, 0, "##IDA## has done too much work with small steps at time = %.15g", solverInfo->currentTime);
      }
      else if (flag == IDA_LSETUP_FAIL && !restartAfterLSFail )
      {
        flag = IDAReInit(idaData->ida_mem,
            solverInfo->currentTime,
            idaData->y,
            idaData->yp);
        restartAfterLSFail = 1;
        warningStreamPrint(LOG_SOLVER, 0, "##IDA## linear solver failed try once again = %.15g", solverInfo->currentTime);
      }
      else
      {
        infoStreamPrint(LOG_STDOUT, 0, "##IDA## %d error occurred at time = %.15g", flag, solverInfo->currentTime);
        finished = 1 /* TRUE */;
        retVal = flag;
      }
>>>>>>> 1a367c4a
    }

    /* closing new step message */
    messageClose(LOG_SOLVER);

    /* emit step, if step mode is selected */
    if (idaData->internalSteps)
    {
      infoStreamPrint(LOG_SOLVER, 0, "##IDA## noEquadistant stepsOutputCounter %d by freq %d at time = %.15g", stepsOutputCounter, idaData->stepsFreq, solverInfo->currentTime);
      if (omc_flag[FLAG_NOEQUIDISTANT_OUT_FREQ]){
        /* output every n-th time step */
        if (stepsOutputCounter >= idaData->stepsFreq){
          stepsOutputCounter = 1; /* next line set it to one */
          infoStreamPrint(LOG_SOLVER, 0, "##IDA## noEquadistant output %d by freq at time = %.15g", stepsOutputCounter, solverInfo->currentTime);
          break;
        }
        stepsOutputCounter++;
      } else if (omc_flag[FLAG_NOEQUIDISTANT_OUT_TIME]){
        /* output when time>=k*timeValue */
        if (solverInfo->currentTime > stepsOutputCounter * idaData->stepsTime){
          stepsOutputCounter++;
          infoStreamPrint(LOG_SOLVER, 0, "##IDA## noEquadistant output %d by time freq at time = %.15g", stepsOutputCounter, solverInfo->currentTime);
          break;
        }
      } else {
        break;
      }
    }

  } while(!finished);

#if !defined(OMC_EMCC)
  MMC_CATCH_INTERNAL(simulationJumpBuffer)
#endif
  threadData->currentErrorStage = saveJumpState;

  /* if a state event occurs than no sample event does need to be activated  */
  if (data->simulationInfo->sampleActivated && solverInfo->currentTime < data->simulationInfo->nextSampleEvent)
  {
    data->simulationInfo->sampleActivated = 0;
  }

  /* initialize states and der(states) */
  if (idaData->daeMode)
  {
    memcpy(data->localData[0]->realVars, idaData->states, sizeof(double)*data->modelData->nStates);
    // and  also algebraic vars
    setAlgebraicDAEVars(data, idaData->states + data->modelData->nStates);
    memcpy(data->localData[0]->realVars + data->modelData->nStates, idaData->statesDer, sizeof(double)*data->modelData->nStates);
    sData->timeValue = solverInfo->currentTime;
  }

  /* sensitivity mode */
  if (idaData->idaSmode)
  {
    flag = IDAGetSens(idaData->ida_mem, &solverInfo->currentTime, idaData->ySResult);
<<<<<<< HEAD
    checkReturnFlag_SUNDIALS(flag, SUNDIALS_IDA_FLAG, "IDAGetSens");
=======
    if (!IDAflagIsSuccess(flag)){
      throwStreamPrint(threadData, "##IDA## Something goes wrong while obtain results for parameter sensitivities!");
    }
>>>>>>> 1a367c4a
  }

  /* save stats */
  /* steps */
  tmp = 0;
  flag = IDAGetNumSteps(idaData->ida_mem, &tmp);
  checkReturnFlag_SUNDIALS(flag, SUNDIALS_IDA_FLAG, "IDAGetNumSteps");
  solverInfo->solverStatsTmp.nStepsTaken = tmp;

  /* functionODE evaluations */
  tmp = 0;
  flag = IDAGetNumResEvals(idaData->ida_mem, &tmp);
  checkReturnFlag_SUNDIALS(flag, SUNDIALS_IDA_FLAG, "IDAGetNumResEvals");
  solverInfo->solverStatsTmp.nCallsODE = tmp;

  /* Jacobians evaluations */
  tmp = 0;
  flag = IDAGetNumJacEvals(idaData->ida_mem, &tmp);
  checkReturnFlag_SUNDIALS(flag, SUNDIALS_IDA_FLAG, "IDAGetNumJacEvals");
  solverInfo->solverStatsTmp.nCallsJacobian = tmp;

  /* local error test failures */
  tmp = 0;
  flag = IDAGetNumErrTestFails(idaData->ida_mem, &tmp);
  checkReturnFlag_SUNDIALS(flag, SUNDIALS_IDA_FLAG, "IDAGetNumErrTestFails");
  solverInfo->solverStatsTmp.nErrorTestFailures = tmp;

  /* local error test failures */
  tmp = 0;
  flag = IDAGetNumNonlinSolvConvFails(idaData->ida_mem, &tmp);
  checkReturnFlag_SUNDIALS(flag, SUNDIALS_IDA_FLAG, "IDAGetNumNonlinSolvConvFails");
  solverInfo->solverStatsTmp.nConvergenveTestFailures = tmp;

  /* get more statistics */
  if (useStream[LOG_SOLVER_V])
  {
    long int tmp1,tmp2;
    double dtmp;

    infoStreamPrint(LOG_SOLVER_V, 1, "### IDAStats ###");
    /* nonlinear stats */
    tmp1 = tmp2 = 0;
    flag = IDAGetNonlinSolvStats(idaData->ida_mem, &tmp1, &tmp2);
    infoStreamPrint(LOG_SOLVER_V, 0, " ## Cumulative number of nonlinear iterations performed: %ld", tmp1);
    infoStreamPrint(LOG_SOLVER_V, 0, " ## Cumulative number of nonlinear convergence failures that have occurred: %ld", tmp2);

    /* others */
    flag = IDAGetTolScaleFactor(idaData->ida_mem, &dtmp);
    infoStreamPrint(LOG_SOLVER_V, 0, " ## Suggested scaling factor for user tolerances: %g", dtmp);

    flag = IDAGetNumLinSolvSetups(idaData->ida_mem, &tmp1);
    infoStreamPrint(LOG_SOLVER_V, 0, " ## Number of calls made to the linear solver setup function: %ld", tmp1);

    messageClose(LOG_SOLVER_V);
  }

  infoStreamPrint(LOG_SOLVER, 0, "##IDA## Finished Integrator step.");
  if (measure_time_flag) rt_accumulate(SIM_TIMER_SOLVER);

  TRACE_POP
  return retVal;
}

/**
 * @brief Compute residual F(t, y, y').
 *
 * This function has to be of type IDAResFn.
 * See section 4.6.1 Residual function of SUNDIALS v5.4.0 IDA documentation.
 *
 * @param time        Value of the independent variable (time).
 * @param yy          Vector of state variables y(t).
 * @param yp          Vector of derivatives y'(t).
 * @param rr          Output residual vector F(t, y, y').
 * @param user_data   Pointer to user data of type IDA_SOLVER*, set with IDASetUserDat.
 * @return int        Return 0 on success, positive value on recoverable error and negative value otherwise.
 */
static int residualFunctionIDA(double time, N_Vector yy, N_Vector yp, N_Vector rr, void* user_data)
{
  TRACE_PUSH
  IDA_SOLVER* idaData = (IDA_SOLVER*) user_data;
  DATA* data = idaData->userData->data;
  threadData_t* threadData = idaData->userData->threadData;

  double timeBackup;
  long int i;
  int saveJumpState;
  int success = 0, retVal = 0;
  double *states = N_VGetArrayPointer_Serial(yy);
  double *statesDer = N_VGetArrayPointer_Serial(yp);
  double *delta  = N_VGetArrayPointer_Serial(rr);

  infoStreamPrint(LOG_SOLVER_V, 1, "### eval residualFunctionIDA ###");
  /* rescale idaData->y and idaData->yp */
  if ((omc_flag[FLAG_IDA_SCALING] && idaData->useScaling))
  {
    idaReScaleData(idaData);
  }

  if (data->simulationInfo->currentContext == CONTEXT_ALGEBRAIC)
  {
    setContext(data, time, CONTEXT_ODE);
  }
  data->localData[0]->timeValue = time;

  saveJumpState = threadData->currentErrorStage;
  threadData->currentErrorStage = ERROR_INTEGRATOR;

  /* try */
#if !defined(OMC_EMCC)
  MMC_TRY_INTERNAL(simulationJumpBuffer)
#endif

  /* if sensitivity mode update also bound parameters*/
  if (idaData->idaSmode)
  {
    data->callback->updateBoundParameters(data, threadData);
  }
  /* if daeMode update also all dynamic algebraic equations */
  if (idaData->daeMode)
  {
    /* set state, state derivative and dynamic algebraic
    * variables for evaluateDAEResiduals evaluation
    */
    memcpy(data->localData[0]->realVars, states, sizeof(double)*data->modelData->nStates);
    memcpy(data->localData[0]->realVars + data->modelData->nStates, statesDer, sizeof(double)*data->modelData->nStates);
    setAlgebraicDAEVars(data, states + data->modelData->nStates);
  }

  /* debug */
  if (ACTIVE_STREAM(LOG_SOLVER_V)){
    printCurrentStatesVector(LOG_SOLVER_V, data->localData[0]->realVars, data, time);
    printVector(LOG_SOLVER_V, "yprime", data->localData[0]->realVars + data->modelData->nStates, data->modelData->nStates, time);
    if (idaData->daeMode)
    {
      printVector(LOG_SOLVER_V, "yalg", states + data->modelData->nStates, data->simulationInfo->daeModeData->nAlgebraicDAEVars, time);
    }
  }

  /* read input vars */
  if (measure_time_flag) rt_accumulate(SIM_TIMER_SOLVER);
  externalInputUpdate(data);
  data->callback->input_function(data, threadData);
  if (measure_time_flag) rt_tick(SIM_TIMER_SOLVER);

  if (idaData->daeMode)
  {
    /* eval residual vars */
    if (measure_time_flag) rt_accumulate(SIM_TIMER_SOLVER);
    data->simulationInfo->daeModeData->evaluateDAEResiduals(data, threadData, EVAL_DYNAMIC);
    if (measure_time_flag) rt_tick(SIM_TIMER_SOLVER);
    /* get residual variables */
    for(i=0; i < idaData->N; i++)
    {
      NV_Ith_S(rr, i) = data->simulationInfo->daeModeData->residualVars[i];
      infoStreamPrint(LOG_SOLVER_V, 0, "%ld. residual = %e", i, NV_Ith_S(rr, i));
    }
  }
  else
  {
    /* eval function ODE */
    if (measure_time_flag) rt_accumulate(SIM_TIMER_SOLVER);
    data->callback->functionODE(data, threadData);
    if (measure_time_flag) rt_tick(SIM_TIMER_SOLVER);
    for(i=0; i < idaData->N; i++)
    {
      NV_Ith_S(rr, i) = data->localData[0]->realVars[data->modelData->nStates + i] - NV_Ith_S(yp, i);
      infoStreamPrint(LOG_SOLVER_V, 0, "%ld. residual = %e", i, NV_Ith_S(rr, i));
    }
  }

  /* scale ressidual rr */
  if ((omc_flag[FLAG_IDA_SCALING] && idaData->useScaling))
  {
    infoStreamPrint(LOG_SOLVER_V, 1, "scale residuals");
    idaScaleVector(rr, idaData->resScale, idaData->N);
    messageClose(LOG_SOLVER_V);
    idaScaleData(idaData);
  }

  printVector(LOG_DASSL_STATES, "delta", delta, idaData->N, time);
  success = 1;
#if !defined(OMC_EMCC)
  MMC_CATCH_INTERNAL(simulationJumpBuffer)
#endif

  if (!success) {
    retVal = -1;  /* Non-recoverable error */
  }

  threadData->currentErrorStage = saveJumpState;

  if (data->simulationInfo->currentContext == CONTEXT_ODE){
    unsetContext(data);
  }
  messageClose(LOG_SOLVER_V);
  if (measure_time_flag) rt_accumulate(SIM_TIMER_SOLVER);

  TRACE_POP
  return retVal;
}

/**
 * @brief Evaluate zero crossings for IDA root finding.
 *
 * Set by IDARootInit, has be of type IDARootFn.
 * See section 4.5.6 Rootfinding initialization function of SUNDIALS v5.4.0 IDA documentation.
 *
 * @param time        Independent variable (time).
 * @param yy          Vector of state variables y.
 * @param yp          Vector of state derivatives y'.
 * @param gout        Output array: ZeroCrossings g(t, y, y').
 * @param user_data   Pointer to user data of type `IDA_SOLVER*`.
 * @return int        Return 0 on success and otherwise error.
 */
static int rootsFunctionIDA(double time, N_Vector yy, N_Vector yp, double *gout, void* user_data)
{
  TRACE_PUSH
  IDA_SOLVER* idaData = (IDA_SOLVER*) user_data;
  DATA* data = idaData->userData->data;
  threadData_t* threadData = idaData->userData->threadData;
  double *states = N_VGetArrayPointer_Serial(yy);
  double *statesDer = N_VGetArrayPointer_Serial(yp);

  int saveJumpState;

  infoStreamPrint(LOG_SOLVER_V, 1, "### eval rootsFunctionIDA ###");

  if (data->simulationInfo->currentContext == CONTEXT_ALGEBRAIC)
  {
    setContext(data, time, CONTEXT_EVENTS);
  }

  /* re-scale idaData->y and idaData->yp to evaluate the equations */
  if (omc_flag[FLAG_IDA_SCALING])
  {
    idaReScaleData(idaData);
  }

  saveJumpState = threadData->currentErrorStage;
  threadData->currentErrorStage = ERROR_EVENTSEARCH;

  if (idaData->daeMode)
  {
    memcpy(data->localData[0]->realVars, states, sizeof(double)*data->modelData->nStates);
    setAlgebraicDAEVars(data, states + data->modelData->nStates);
    memcpy(data->localData[0]->realVars + data->modelData->nStates, statesDer, sizeof(double)*data->modelData->nStates);
  }

  data->localData[0]->timeValue = time;

  /* Exlude zero-crossings eval from sim timer */
  if (measure_time_flag) rt_accumulate(SIM_TIMER_SOLVER);

  /* Update inputs and evaluate zero crossings */
  externalInputUpdate(data);
  data->callback->input_function(data, threadData);
  if (idaData->daeMode){
    data->simulationInfo->daeModeData->evaluateDAEResiduals(data, threadData, EVAL_ZEROCROSS);
  }
  else
  {
    data->callback->function_ZeroCrossingsEquations(data, threadData);
  }
  data->callback->function_ZeroCrossings(data, threadData, gout);

  if (measure_time_flag) rt_tick(SIM_TIMER_SOLVER);
  threadData->currentErrorStage = saveJumpState;

  /* scale data again */
  if (omc_flag[FLAG_IDA_SCALING])
  {
    idaScaleData(idaData);
  }

  if (data->simulationInfo->currentContext == CONTEXT_EVENTS){
    unsetContext(data);
  }
  messageClose(LOG_SOLVER_V);
  if (measure_time_flag) rt_tick(SIM_TIMER_SOLVER);   // TODO: Why do we have two rt_tick calls? Keep only this one?

  TRACE_POP
  return 0;
}

/**
 * @brief Compute colored numeric Jacobian.
 *
 * Calculate Jacobian matrix using finite differences method
 * with coloring from sparsity pattern.
 *
 * @param currentTime   Independent variable (time).
 * @param cj            Scalar in the system Jacobian, proportional to the inverse of the step size.
 * @param yy            Vector of state variables y.
 * @param yp            Vector of derivatives y'.
 * @param rr            Vector of residual vector F(y,y').
 * @param Jac           Output Jacobian: J = (∂F)/(∂y).
 * @param idaData       Pointer to IDA user data.
 * @return int          Return 0 on success, positive value on recoverable error and negative value otherwise.
*/
static int jacColoredNumericalDense(double currentTime, double cj, N_Vector yy, N_Vector yp,
                                    N_Vector rr, SUNMatrix Jac, IDA_SOLVER *idaData)
{
  TRACE_PUSH
  DATA* data = idaData->userData->data;
  void* ida_mem = idaData->ida_mem;
  const int index = data->callback->INDEX_JAC_A;

  /* prepare variables */
  double *states = N_VGetArrayPointer_Serial(yy);
  double *yprime = N_VGetArrayPointer_Serial(yp);
  double *delta  = N_VGetArrayPointer_Serial(rr);
  double *newdelta = N_VGetArrayPointer_Serial(idaData->newdelta);
  double *errwgt = N_VGetArrayPointer_Serial(idaData->errwgt);

  double *delta_hh = idaData->delta_hh;
  double *ysave = idaData->ysave;
  double *ypsave = idaData->ypsave;

  double delta_h = numericalDifferentiationDeltaXsolver;    /* Global variable from model_help.c */
  double delta_hhh;
  long int i,j,l,ii;

  double currentStep;

  /* set values */
  IDAGetCurrentStep(ida_mem, &currentStep);
  if (idaData->useScaling){
    IDAGetErrWeights(ida_mem, idaData->errwgt);
  }

  SPARSE_PATTERN* sparsePattern;

  /* set sparse pattern */
  if (idaData->daeMode)
  {
    sparsePattern = data->simulationInfo->daeModeData->sparsePattern;
  }
  else
  {
    sparsePattern = data->simulationInfo->analyticJacobians[index].sparsePattern;
  }

  setContext(data, currentTime, CONTEXT_JACOBIAN);

  for(i = 0; i < sparsePattern->maxColors; i++)
  {
    for(ii=0; ii < idaData->N; ii++)
    {
      if(sparsePattern->colorCols[ii]-1 == i)
      {
        delta_hhh = currentStep * yprime[ii];
        delta_hh[ii] = delta_h * fmax(fmax(fabs(states[ii]),fabs(delta_hhh)), 1./errwgt[ii]);
        delta_hh[ii] = (delta_hhh >= 0 ? delta_hh[ii] : -delta_hh[ii]);
        delta_hh[ii] = (states[ii] + delta_hh[ii]) - states[ii];      // Due to floating-point arithmetic rounding errors can result in: delta_hh[ii] != (states[ii] + delta_hh[ii]) - states[ii]
        ysave[ii] = states[ii];
        states[ii] += delta_hh[ii];

        if (idaData->daeMode){
          ypsave[ii] = yprime[ii];
          yprime[ii] += cj * delta_hh[ii];
        }

        delta_hh[ii] = 1. / delta_hh[ii];
      }
    }

    idaData->residualFunction(currentTime, yy, yp, idaData->newdelta, (void*) idaData);   /* Points to residualFunctionIDA */

    increaseJacContext(data);

    for(ii = 0; ii < idaData->N; ii++)
    {
      if(sparsePattern->colorCols[ii]-1 == i)
      {
        j = sparsePattern->leadindex[ii];
        while(j < sparsePattern->leadindex[ii+1])
        {
          l  =  sparsePattern->index[j];
          SM_ELEMENT_D(Jac, l, ii) = (newdelta[l] - delta[l]) * delta_hh[ii];
          j++;
        };
        states[ii] = ysave[ii];
        if (idaData->daeMode)
        {
          yprime[ii] = ypsave[ii];
        }
      }
    }
  }
  unsetContext(data);

  TRACE_POP
  return 0;
}

/**
 * @brief Compute colored symbolic Jacobian.
 *
 * Calculate Jacobian matrix using analytic Jacobian column function
 * with coloring from sparsity pattern.
 *
 * @param currentTime   Independent variable (time).
 * @param cj            Scalar in the system Jacobian, proportional to the inverse of the step size.
 * @param yy            Vector of state variables y.
 * @param yp            Vector of derivatives y'.
 * @param rr            Vector of residual vector F(y,y').
 * @param Jac           Output Jacobian: J = (∂F)/(∂y) + cj * (∂F)/(∂y').
 * @param idaData       Pointer to IDA user data.
 * @return int          Return 0 on success, positive value on recoverable error and negative value otherwise.
 */
static int jacColoredSymbolicalDense(double currentTime, double cj, N_Vector yy,
                                     N_Vector yp, N_Vector rr, SUNMatrix Jac,
                                     IDA_SOLVER *idaData)
{
  TRACE_PUSH
  DATA* data = idaData->userData->data;
  threadData_t* threadData = idaData->userData->threadData;
  void* ida_mem = idaData->ida_mem;
  long int N = idaData->N;
  const int index = data->callback->INDEX_JAC_A;
  unsigned int i,ii,j, nth;
  SPARSE_PATTERN* sparsePattern = data->simulationInfo->analyticJacobians[index].sparsePattern;
  ANALYTIC_JACOBIAN* jac = &(data->simulationInfo->analyticJacobians[index]);
  jac->dae_cj = cj;

  /* prepare variables */
  double *states = N_VGetArrayPointer_Serial(yy);
  double *yprime = N_VGetArrayPointer_Serial(yp);

  setContext(data, currentTime, CONTEXT_SYM_JACOBIAN);      /* Reuse jacobian matrix in KLU solver */

  /* Evaluate constant equations if available */
  if (jac->constantEqns != NULL) {
      jac->constantEqns(data, threadData, jac, NULL);
  }

#ifdef USE_PARJAC
  GC_allow_register_threads();
#endif

#pragma omp parallel default(none) firstprivate(N) shared(i, sparsePattern, idaData, data, threadData, Jac) private(ii, j, nth)
{
#ifdef USE_PARJAC
  /* Register omp-thread in GC */
  if(!GC_thread_is_registered()) {
     struct GC_stack_base sb;
     memset (&sb, 0, sizeof(sb));
     GC_get_stack_base(&sb);
     GC_register_my_thread (&sb);
  }
  // ToDo Use always a thread local analyticJacobians (replace simulationInfo->analyticaJacobians)
  // These are not the Jacobians of the linear systems! (SimulationInfo->linearSystemData[idx].jacobian)
  ANALYTIC_JACOBIAN* t_jac = &(idaData->jacColumns[omc_get_thread_num()]);
#else
  ANALYTIC_JACOBIAN* t_jac = jac;
#endif

#pragma omp for
  for(i = 0; i < sparsePattern->maxColors; i++)
  {
    for(ii=0; ii < N; ii++)
    {
      if(sparsePattern->colorCols[ii]-1 == i)
      {
        t_jac->seedVars[ii] = 1;
      }
    }

    data->callback->functionJacA_column(data, threadData, t_jac, NULL);
    increaseJacContext(data);

    for(ii = 0; ii < N; ii++)
    {
      if(sparsePattern->colorCols[ii]-1 == i)
      {
        nth = sparsePattern->leadindex[ii];
        while(nth < sparsePattern->leadindex[ii+1])
        {
          j  =  sparsePattern->index[nth];
          infoStreamPrint(LOG_JAC, 0, "### symbolical jacobian  at [%d,%d] = %f ###", j, ii, t_jac->resultVars[j]);
          SM_ELEMENT_D(Jac, j, ii) = t_jac->resultVars[j];
          nth++;
        };
      }
    }

    for(ii=0; ii < idaData->N; ii++)
    {
      t_jac->seedVars[ii] = 0;
    }
  } // for column
} // omp parallel

  unsetContext(data);

  TRACE_POP
  return 0;
}

/**
 * @brief Compute colored Jacobian matrix of ODE/DAE system.
 *
 * Available methods:
 *   - Colored Numeric Jacobian  --> jacColoredNumericalDense
 *   - Colored Symbolic Jacobian --> jacColoredSymbolicalDense
 *
 * See Section 4.6.5 in IDA documentation of SUNDIALS v5.4.0 for more details.
 *
 * @param tt          Independent variable (time).
 * @param cj          Scalar in the system Jacobian, proportional to the inverse of the step size.
 * @param yy          Vector of state variables y.
 * @param yp          Vector of state derivatives y'.
 * @param rr          Vector of residual vector F(y,y').
 * @param Jac         Output Jacobian: J = (∂F)/(∂y) + cj * (∂F)/(∂y').
 * @param user_data   Pointer to user data of type `IDA_SOLVER*`.
 * @param tmp1        Work array that can be used by, currently unused.
 * @param tmp2        Work array that can be used by, currently unused.
 * @param tmp3        Work array that can be used by, currently unused.
 * @return int        Return 0 on success, positive value on recoverable error and negative value otherwise.
 */
static int callDenseJacobian(realtype tt, realtype cj, N_Vector yy,
                             N_Vector yp, N_Vector rr, SUNMatrix Jac,
                             void *user_data, N_Vector tmp1, N_Vector tmp2,
                             N_Vector tmp3) {
  TRACE_PUSH
  IDA_SOLVER* idaData = (IDA_SOLVER*) user_data;
  threadData_t* threadData = idaData->userData->threadData;
  int retVal;

  /* profiling */
  if (measure_time_flag) rt_accumulate(SIM_TIMER_SOLVER);
  rt_tick(SIM_TIMER_JACOBIAN);

  if (idaData->jacobianMethod == COLOREDNUMJAC || idaData->jacobianMethod == NUMJAC)
  {
    retVal = jacColoredNumericalDense(tt, cj, yy, yp, rr, Jac, idaData);
  }
  else if (idaData->jacobianMethod == COLOREDSYMJAC || idaData->jacobianMethod == SYMJAC)
  {
    retVal = jacColoredSymbolicalDense(tt, cj, yy, yp, rr, Jac, idaData);
  }
  else
  {
    throwStreamPrint(threadData, "##IDA## Something went wrong while obtain Jacobian matrix.");
  }

  /* debug */
  if (ACTIVE_STREAM(LOG_JAC)){
    _omc_matrix* dumpJac = _omc_createMatrix(idaData->N, idaData->N, SM_DATA_D(Jac));
    _omc_printMatrix(dumpJac, "IDA-Solver: Matrix A", LOG_JAC);
    _omc_destroyMatrix(dumpJac);
  }

  /* add cj to diagonal elements and store in Jac */
  if (!idaData->daeMode)
  {
    for(int i = 0; i < SM_COLUMNS_D(Jac); i++)
    {
      SM_ELEMENT_D(Jac, i, i) -= (double) cj;
    }
  }

  /* profiling */
  rt_accumulate(SIM_TIMER_JACOBIAN);
  if (measure_time_flag) rt_tick(SIM_TIMER_SOLVER);

  TRACE_POP
  return retVal;
}

/* finish sparse matrix, by fixing colprts */
/* TODO: Unify with finishSparseColPtr from kinsolSolver.c */
static void finishSparseColPtr(SUNMatrix A, int nnz)
{
  int i;

  /* TODO: Remove this check for performance reasons? */
  if (SM_SPARSETYPE_S(A) != CSC_MAT) {
    errorStreamPrint(
        LOG_STDOUT, 0,
        "In function finishSparseColPtr: Wrong sparse format of SUNMatrix A.");
  }

  /* Check for empty rows */
  for (i = 1; i < SM_COLUMNS_S(A) + 1; ++i) {
    if (SM_INDEXPTRS_S(A)[i] == 0) {
      SM_INDEXPTRS_S(A)[i] = SM_INDEXPTRS_S(A)[i-1];
    }
  }

  /* Set last value of indexptrs to nnz */
  SM_INDEXPTRS_S(A)[SM_COLUMNS_S(A)] = nnz;
}

/*
 *  function calculates a jacobian matrix by
 *  numerical method finite differences with coloring
 *  into a sparse SlsMat matrix
 */
static int jacoColoredNumericalSparse(double currentTime, N_Vector yy,
                                      N_Vector yp, N_Vector rr, SUNMatrix Jac,
                                      double cj, void *userData) {
  TRACE_PUSH
  IDA_SOLVER* idaData = (IDA_SOLVER*)userData;
  DATA* data = (DATA*)(((IDA_USERDATA*)idaData->userData)->data);
  void* ida_mem = idaData->ida_mem;
  const int index = data->callback->INDEX_JAC_A;

  /* prepare variables */
  double *states = N_VGetArrayPointer_Serial(yy);
  double *yprime = N_VGetArrayPointer_Serial(yp);
  double *delta  = N_VGetArrayPointer_Serial(rr);
  double *newdelta = N_VGetArrayPointer_Serial(idaData->newdelta);
  double *errwgt = N_VGetArrayPointer_Serial(idaData->errwgt);

  SPARSE_PATTERN* sparsePattern;

  double *ysave = idaData->ysave;
  double *ypsave = idaData->ypsave;

  double delta_h = numericalDifferentiationDeltaXsolver;
  double *delta_hh = idaData->delta_hh;
  double delta_hhh;
  double deltaInv;

  long int i,j,ii;
  int nth = 0;
  int disBackup = idaData->useScaling;

  double currentStep;

  infoStreamPrint(LOG_SOLVER_V, 1, "### eval jacobianSparseNumIDA ###");
  /* set values */
  IDAGetCurrentStep(ida_mem, &currentStep);
  if (idaData->useScaling){
    IDAGetErrWeights(ida_mem, idaData->errwgt);
  }

  /* set sparse pattern */
  if (idaData->daeMode)
  {
    sparsePattern = data->simulationInfo->daeModeData->sparsePattern;
  }
  else
  {
    sparsePattern = data->simulationInfo->analyticJacobians[index].sparsePattern;
  }

  /* Reset Jacobian matrix */
  SUNMatZero(Jac);

  setContext(data, currentTime, CONTEXT_JACOBIAN);

  /* rescale idaData->y and idaData->yp
   * the evaluation of the  residual function
   * needs to be performed on unscaled values
   */
  if (omc_flag[FLAG_IDA_SCALING] && idaData->useScaling)
  {
    idaReScaleVector(rr, idaData->resScale, idaData->N);
    idaReScaleData(idaData);
  }

  for(i = 0; i < sparsePattern->maxColors; i++)
  {
    for(ii=0; ii < idaData->N; ii++)
    {
      if(sparsePattern->colorCols[ii]-1 == i)
      {
        delta_hhh = currentStep * yprime[ii];
        delta_hh[ii] = delta_h * fmax(fmax(fabs(states[ii]), fabs(delta_hhh)), 1./errwgt[ii]);
        delta_hh[ii] = (delta_hhh >= 0 ? delta_hh[ii] : -delta_hh[ii]);
        delta_hh[ii] = (states[ii] + delta_hh[ii]) - states[ii];     // Due to floating-point arithmetic rounding errors can result in: delta_hh[ii] != (states[ii] + delta_hh[ii]) - states[ii]
        ysave[ii] = states[ii];
        states[ii] += delta_hh[ii];

        if (idaData->daeMode){
          ypsave[ii] = yprime[ii];
          yprime[ii] += cj * delta_hh[ii];
        }

        delta_hh[ii] = 1. / delta_hh[ii];
      }
    }
    idaData->useScaling = FALSE;
    idaData->residualFunction(currentTime, yy, yp, idaData->newdelta, userData);  /* Points to residualFunctionIDA */
    idaData->useScaling = disBackup;

    increaseJacContext(data);

    for(ii = 0; ii < idaData->N; ii++)
    {
      if(sparsePattern->colorCols[ii]-1 == i)
      {
        nth = sparsePattern->leadindex[ii];
        while(nth < sparsePattern->leadindex[ii+1])
        {
          j  =  sparsePattern->index[nth];
          /* use row scaling for jacobian elements */
          if (!idaData->useScaling || !omc_flag[FLAG_IDA_SCALING]){
            setJacElementSundialsSparse(j, ii, nth, (newdelta[j] - delta[j]) * delta_hh[ii], Jac, SM_CONTENT_S(Jac)->M);
          } else {
            setJacElementSundialsSparse(j, ii, nth, ((newdelta[j] - delta[j]) * delta_hh[ii]) / idaData->resScale[j] * idaData->yScale[ii], Jac, SM_CONTENT_S(Jac)->M);
          }
          nth++;
        };
        states[ii] = ysave[ii];
        if (idaData->daeMode)
        {
          yprime[ii] = ypsave[ii];
        }
      }
    }
  }
  finishSparseColPtr(Jac, sparsePattern->numberOfNonZeros);

  /* scale idaData->y and idaData->yp again */
  if ((omc_flag[FLAG_IDA_SCALING] && idaData->useScaling))
  {
    idaScaleVector(rr, idaData->resScale, idaData->N);
    idaScaleData(idaData);
  }

  unsetContext(data);
  messageClose(LOG_SOLVER_V);

  TRACE_POP
  return 0;
}

/*
 * This function calculates the jacobian matrix symbolically while exploiting coloring.
 * ToDo: backend: generate seeds for der(x)
         here: always set der(x) seeds to cj when setting seed for x
 */
int jacColoredSymbolicalSparse(double currentTime, N_Vector yy, N_Vector yp,
                               N_Vector rr, SUNMatrix Jac, double cj,
                               void *userData)
{
  TRACE_PUSH
  IDA_SOLVER* idaData = (IDA_SOLVER*)userData;
  DATA* data = (DATA*)(((IDA_USERDATA*)idaData->userData)->data);
  threadData_t* threadData = (threadData_t*)(((IDA_USERDATA*)idaData->userData)->threadData);
  const int index = data->callback->INDEX_JAC_A;
  ANALYTIC_JACOBIAN* jac = &(data->simulationInfo->analyticJacobians[index]);
  jac->dae_cj = cj;

  /* prepare variables */
  double *states = N_VGetArrayPointer_Serial(yy);
  double *yprime = N_VGetArrayPointer_Serial(yp);

#ifdef USE_PARJAC
  ANALYTIC_JACOBIAN* t_jac = (idaData->jacColumns);
#else
  ANALYTIC_JACOBIAN* t_jac = jac;
#endif
  unsigned int columns = jac->sizeCols;
  unsigned int rows = jac->sizeRows;
  SPARSE_PATTERN* sparsePattern = jac->sparsePattern;
  int maxColors = sparsePattern->maxColors;

  /* Reset Jacobian matrix */
  SUNMatZero(Jac);

  setContext(data, currentTime, CONTEXT_SYM_JACOBIAN);      /* Reuse jacobian matrix in KLU solver */

  /* Evaluate constant equations if available */
  if (jac->constantEqns != NULL) {
      jac->constantEqns(data, threadData, jac, NULL);
  }

  genericColoredSymbolicJacobianEvaluation(rows, columns, sparsePattern, Jac, t_jac,
                                           data, threadData, &setJacElementSundialsSparse);

  finishSparseColPtr(Jac, sparsePattern->numberOfNonZeros);
  unsetContext(data);

  TRACE_POP
  return 0;
}

/*
 * Wrapper function to call numerical or symbolical jacobian matrix
 */
static int callSparseJacobian(double currentTime, double cj,
                              N_Vector yy, N_Vector yp, N_Vector rr,
                              SUNMatrix Jac, void *user_data,
                              N_Vector tmp1, N_Vector tmp2, N_Vector tmp3)
{
  TRACE_PUSH
  IDA_SOLVER* idaData = (IDA_SOLVER*)user_data;
  DATA* data = (DATA*)(((IDA_USERDATA*)idaData->userData)->data);
  threadData_t* threadData = (threadData_t*)(((IDA_USERDATA*)((IDA_SOLVER*)user_data)->userData)->threadData);
  int i;

  /* profiling */
  if (measure_time_flag) rt_accumulate(SIM_TIMER_SOLVER);
  rt_tick(SIM_TIMER_JACOBIAN);

  if (idaData->jacobianMethod == COLOREDSYMJAC || idaData->jacobianMethod == SYMJAC)
  {
    jacColoredSymbolicalSparse(currentTime, yy, yp, rr, Jac, cj, user_data);
  }
  else if (idaData->jacobianMethod == COLOREDNUMJAC || idaData->jacobianMethod == NUMJAC)
  {
    jacoColoredNumericalSparse(currentTime, yy, yp, rr, Jac, cj, user_data);
  }

  /* debug */
  if (ACTIVE_STREAM(LOG_JAC)) {
    infoStreamPrint(LOG_JAC, 0, "##IDA## Sparse Matrix A.");
    SUNSparseMatrix_Print(Jac, stdout);
  }
  if (ACTIVE_STREAM(LOG_DEBUG)) {
    sundialsPrintSparseMatrix(Jac, "A", LOG_JAC);
  }

  /* add cj to diagonal elements and store in Jac */
  if (idaData->tmpJac == NULL) {
    throwStreamPrint(threadData, "tmpJac is NULL");
  }
  SUNMatZero(idaData->tmpJac);
  if (!idaData->daeMode)
  {
    for (i=0; i < idaData->N; ++i){
      SM_INDEXPTRS_S(idaData->tmpJac)[i] = i;
      SM_INDEXVALS_S(idaData->tmpJac)[i] = i;
      SM_DATA_S(idaData->tmpJac)[i] = -cj;
    }
    SM_INDEXPTRS_S(idaData->tmpJac)[idaData->N] = idaData->N;
    SUNMatScaleAdd(1.0, Jac, idaData->tmpJac);
  }

  /* profiling */
  rt_accumulate(SIM_TIMER_JACOBIAN);
  if (measure_time_flag) rt_tick(SIM_TIMER_SOLVER);

  TRACE_POP
  return 0;
}

/* TODO: Unify with nlsKinsolFScaling from kinsolSolver.c? */
static int getScalingFactors(DATA* data, IDA_SOLVER* idaData, SUNMatrix inScaleMatrix)
{
  int i;

  N_Vector tmp1 = N_VNew_Serial(idaData->N);
  N_Vector tmp2 = N_VNew_Serial(idaData->N);
  N_Vector tmp3 = N_VNew_Serial(idaData->N);

  N_Vector rres = N_VNew_Serial(idaData->N);

  /* fill errwgt, since it is needed by the Jacobian calculation function */
  double *errwgt = N_VGetArrayPointer_Serial(idaData->errwgt);
  _omc_fillVector(_omc_createVector(idaData->N, errwgt), 1.);

  SUNMatrix scaleMatrix;
  SUNMatrix denseMatrix;

  if (inScaleMatrix == NULL)
  {
    infoStreamPrint(LOG_SOLVER_V, 1, "##IDA## get new scaling matrix.");

    /* use y scale to scale jacobian, but y and yp are not scaled */
    idaData->useScaling = FALSE;

    /* eval residual function first */
    idaData->residualFunction(data->localData[0]->timeValue, idaData->y, idaData->yp, rres, (void*) idaData);   /* Points to residualFunctionIDA */

    /*  choose the jacobian sparse vs. dense */
    if (idaData->linearSolverMethod == IDA_LS_KLU)
    {
      if (idaData->NNZ < 0)
      {
        throwStreamPrint(NULL, "##IDA## idaData->NNZ not set.");
      }
      scaleMatrix = SUNSparseMatrix(idaData->N, idaData->N, idaData->NNZ, CSC_MAT);
      callSparseJacobian(data->localData[0]->timeValue, 1.0, idaData->y, idaData->yp, rres,
                        scaleMatrix, idaData, tmp1, tmp2, tmp3);
    }
    else
    {
      denseMatrix = SUNDenseMatrix(idaData->N, idaData->N);
      callDenseJacobian(data->localData[0]->timeValue, 1.0, idaData->y,
                        idaData->yp, rres, denseMatrix, idaData, tmp1, tmp2,
                        tmp3);
      scaleMatrix = SUNSparseFromDenseMatrix(denseMatrix, DBL_MIN, CSC_MAT);
      if (scaleMatrix == NULL)
      {
        errorStreamPrint(
            LOG_STDOUT, 0,
            "##IDA## In function SUNSparseFromDenseMatrix: Requirements are "
            "violated, or matrix storage request cannot be satisfied.");
      }
      SUNMatDestroy(denseMatrix);
    }
    /* enable scaled jacobian again */
    idaData->useScaling = TRUE;
  }
  else
  {
    infoStreamPrint(LOG_SOLVER_V, 1, "##IDA## use given scaling matrix.");
    scaleMatrix = inScaleMatrix;
  }

  /* set resScale factors */
  _omc_fillVector(_omc_createVector(idaData->N,idaData->resScale), MINIMAL_SCALE_FACTOR);
  for(i=0; i<SM_NNZ_S(scaleMatrix); ++i)
  {
    if (idaData->resScale[SM_INDEXVALS_S(scaleMatrix)[i]] < fabs(SM_DATA_S(scaleMatrix)[i]))
    {
        idaData->resScale[SM_INDEXVALS_S(scaleMatrix)[i]] = fabs(SM_DATA_S(scaleMatrix)[i]);
      }
  }

  printVector(LOG_SOLVER_V, "Prime scale factors", idaData->ypScale, idaData->N, 0.0);
  printVector(LOG_SOLVER_V, "Residual scale factors", idaData->resScale, idaData->N, 0.0);

  /* Free memory */
  messageClose(LOG_SOLVER_V);
  SUNMatDestroy(scaleMatrix);
  N_VDestroy_Serial(tmp1);
  N_VDestroy_Serial(tmp2);
  N_VDestroy_Serial(tmp3);
  N_VDestroy_Serial(rres);

  return 0;
}

/**
 * @brief Scale NVector by factors.
 *
 * @param vec       Vector to scale.
 * @param factors   Array with scaling factors.
 * @param size      Length of array factors and vector vec.
 */
static void idaScaleVector(N_Vector vec, double* factors, unsigned int size)
{
  int i;
  double *data = N_VGetArrayPointer_Serial(vec);
  printVector(LOG_SOLVER_V, "un-scaled", data, size, 0.0);
  for(i=0; i < size; ++i)
  {
    data[i] = data[i] / factors[i];
  }
  printVector(LOG_SOLVER_V, "scaled", data, size, 0.0);
}

/**
 * @brief Scale state and state derivate vector.
 *
 * @param idaData   Containing state vector y(t) and state derivate vector y'(t)
 *                  as well as scaling arrays yScale and ypScale.
 */
static void idaScaleData(IDA_SOLVER *idaData)
{
  infoStreamPrint(LOG_SOLVER_V, 1, "Scale y");
  idaScaleVector(idaData->y, idaData->yScale, idaData->N);
  messageClose(LOG_SOLVER_V);
  infoStreamPrint(LOG_SOLVER_V, 1, "Scale yp");
  idaScaleVector(idaData->yp, idaData->ypScale, idaData->N);
  messageClose(LOG_SOLVER_V);
}

/**
 * @brief Rescale NVector by factors.
 *
 * @param vec       Vector to rescale.
 * @param factors   Array with scaling factors.
 * @param size      Length of array factors and vector vec.
 */
static void idaReScaleVector(N_Vector vec, double* factors, unsigned int size)
{
  int i;
  double *data = N_VGetArrayPointer_Serial(vec);

  printVector(LOG_SOLVER_V, "scaled", data, size, 0.0);
  for(i=0; i < size; ++i)
  {
    data[i] = data[i] * factors[i];
  }
  printVector(LOG_SOLVER_V, "un-scaled", data, size, 0.0);
}

/**
 * @brief Rescale state and state derivate vector.
 * Undo scaling of function idaScaleData.
 *
 * @param idaData   Containing state vector y(t) and state derivate vector y'(t)
 *                  as well as scaling arrays yScale and ypScale.
 */
static void idaReScaleData(IDA_SOLVER *idaData)
{
  infoStreamPrint(LOG_SOLVER_V, 1, "Re-Scale y");
  idaReScaleVector(idaData->y, idaData->yScale, idaData->N);
  messageClose(LOG_SOLVER_V);
  infoStreamPrint(LOG_SOLVER_V, 1, "Re-Scale yp");
  idaReScaleVector(idaData->yp, idaData->ypScale, idaData->N);
  messageClose(LOG_SOLVER_V);
}

#endif /* #ifdef WITH_SUNDIALS */<|MERGE_RESOLUTION|>--- conflicted
+++ resolved
@@ -101,18 +101,6 @@
 
 
 /**
-<<<<<<< HEAD
- * @brief Return true if IDA flag signals success.
- *
- * @param flag                Return value of IDA routine.
- * @return modelica_boolean   TRUE if flag is signalling success.
- */
-static modelica_boolean IDAisSuccess(int flag) {
-  switch (flag) {
-  case IDA_SUCCESS:
-  case IDA_TSTOP_RETURN:
-  case IDA_ROOT_RETURN:
-=======
  * @brief Return true if flag signals success.
  *
  * If flag is IDA_SUCCESS or IDA_TSTOP_RETURN return true.
@@ -126,42 +114,13 @@
   {
   case IDA_SUCCESS:
   case IDA_TSTOP_RETURN:
->>>>>>> 1a367c4a
+  case IDA_ROOT_RETURN:
     return TRUE;
   default:
     return FALSE;
   }
 }
 
-<<<<<<< HEAD
-/**
- * @brief Error handler function.
- *
- * Print IDA errors to `LOG_SOLVER` stream.
- * Function has to be of type IDAErrHandlerFn and is set with IDASetErrHandlerFn.
- *
- * TODO: Move to sundials_Error.c or remove.
- *
- * @param error_code    IDA error code.
- * @param module        Name of IDA module reporting the error.
- * @param function      Name of IDA function in which error occurred.
- * @param msg           Error message.
- * @param userData      Pointer to user data, set by IDASetErrHandlerFn. Is of type IDA_SOLVER*.
- */
-void errOutputIDA(int error_code, const char *module, const char *function,
-                  char *msg, void *userData)
-{
-  TRACE_PUSH
-  IDA_SOLVER* idaData = (IDA_SOLVER*)userData;
-  DATA* data = idaData->userData->data;
-  infoStreamPrint(LOG_SOLVER, 1, "#### IDA error message #####");
-  infoStreamPrint(LOG_SOLVER, 0, " -> error code %d\n -> module %s\n -> function %s", error_code, module, function);
-  infoStreamPrint(LOG_SOLVER, 0, " Message: %s", msg);
-  messageClose(LOG_SOLVER);
-  TRACE_POP
-}
-=======
->>>>>>> 1a367c4a
 
 /**
  * @brief Initialize main IDA data.
@@ -350,13 +309,7 @@
     } else if (omc_flag[FLAG_NOEQUIDISTANT_OUT_TIME]) {
       idaData->stepsTime = atof(omc_flagValue[FLAG_NOEQUIDISTANT_OUT_TIME]);
       flag = IDASetMaxStep(idaData->ida_mem, idaData->stepsTime);
-<<<<<<< HEAD
       checkReturnFlag_SUNDIALS(flag, SUNDIALS_IDA_FLAG, "IDASetMaxStep");
-=======
-      if (!IDAflagIsSuccess(flag)) {
-        throwStreamPrint(threadData, "##IDA## Setting max steps of the IDA solver!");
-      }
->>>>>>> 1a367c4a
       infoStreamPrint(LOG_SOLVER, 0, "maximum step size %g", idaData->stepsTime);
     } else {
       idaData->stepsFreq = 1;
@@ -542,13 +495,7 @@
   {
     int maxErrorTestFails = atoi(omc_flagValue[FLAG_IDA_MAXERRORTESTFAIL]);
     flag = IDASetMaxErrTestFails(idaData->ida_mem, maxErrorTestFails);
-<<<<<<< HEAD
     checkReturnFlag_SUNDIALS(flag, SUNDIALS_IDA_FLAG, "IDASetMaxErrTestFails");
-=======
-    if (!IDAflagIsSuccess(flag)){
-      throwStreamPrint(threadData, "##IDA## set IDASetMaxErrTestFails failed!");
-    }
->>>>>>> 1a367c4a
   }
 
   /* set maximum number of nonlinear solver iterations at one step */
@@ -556,13 +503,7 @@
   {
     int maxNonlinIters = atoi(omc_flagValue[FLAG_IDA_MAXNONLINITERS]);
     flag = IDASetMaxNonlinIters(idaData->ida_mem, maxNonlinIters);
-<<<<<<< HEAD
     checkReturnFlag_SUNDIALS(flag, SUNDIALS_IDA_FLAG, "IDASetMaxNonlinIters");
-=======
-    if (!IDAflagIsSuccess(flag)){
-      throwStreamPrint(threadData, "##IDA## set IDASetMaxNonlinIters failed!");
-    }
->>>>>>> 1a367c4a
   }
 
   /* maximum number of nonlinear solver convergence failures at one step */
@@ -570,13 +511,7 @@
   {
     int maxConvFails = atoi(omc_flagValue[FLAG_IDA_MAXCONVFAILS]);
     flag = IDASetMaxConvFails(idaData->ida_mem, maxConvFails);
-<<<<<<< HEAD
     checkReturnFlag_SUNDIALS(flag, SUNDIALS_IDA_FLAG, "IDASetMaxConvFails");
-=======
-    if (!IDAflagIsSuccess(flag)){
-      throwStreamPrint(threadData, "##IDA## set IDASetMaxConvFails failed!");
-    }
->>>>>>> 1a367c4a
   }
 
   /* safety factor in the nonlinear convergence test */
@@ -584,39 +519,21 @@
   {
     double nonlinConvCoef = atof(omc_flagValue[FLAG_IDA_NONLINCONVCOEF]);
     flag = IDASetNonlinConvCoef(idaData->ida_mem, nonlinConvCoef);
-<<<<<<< HEAD
     checkReturnFlag_SUNDIALS(flag, SUNDIALS_IDA_FLAG, "IDASetNonlinConvCoef");
-=======
-    if (!IDAflagIsSuccess(flag)){
-      throwStreamPrint(threadData, "##IDA## set IDASetNonlinConvCoef failed!");
-    }
->>>>>>> 1a367c4a
   }
 
   /* configure algebraic variables as such */
   if (idaData->daeMode) {
     if (omc_flag[FLAG_NO_SUPPRESS_ALG]) {
       flag = IDASetSuppressAlg(idaData->ida_mem, 1 /* TRUE */);
-<<<<<<< HEAD
       checkReturnFlag_SUNDIALS(flag, SUNDIALS_IDA_FLAG, "IDASetSuppressAlg");
-=======
-      if (!IDAflagIsSuccess(flag)) {
-        throwStreamPrint(threadData, "##IDA## Suppress algebraic variables in the local error test failed");
-      }
->>>>>>> 1a367c4a
     }
     for (i=0; i<idaData->N; ++i) {
       tmp[i] = (i<data->modelData->nStates)? 1.0: 0.0;
     }
 
     flag = IDASetId(idaData->ida_mem, N_VMake_Serial(idaData->N,tmp));
-<<<<<<< HEAD
     checkReturnFlag_SUNDIALS(flag, SUNDIALS_IDA_FLAG, "IDASetId");
-=======
-    if (!IDAflagIsSuccess(flag)) {
-      throwStreamPrint(threadData, "##IDA## Mark algebraic variables as such failed!");
-    }
->>>>>>> 1a367c4a
   }
 
   /* define initial step size */
@@ -626,13 +543,7 @@
     assertStreamPrint(threadData, initialStepSize >= DASSL_STEP_EPS, "Selected initial step size %e is too small.", initialStepSize);
 
     flag = IDASetInitStep(idaData->ida_mem, initialStepSize);
-<<<<<<< HEAD
     checkReturnFlag_SUNDIALS(flag, SUNDIALS_IDA_FLAG, "IDASetInitStep");
-=======
-    if (!IDAflagIsSuccess(flag)) {
-      throwStreamPrint(threadData, "##IDA## Set initial step size failed!");
-    }
->>>>>>> 1a367c4a
     infoStreamPrint(LOG_SOLVER, 0, "initial step size: %g", initialStepSize);
   } else {
     infoStreamPrint(LOG_SOLVER, 0, "initial step size is set automatically.");
@@ -655,7 +566,6 @@
     checkReturnFlag_SUNDIALS(flag, SUNDIALS_IDA_FLAG, "IDASensInit");
 
     flag = IDASetSensParams(idaData->ida_mem, data->simulationInfo->realParameter, NULL, data->simulationInfo->sensitivityParList);
-<<<<<<< HEAD
     checkReturnFlag_SUNDIALS(flag, SUNDIALS_IDA_FLAG, "IDASetSensParams");
     flag = IDASetSensDQMethod(idaData->ida_mem, IDA_FORWARD, 0);
     checkReturnFlag_SUNDIALS(flag, SUNDIALS_IDA_FLAG, "IDASetSensDQMethod");
@@ -665,26 +575,6 @@
 /*
     flag = IDASetSensErrCon(idaData->ida_mem, TRUE);
     checkReturnFlag_SUNDIALS(flag, SUNDIALS_IDA_FLAG, "IDASetSensErrCon");
-=======
-    if (!IDAflagIsSuccess(flag)){
-      throwStreamPrint(threadData, "##IDA## set IDASetSensParams failed!");
-    }
-
-    flag = IDASetSensDQMethod(idaData->ida_mem, IDA_FORWARD, 0);
-    if (!IDAflagIsSuccess(flag)){
-      throwStreamPrint(threadData, "##IDA## set IDASetSensDQMethod failed!");
-    }
-
-    flag = IDASensEEtolerances(idaData->ida_mem);
-    if (!IDAflagIsSuccess(flag)){
-      throwStreamPrint(threadData, "##IDA## set IDASensEEtolerances failed!");
-    }
-/*
-    flag = IDASetSensErrCon(idaData->ida_mem, TRUE);
-    if (!IDAflagIsSuccess(flag)){
-      throwStreamPrint(threadData, "##IDA## set IDASensEEtolerances failed!");
-    }
->>>>>>> 1a367c4a
 */
     /* allocate result workspace */
     idaData->ySResult = N_VCloneVectorArrayEmpty_Serial(idaData->Ns, idaData->y);
@@ -822,23 +712,13 @@
   infoStreamPrint(LOG_SOLVER, 0, "##IDA## IDACalcIC run status %d.\nIterations : %ld\n", flag, nonLinIters);
 
   /* try again without line search if first try fails */
-<<<<<<< HEAD
-  if (!IDAisSuccess(flag)){
-=======
   if (!IDAflagIsSuccess(flag)){
->>>>>>> 1a367c4a
     infoStreamPrint(LOG_SOLVER, 0, "##IDA## first event iteration failed. Start next try without line search!");
     IDASetLineSearchOffIC(idaData->ida_mem, 1 /* TRUE */);
     flag = IDACalcIC(idaData->ida_mem, IDA_YA_YDP_INIT, data->localData[0]->timeValue+data->simulationInfo->tolerance);
     IDAGetNumNonlinSolvIters(idaData->ida_mem, &nonLinIters);
     infoStreamPrint(LOG_SOLVER, 0, "##IDA## IDACalcIC run status %d.\nIterations : %ld\n", flag, nonLinIters);
-<<<<<<< HEAD
     checkReturnFlag_SUNDIALS(flag, SUNDIALS_IDA_FLAG, "IDAGetNumNonlinSolvIters");
-=======
-    if (!IDAflagIsSuccess(flag)){
-      throwStreamPrint(threadData, "##IDA## discrete update failed flag %d!", flag);
-    }
->>>>>>> 1a367c4a
   }
   /* obtain consistent values of y_algebraic and y_prime */
   IDAGetConsistentIC(idaData->ida_mem, idaData->y, idaData->yp);
@@ -931,14 +811,7 @@
         solverInfo->currentTime,
         idaData->y,
         idaData->yp);
-<<<<<<< HEAD
     checkReturnFlag_SUNDIALS(flag, SUNDIALS_IDA_FLAG, "IDAReInit");
-=======
-
-    if (!IDAflagIsSuccess(flag)){
-      throwStreamPrint(threadData, "##IDA## Something goes wrong while reinit IDA solver after event!");
-    }
->>>>>>> 1a367c4a
 
     /* calculate matrix for residual scaling */
     if (omc_flag[FLAG_IDA_SCALING])
@@ -959,13 +832,7 @@
         }
       }
       flag = IDASensReInit(idaData->ida_mem, IDA_SIMULTANEOUS, idaData->yS, idaData->ySp);
-<<<<<<< HEAD
       checkReturnFlag_SUNDIALS(flag, SUNDIALS_IDA_FLAG, "IDASensReInit");
-=======
-      if (!IDAflagIsSuccess(flag)){
-        throwStreamPrint(threadData, "##IDA## set IDASensInit failed!");
-      }
->>>>>>> 1a367c4a
     }
     idaData->setInitialSolution = 1;
   }
@@ -1016,13 +883,7 @@
     }
     stepsMode = IDA_ONE_STEP;
     flag = IDASetStopTime(idaData->ida_mem, tout);
-<<<<<<< HEAD
     checkReturnFlag_SUNDIALS(flag, SUNDIALS_IDA_FLAG, "IDASetStopTime");
-=======
-    if (!IDAflagIsSuccess(flag)){
-      throwStreamPrint(threadData, "##IDA## Something goes wrong while set stopTime!");
-    }
->>>>>>> 1a367c4a
   }
   else
   {
@@ -1058,13 +919,8 @@
     /* set time to current time */
     sData->timeValue = solverInfo->currentTime;
 
-<<<<<<< HEAD
-    /* Error handling */
-    if ((flag == IDA_SUCCESS || flag == IDA_TSTOP_RETURN) && solverInfo->currentTime >= tout)
-=======
     /* error handling */
     if (IDAflagIsSuccess(flag) && solverInfo->currentTime >= tout)
->>>>>>> 1a367c4a
     {
       infoStreamPrint(LOG_SOLVER, 0, "##IDA## step done to time = %.15g", solverInfo->currentTime);
       finished = 1 /* TRUE */;
@@ -1093,12 +949,6 @@
     }
     else
     {
-<<<<<<< HEAD
-      infoStreamPrint(LOG_STDOUT, 0, "##IDA## %d error occurred at time = %.15g", flag, solverInfo->currentTime);
-      //checkReturnFlag_SUNDIALS(flag, SUNDIALS_IDA_FLAG, "IDASolve");  // Will throw and jump to next MMC_CATCH_INTERNAL
-      finished = 1 /* TRUE */;
-      retVal = flag;
-=======
       if (IDAflagIsSuccess(flag))
       {
         infoStreamPrint(LOG_SOLVER, 0, "##IDA## continue integration time = %.15g", solverInfo->currentTime);
@@ -1127,7 +977,6 @@
         finished = 1 /* TRUE */;
         retVal = flag;
       }
->>>>>>> 1a367c4a
     }
 
     /* closing new step message */
@@ -1184,13 +1033,7 @@
   if (idaData->idaSmode)
   {
     flag = IDAGetSens(idaData->ida_mem, &solverInfo->currentTime, idaData->ySResult);
-<<<<<<< HEAD
     checkReturnFlag_SUNDIALS(flag, SUNDIALS_IDA_FLAG, "IDAGetSens");
-=======
-    if (!IDAflagIsSuccess(flag)){
-      throwStreamPrint(threadData, "##IDA## Something goes wrong while obtain results for parameter sensitivities!");
-    }
->>>>>>> 1a367c4a
   }
 
   /* save stats */
