/*
 * This file is part of OpenModelica.
 *
 * Copyright (c) 1998-2014, Open Source Modelica Consortium (OSMC),
 * c/o Linköpings universitet, Department of Computer and Information Science,
 * SE-58183 Linköping, Sweden.
 *
 * All rights reserved.
 *
 * THIS PROGRAM IS PROVIDED UNDER THE TERMS OF THE BSD NEW LICENSE OR THE
 * GPL VERSION 3 LICENSE OR THE OSMC PUBLIC LICENSE (OSMC-PL) VERSION 1.2.
 * ANY USE, REPRODUCTION OR DISTRIBUTION OF THIS PROGRAM CONSTITUTES
 * RECIPIENT'S ACCEPTANCE OF THE OSMC PUBLIC LICENSE OR THE GPL VERSION 3,
 * ACCORDING TO RECIPIENTS CHOICE.
 *
 * The OpenModelica software and the OSMC (Open Source Modelica Consortium)
 * Public License (OSMC-PL) are obtained from OSMC, either from the above
 * address, from the URLs: http://www.openmodelica.org or
 * http://www.ida.liu.se/projects/OpenModelica, and in the OpenModelica
 * distribution. GNU version 3 is obtained from:
 * http://www.gnu.org/copyleft/gpl.html. The New BSD License is obtained from:
 * http://www.opensource.org/licenses/BSD-3-Clause.
 *
 * This program is distributed WITHOUT ANY WARRANTY; without even the implied
 * warranty of MERCHANTABILITY or FITNESS FOR A PARTICULAR PURPOSE, EXCEPT AS
 * EXPRESSLY SET FORTH IN THE BY RECIPIENT SELECTED SUBSIDIARY LICENSE
 * CONDITIONS OF OSMC-PL.
 *
 */

/*! \file irksco.c
 *  implicit solver for the numerical solution of ordinary differential equations (with step size control)
 *  \author kbalzereit, wbraun
 */


#include <string.h>
#include <float.h>

#include "simulation/results/simulation_result.h"
#include "util/omc_error.h"
#include "util/varinfo.h"
#include "model_help.h"
#include "external_input.h"
#include "newtonIteration.h"
#include "irksco.h"

int wrapper_fvec_irksco(int n, double* x, double* f, DATA_IRKSCO* userdata, int fj);
static int refreshModel(DATA* data, threadData_t *threadData, double* x, double time);
void irksco_first_step(DATA* data, threadData_t* threadData, SOLVER_INFO* solverInfo);
int rk_imp_step(DATA* data, threadData_t* threadData, SOLVER_INFO* solverInfo, double* y_new);


/**
<<<<<<< HEAD
 * @brief Allocate memory for implicit Runge-Kutta with step size controll solver.
=======
 * @brief Allocate memory for implicit Runge-Kutta with step size control solver.
>>>>>>> a983f48c
 *
 * Integration methods of higher order can be used by increasing userdata->order:
 *   (1) implicit euler method
 *
 * @param data        Pointer to data struct.
 * @param threadData  Pointer to thread data.
 * @param solverInfo  Pointer to solver info.
 * @param size        Size of ODE.
 * @param zcSize      Number of zero-crossings-
 * @return int        Return 0 on success.
 */
int allocateIrksco(DATA* data, threadData_t* threadData, SOLVER_INFO* solverInfo, int size, int zcSize)
{
  DATA_IRKSCO* irkscoData = (DATA_IRKSCO*) malloc(sizeof(DATA_IRKSCO));
  solverInfo->solverData = (void*) irkscoData;
  irkscoData->order = 1;
  irkscoData->ordersize = 1;

  NLS_USERDATA* newtonUserData = initNlsUserData(data, threadData, -1, NULL, NULL);
  irkscoData->newtonData = allocateNewtonData(irkscoData->ordersize*size, newtonUserData);
  irkscoData->firstStep = 1;
  irkscoData->y0 = malloc(sizeof(double)*size);
  irkscoData->y05= malloc(sizeof(double)*size);
  irkscoData->y1 = malloc(sizeof(double)*size);
  irkscoData->y2 = malloc(sizeof(double)*size);
  irkscoData->der_x0 = malloc(sizeof(double)*size);
  irkscoData->radauVarsOld = malloc(sizeof(double)*size);
  irkscoData->radauVars = malloc(sizeof(double)*size);
  irkscoData->zeroCrossingValues = malloc(sizeof(double)*zcSize);
  irkscoData->zeroCrossingValuesOld = malloc(sizeof(double)*zcSize);

  irkscoData->m = malloc(sizeof(double)*size);
  irkscoData->n = malloc(sizeof(double)*size);

  irkscoData->A = malloc(sizeof(double)*irkscoData->ordersize*irkscoData->ordersize);
  irkscoData->Ainv = malloc(sizeof(double)*irkscoData->ordersize*irkscoData->ordersize);
  irkscoData->c = malloc(sizeof(double)*irkscoData->ordersize);
  irkscoData->d = malloc(sizeof(double)*irkscoData->ordersize);

  /* initialize stats */
  irkscoData->stepsDone = 0;
  irkscoData->evalFunctionODE = 0;
  irkscoData->evalJacobians = 0;

  irkscoData->radauStepSizeOld = 0;
  irkscoData->A[0] = 1;
  irkscoData->c[0] = 1;
  irkscoData->d[0] = 1;

  /* Set user data */
  irkscoData->data = data;
  irkscoData->threadData = threadData;

  return 0;
}

/*! \fn freeIrksco
 *
 *   Memory needed for solver is set free.
 */
void freeIrksco(SOLVER_INFO* solverInfo)
{
  DATA_IRKSCO* userdata = (DATA_IRKSCO*) solverInfo->solverData;
  freeNewtonData(userdata->newtonData);

  free(userdata->y0);
  free(userdata->y05);
  free(userdata->y1);
  free(userdata->y2);
  free(userdata->der_x0);
  free(userdata->radauVarsOld);
  free(userdata->radauVars);
  free(userdata->zeroCrossingValues);
  free(userdata->zeroCrossingValuesOld);
}

/*! \fn checkForZeroCrossingsIrksco
 *
 *   This function checks for ZeroCrossings.
 */
int checkForZeroCrossingsIrksco(DATA* data, threadData_t *threadData, DATA_IRKSCO* irkscoData, double *gout)
{
  TRACE_PUSH

  /* read input vars */
  externalInputUpdate(data);
  data->callback->input_function(data, threadData);
  /* eval needed equations*/
  data->callback->function_ZeroCrossingsEquations(data, threadData);

  data->callback->function_ZeroCrossings(data, threadData, gout);

  TRACE_POP
  return 0;
}

/*! \fn compareZeroCrossings
 *
 *  This function compares gout vs. gout_old and return 1,
 *  if they are not equal, otherwise it returns 0,
 *
 *  \param [ref] [data]
 *  \param [in] [gout]
 *  \param [in] [gout_old]
 *
 */
int compareZeroCrossings(DATA* data, double* gout, double* gout_old)
{
  TRACE_PUSH
  int i;

  for(i=0; i<data->modelData->nZeroCrossings; ++i)
    if(gout[i] != gout_old[i])
      return 1;

  TRACE_POP
  return 0;
}

/*!	\fn rk_imp_step
 *
 *  function does one implicit euler step with the stepSize given in radauStepSize
 *  function omc_newton is used for solving nonlinear system
 *  results will be saved in y_new
 *
 */
int rk_imp_step(DATA* data, threadData_t* threadData, SOLVER_INFO* solverInfo, double* y_new)
{
  int i, j, n=data->modelData->nStates;

  SIMULATION_DATA *sData = (SIMULATION_DATA*)data->localData[0];
  modelica_real* stateDer = sData->realVars + data->modelData->nStates;
  NONLINEAR_SYSTEM_DATA* nonlinsys = data->simulationInfo->nonlinearSystemData;
  DATA_IRKSCO* irkscoData = (DATA_IRKSCO*)solverInfo->solverData;
  DATA_NEWTON* newtonData = irkscoData->newtonData;

  /* Set rest of user data */
  newtonData->userData->nlsData = nonlinsys;
  newtonData->userData->analyticJacobian = NULL;

  double a,b;

  sData->timeValue = irkscoData->radauTime + irkscoData->radauStepSize;
  solverInfo->currentTime = sData->timeValue;

  newtonData->initialized = 1;
  newtonData->numberOfIterations = 0;
  newtonData->numberOfFunctionEvaluations = 0;
  newtonData->n = n*irkscoData->ordersize;


  /* linear extrapolation for start value of newton iteration */
  for (i=0; i<n; i++)
  {
    if (irkscoData->radauStepSizeOld > 1e-16)
    {
      irkscoData->m[i] = (irkscoData->radauVars[i] - irkscoData->radauVarsOld[i]) / irkscoData->radauStepSizeOld;
      irkscoData->n[i] = irkscoData->radauVars[i] - irkscoData->radauTime * irkscoData->m[i];
    }
    else
    {
      irkscoData->m[i] = 0;
      irkscoData->n[i] = 0;
    }
  }

  /* initial guess calculated via linear extrapolation */
  for (i=0; i<irkscoData->ordersize; i++)
  {
    if (irkscoData->radauStepSizeOld > 1e-16)
    {
      for (j=0; j<n; j++)
      {
        newtonData->x[i*n+j] = irkscoData->m[j] * (irkscoData->radauTimeOld + irkscoData->c[i] * irkscoData->radauStepSize )+ irkscoData->n[j] - irkscoData->y0[j];
      }
    }
    else
    {
      for (j=0; j<n; j++)
      {
        newtonData->x[i*n+j] = irkscoData->radauVars[i];
      }
    }
  }

  newtonData->newtonStrategy = NEWTON_DAMPED2;
  _omc_newton((genericResidualFunc*)wrapper_fvec_irksco, newtonData, irkscoData);

  /* if newton solver did not converge, do iteration again but calculate jacobian in every step */
  if (newtonData->info == -1)
  {
    for (i=0; i<irkscoData->ordersize; i++)
    {
      for (j=0; j<n; j++)
      {
        newtonData->x[i*n+j] = irkscoData->m[j] * (irkscoData->radauTimeOld + irkscoData->c[i] * irkscoData->radauStepSize )+ irkscoData->n[j] - irkscoData->y0[j];
      }
    }
    newtonData->numberOfIterations = 0;
    newtonData->numberOfFunctionEvaluations = 0;
    newtonData->calculate_jacobian = 1;

    warningStreamPrint(LOG_SOLVER, 0, "nonlinear solver did not converge at time %e, do iteration again with calculating jacobian in every step", solverInfo->currentTime);
    _omc_newton((genericResidualFunc*)wrapper_fvec_irksco, newtonData, irkscoData);

    newtonData->calculate_jacobian = -1;
  }

  for (j=0; j<n; j++)
  {
    y_new[j] = irkscoData->y0[j];
  }

  for (i=0; i<irkscoData->ordersize; i++)
  {
    if (irkscoData->d[i] != 0)
    {
      for (j=0; j<n; j++)
      {
        y_new[j] += irkscoData->d[i] * newtonData->x[i*n+j];
      }
    }
  }


  return 0;
}


/*! \fn wrapper_fvec_irksco
 *
 *  calculate function values or jacobian matrix
 *  fj = 1 ==> calculate function values
 *  fj = 0 ==> calculate jacobian matrix
 */
int wrapper_fvec_irksco(int n, double* x, double* fvec, DATA_IRKSCO* userData, int fj)
{
  DATA* data = userData->data;
  threadData_t* threadData = userData->threadData;
  DATA_NEWTON* solverData = (DATA_NEWTON*) userData->newtonData;
  if (fj)
  {
    int i, j, k;
    int n0 = n/userData->ordersize;
    SIMULATION_DATA *sData = (SIMULATION_DATA*)data->localData[0];
    modelica_real* stateDer = sData->realVars + data->modelData->nStates;

    userData->evalFunctionODE++;

    for (k=0; k < userData->ordersize; k++)
    {
      for (j=0; j<n0; j++)
      {
        fvec[k*n0+j] = x[k*n0+j];
      }
    }

    for (i=0; i < userData->ordersize; i++)
    {
      sData->timeValue = userData->radauTimeOld + userData->c[i] * userData->radauStepSize;

      for (j=0; j < n0; j++)
      {
        sData->realVars[j] = userData->y0[j] + x[n0*i+j];
      }
      //printf("time point = %g \n",sData->timeValue);

      externalInputUpdate(data);
      data->callback->input_function(data, threadData);
      data->callback->functionODE(data, threadData);

      for (k=0; k < userData->ordersize; k++)
      {
        for (j=0; j<n0; j++)
        {
          fvec[k*n0+j] -= userData->A[i*userData->ordersize+k] * userData->radauStepSize * stateDer[j];
        }
      }

    }
  }
  else
  {
    double delta_h = sqrt(solverData->epsfcn);
    double delta_hh;
    double xsave;

    int i,j,l;

    /* profiling */
    rt_tick(SIM_TIMER_JACOBIAN);

    userData->evalJacobians++;

    for(i = 0; i < n; i++)
    {
      delta_hh = fmax(delta_h * fmax(fabs(x[i]), fabs(fvec[i])), delta_h);
      delta_hh = ((fvec[i] >= 0) ? delta_hh : -delta_hh);
      delta_hh = x[i] + delta_hh - x[i];
      xsave = x[i];
      x[i] += delta_hh;
      delta_hh = 1. / delta_hh;

      wrapper_fvec_irksco(n, x, solverData->rwork, userData, 1);
      solverData->nfev++;

      for(j = 0; j < n; j++)
      {
        l = i * n + j;
        solverData->fjac[l] = (solverData->rwork[j] - fvec[j]) * delta_hh;
      }
      x[i] = xsave;
    }

    /* profiling */
    rt_accumulate(SIM_TIMER_JACOBIAN);
  }
  return 0;
}

/*! \fn refreshModel
 *
 *  function updates values in sData->realVars
 *
 *  used for solver 'irksco'
 */
static
int refreshModel(DATA* data, threadData_t *threadData, double* x, double time)
{
  SIMULATION_DATA *sData = (SIMULATION_DATA*)data->localData[0];

  memcpy(sData->realVars, x, sizeof(double)*data->modelData->nStates);
  sData->timeValue = time;
  /* read input vars */
  externalInputUpdate(data);
  data->callback->input_function(data, threadData);
  data->callback->functionODE(data, threadData);

  return 0;
}

/*! \fn irksco_midpoint_rule
 *
 *  function does one integration step and calculates
 *  next step size by the implicit midpoint rule
 *
 *  used for solver 'irksco'
 */
int irksco_midpoint_rule(DATA* data, threadData_t* threadData, SOLVER_INFO* solverInfo)
{
  SIMULATION_DATA *sData = (SIMULATION_DATA*)data->localData[0];
  SIMULATION_DATA *sDataOld = (SIMULATION_DATA*)data->localData[1];
  modelica_real* stateDer = sData->realVars + data->modelData->nStates;
  DATA_IRKSCO* userdata = (DATA_IRKSCO*)solverInfo->solverData;
  DATA_NEWTON* solverData = (DATA_NEWTON*)userdata->newtonData;

  double sc, err, a, b, diff;
  double Atol = data->simulationInfo->tolerance, Rtol = data->simulationInfo->tolerance;
  int i;
  double fac = 0.9;
  double facmax = 3.5;
  double facmin = 0.3;
  double saveTime = sDataOld->timeValue;
  double targetTime;



  /* Calculate steps until targetTime is reached */
  if (solverInfo->integratorSteps)
  {
    if (data->simulationInfo->nextSampleEvent < data->simulationInfo->stopTime)
    {
      targetTime = data->simulationInfo->nextSampleEvent;
   }
    else
    {
      targetTime = data->simulationInfo->stopTime;
    }
  }
  else
  {
    targetTime = sDataOld->timeValue + solverInfo->currentStepSize;
  }

  if (userdata->firstStep  || solverInfo->didEventStep == 1)
  {
    irksco_first_step(data, threadData, solverInfo);
    userdata->radauStepSizeOld = 0;
  }

  memcpy(userdata->y0, sDataOld->realVars, data->modelData->nStates*sizeof(double));

  while (userdata->radauTime < targetTime)
  {
    infoStreamPrint(LOG_SOLVER, 1, "new step to %f -> targetTime: %f", userdata->radauTime, targetTime);

    do
    {
      /*** do one step with original step size ***/
      /* set y0 */
      memcpy(userdata->y0, userdata->radauVars, data->modelData->nStates*sizeof(double));

      /* calculate jacobian once for the first iteration */
      if (userdata->stepsDone == 0)
        solverData->calculate_jacobian = 0;

      /* solve nonlinear system */
      rk_imp_step(data, threadData, solverInfo, userdata->y05);

      /* extrapolate values in y1 */
      for (i=0; i<data->modelData->nStates; i++)
      {
        userdata->y1[i] = 2.0*userdata->y05[i] - userdata->radauVars[i];
      }

      /*** do another step with original step size ***/

      /* update y0 */
      memcpy(userdata->y0, userdata->y05, data->modelData->nStates*sizeof(double));

      /* update time */
      userdata->radauTime += userdata->radauStepSize;

      /* do not calculate jacobian again */
      solverData->calculate_jacobian = -1;

      /* solve nonlinear system */
      rk_imp_step(data, threadData, solverInfo, userdata->y2);

      /* reset time */
      userdata->radauTime -= userdata->radauStepSize;


      /*** calculate error ***/
      for (i=0, err=0.0; i<data->modelData->nStates; i++)
      {
        sc = Atol + fmax(fabs(userdata->y2[i]),fabs(userdata->y1[i]))*Rtol;
        diff = userdata->y2[i]-userdata->y1[i];
        err += (diff*diff)/(sc*sc);
      }
                // printf("\ny = \n");
                // for (int i=0;i<data->modelData->nStates;i++)
                //   printf("%6g ", userdata->y2[i]);
                // printf("\n");
                // printf("yt = \n");
                // for (int i=0;i<data->modelData->nStates;i++)
                //   printf("%6g ", userdata->y1[i]);
                // printf("\n");

      err /= data->modelData->nStates;
      err = sqrt(err);

      userdata->stepsDone += 1;
      /* debug
      infoStreamPrint(LOG_SOLVER, 0, "err = %e", err);
      infoStreamPrint(LOG_SOLVER, 0, "min(facmax, max(facmin, fac*sqrt(1/err))) = %e",  fmin(facmax, fmax(facmin, fac*sqrt(1.0/err))));
      */
      /* update step size */
      userdata->radauStepSizeOld = 2.0*userdata->radauStepSize;
      userdata->radauStepSize *=  fmin(facmax, fmax(facmin, fac*sqrt(1.0/err)));

      if (isnan(userdata->radauStepSize))
      {
        userdata->radauStepSize = 1e-6;
      }
      if (err>1)
      {
        infoStreamPrint(LOG_SOLVER, 0, "reject step from %10g to %10g, error %10g, new stepsize %10g",
                        userdata->radauTimeOld, userdata->radauTime, err, userdata->radauStepSize);
      }


    } while  (err > 1.0 );


    userdata->radauTimeOld = userdata->radauTime;

    userdata->radauTime += userdata->radauStepSizeOld;
    infoStreamPrint(LOG_SOLVER, 0, "accept step from %10g to %10g, error %10g, new stepsize %10g",
                    userdata->radauTimeOld, userdata->radauTime, err, userdata->radauStepSize);

    memcpy(userdata->radauVarsOld, userdata->radauVars, data->modelData->nStates*sizeof(double));
    memcpy(userdata->radauVars, userdata->y2, data->modelData->nStates*sizeof(double));

    /* emit step, if integratorSteps is selected */
    if (solverInfo->integratorSteps)
    {
      sData->timeValue = userdata->radauTime;
      memcpy(sData->realVars, userdata->radauVars, data->modelData->nStates*sizeof(double));
      /*
       * to emit consistent value we need to update the whole
       * continuous system with algebraic variables.
       */
      data->callback->updateContinuousSystem(data, threadData);
      sim_result.emit(&sim_result, data, threadData);
    }
    messageClose(LOG_SOLVER);
  }

  if (!solverInfo->integratorSteps)
  {
    solverInfo->currentTime = sDataOld->timeValue + solverInfo->currentStepSize;
    sData->timeValue = solverInfo->currentTime;
    /* linear interpolation */
    for (i=0; i<data->modelData->nStates; i++)
    {
      a = (userdata->radauVars[i] - userdata->radauVarsOld[i]) / userdata->radauStepSizeOld;
      b = userdata->radauVars[i] - userdata->radauTime * a;
      sData->realVars[i] = a * sData->timeValue + b;
    }
  }else{
    solverInfo->currentTime = userdata->radauTime;
  }

  /* if a state event occurs than no sample event does need to be activated  */
  if (data->simulationInfo->sampleActivated && solverInfo->currentTime < data->simulationInfo->nextSampleEvent)
  {
    data->simulationInfo->sampleActivated = 0;
  }


  if(ACTIVE_STREAM(LOG_SOLVER))
  {
    infoStreamPrint(LOG_SOLVER, 1, "irksco call statistics: ");
    infoStreamPrint(LOG_SOLVER, 0, "current time value: %0.4g", solverInfo->currentTime);
    infoStreamPrint(LOG_SOLVER, 0, "current integration time value: %0.4g", userdata->radauTime);
    infoStreamPrint(LOG_SOLVER, 0, "step size H to be attempted on next step: %0.4g", userdata->radauStepSize);
    infoStreamPrint(LOG_SOLVER, 0, "number of steps taken so far: %d", userdata->stepsDone);
    infoStreamPrint(LOG_SOLVER, 0, "number of calls of functionODE() : %d", userdata->evalFunctionODE);
    infoStreamPrint(LOG_SOLVER, 0, "number of calculation of jacobian : %d", userdata->evalJacobians);
    messageClose(LOG_SOLVER);
  }

  /* write stats */
  solverInfo->solverStatsTmp[0] = userdata->stepsDone;
  solverInfo->solverStatsTmp[1] = userdata->evalFunctionODE;
  solverInfo->solverStatsTmp[2] = userdata->evalJacobians;

  infoStreamPrint(LOG_SOLVER, 0, "Finished irksco step.");

  return 0;
}

/*! \fn irksco_first_step
 *
 *  function initializes values and calculates
 *  initial step size at the beginning or after an event
 *
 */
void irksco_first_step(DATA* data, threadData_t* threadData, SOLVER_INFO* solverInfo)
{
  SIMULATION_DATA *sData = (SIMULATION_DATA*)data->localData[0];
  SIMULATION_DATA *sDataOld = (SIMULATION_DATA*)data->localData[1];
  DATA_IRKSCO* userdata = (DATA_IRKSCO*)solverInfo->solverData;
  const int n = data->modelData->nStates;
  modelica_real* stateDer = sData->realVars + data->modelData->nStates;
  double sc, d, d0 = 0.0, d1 = 0.0, d2 = 0.0, h0, h1, delta_ti, infNorm, sum = 0;
  double Atol = 1e-6, Rtol = 1e-3;

  int i,j;

  /* initialize radau values */
  for (i=0; i<data->modelData->nStates; i++)
  {
    userdata->radauVars[i] = sData->realVars[i];
    userdata->radauVarsOld[i] = sDataOld->realVars[i];
  }

  userdata->radauTime = sDataOld->timeValue;
  userdata->radauTimeOld = sDataOld->timeValue;

  userdata->firstStep = 0;
  solverInfo->didEventStep = 0;


  /* calculate starting step size 1st Version */

  refreshModel(data, threadData, sDataOld->realVars, sDataOld->timeValue);


  for (i=0; i<data->modelData->nStates; i++)
  {
    sc = Atol + fabs(sDataOld->realVars[i])*Rtol;
    d0 += ((sDataOld->realVars[i] * sDataOld->realVars[i])/(sc*sc));
    d1 += ((stateDer[i] * stateDer[i]) / (sc*sc));
  }
  d0 /= data->modelData->nStates;
  d1 /= data->modelData->nStates;

  d0 = sqrt(d0);
  d1 = sqrt(d1);


  for (i=0; i<data->modelData->nStates; i++)
  {
    userdata->der_x0[i] = stateDer[i];
  }

  if (d0 < 1e-5 || d1 < 1e-5)
  {
    h0 = 1e-6;
  }
  else
  {
    h0 = 0.01 * d0/d1;
  }


  for (i=0; i<data->modelData->nStates; i++)
  {
    sData->realVars[i] = userdata->radauVars[i] + stateDer[i] * h0;
  }
  sData->timeValue += h0;

  externalInputUpdate(data);
  data->callback->input_function(data, threadData);
  data->callback->functionODE(data, threadData);


  for (i=0; i<data->modelData->nStates; i++)
  {
    sc = Atol + fabs(userdata->radauVars[i])*Rtol;
    d2 += ((stateDer[i]-userdata->der_x0[i])*(stateDer[i]-userdata->der_x0[i])/(sc*sc));
  }

  d2 /= h0;
  d2 = sqrt(d2);


  d = fmax(d1,d2);

  if (d > 1e-15)
  {
    h1 = sqrt(0.01/d);
  }
  else
  {
    h1 = fmax(1e-6, h0*1e-3);
  }

  userdata->radauStepSize = 0.5*fmin(100*h0,h1);

  /* end calculation new step size */

  infoStreamPrint(LOG_SOLVER, 0, "initial step size = %e", userdata->radauStepSize);
}<|MERGE_RESOLUTION|>--- conflicted
+++ resolved
@@ -52,11 +52,7 @@
 
 
 /**
-<<<<<<< HEAD
- * @brief Allocate memory for implicit Runge-Kutta with step size controll solver.
-=======
  * @brief Allocate memory for implicit Runge-Kutta with step size control solver.
->>>>>>> a983f48c
  *
  * Integration methods of higher order can be used by increasing userdata->order:
  *   (1) implicit euler method
