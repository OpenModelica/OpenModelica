/*
 * This file is part of OpenModelica.
 *
 * Copyright (c) 1998-2010, Linköpings University,
 * Department of Computer and Information Science,
 * SE-58183 Linköping, Sweden.
 *
 * All rights reserved.
 *
 * THIS PROGRAM IS PROVIDED UNDER THE TERMS OF THIS OSMC PUBLIC
 * LICENSE (OSMC-PL). ANY USE, REPRODUCTION OR DISTRIBUTION OF
 * THIS PROGRAM CONSTITUTES RECIPIENT'S ACCEPTANCE OF THE OSMC
 * PUBLIC LICENSE.
 *
 * The OpenModelica software and the Open Source Modelica
 * Consortium (OSMC) Public License (OSMC-PL) are obtained
 * from Linköpings University, either from the above address,
 * from the URL: http://www.ida.liu.se/projects/OpenModelica
 * and in the OpenModelica distribution.
 *
 * This program is distributed  WITHOUT ANY WARRANTY; without
 * even the implied warranty of  MERCHANTABILITY or FITNESS
 * FOR A PARTICULAR PURPOSE, EXCEPT AS EXPRESSLY SET FORTH
 * IN THE BY RECIPIENT SELECTED SUBSIDIARY LICENSE CONDITIONS
 * OF OSMC-PL.
 *
 * See the full OSMC Public License conditions for more details.
 *
 */

/*
 * file simulation_input_xml.c
 * this file reads the model input from Model_init.xml
 * file using the Expat XML parser.
 * basically a structure with maps is created (see omc_ModelInput)
 * and populated during the XML parser. after, the values from it
 * are used to populate the outputs of the read_input_xml function.
 */


#include "simulation_input_xml.h"
#include "simulation_runtime.h"
#include "options.h"
#include "../util/omc_error.h"
#include "../util/omc_file.h"
#include "../meta/meta_modelica.h"
#include "../util/modelica_string.h"

#include <limits.h>
#include "../util/uthash.h"
#include <string.h>
#include <ctype.h>
#include <expat.h>

typedef struct hash_string_string
{
  const char *id;
  const char *val;
  UT_hash_handle hh;
} hash_string_string;

typedef hash_string_string omc_ModelDescription;
typedef hash_string_string omc_DefaultExperiment;
typedef hash_string_string omc_ModelVariable; // ScalarVariable or ArrayVariable

typedef struct hash_long_var
{
  long id;
  omc_ModelVariable *val;
  UT_hash_handle hh;
} hash_long_var;

typedef hash_long_var omc_ModelVariables;

typedef struct hash_string_long
{
  const char *id;
  long val;
  UT_hash_handle hh;
} hash_string_long;

enum var_type {
  T_REAL,
  T_INTEGER,
  T_BOOLEAN,
  T_STRING
};

static inline const char* findHashStringStringNull(hash_string_string *ht, const char *key)
{
  hash_string_string *res;
  HASH_FIND_STR( ht, key, res );
  return res ? res->val : NULL;
}

static inline const char* findHashStringStringEmpty(hash_string_string *ht, const char *key)
{
  const char *res = findHashStringStringNull(ht,key);
  return res ? res : "";
}

static inline const char* findHashStringString(hash_string_string *ht, const char *key)
{
  const char *res = findHashStringStringNull(ht,key);
  if (0==res) {
    hash_string_string *c, *tmp;
    HASH_ITER(hh, ht, c, tmp) {
      fprintf(stderr, "HashMap contained: %s->%s\n", c->id, c->val);
    }
    throwStreamPrint(NULL, "Failed to lookup %s in hashmap %p", key, ht);
  }
  return res;
}

static inline void addHashStringString(hash_string_string **ht, const char *key, const char *val)
{
  hash_string_string *v = (hash_string_string*) calloc(1, sizeof(hash_string_string)); /* FIXME this isn't always freed correctly */
  v->id=strdup(key);
  v->val=strdup(val);
  HASH_ADD_KEYPTR( hh, *ht, v->id, strlen(v->id), v );
}

static inline long findHashStringLongOrZero(hash_string_long *ht, const char *key)
{
  hash_string_long *res;
  HASH_FIND_STR( ht, key, res );
  return res ? res->val : 0;
}

static inline long* findHashStringLongPtr(hash_string_long *ht, const char *key)
{
  hash_string_long *res;
  HASH_FIND_STR( ht, key, res );
  return res ? &res->val : 0;
}

static inline void addHashStringLong(hash_string_long **ht, const char *key, long val)
{
  hash_string_long *v2;
  HASH_FIND_STR( *ht, key, v2 );
  if (v2) {
    v2->val = val;
  } else {
    hash_string_long *v = (hash_string_long*) calloc(1, sizeof(hash_string_long));
    v->id=strdup(key);
    v->val=val;
    HASH_ADD_KEYPTR( hh, *ht, v->id, strlen(v->id), v );
  }
}

static inline omc_ModelVariable** findHashLongVar(hash_long_var *ht, long key)
{
  hash_long_var *res;
  HASH_FIND_INT( ht, &key, res );
  if (0==res) {
    hash_long_var *c, *tmp;
    HASH_ITER(hh, ht, c, tmp) {
      fprintf(stderr, "HashMap contained: %ld->*map*\n", c->id);
    }
    throwStreamPrint(NULL, "Failed to lookup %ld in hashmap %p", key, ht);
  }
  return &res->val;
}

static inline void addHashLongVar(hash_long_var **ht, long key, omc_ModelVariable *val)
{
  hash_long_var *v = (hash_long_var*) calloc(1, sizeof(hash_long_var));
  v->id=key;
  v->val=val;
  HASH_ADD_INT( *ht, id, v );
}

/* maybe use a map below {"rSta"  -> omc_ModelVariables} */
/* typedef map < string, omc_ModelVariables > omc_ModelVariablesClassified; */

/* structure used to collect data from the xml input file */
typedef struct omc_ModelInput
{
  omc_ModelDescription  *md; /* model description */
  omc_DefaultExperiment *de; /* default experiment */

  omc_ModelVariables    *rSta; /* states */
  omc_ModelVariables    *rDer; /* derivatives */
  omc_ModelVariables    *rAlg; /* algebraic */
  omc_ModelVariables    *rPar; /* parameters */
  omc_ModelVariables    *rAli; /* aliases */
  omc_ModelVariables    *rSen; /* sensitivities */

  omc_ModelVariables    *iAlg; /* int algebraic */
  omc_ModelVariables    *iPar; /* int parameters */
  omc_ModelVariables    *iAli; /* int aliases */

  omc_ModelVariables    *bAlg; /* bool algebraic */
  omc_ModelVariables    *bPar; /* bool parameters */
  omc_ModelVariables    *bAli; /* bool aliases */

  omc_ModelVariables    *sAlg; /* string algebraic */
  omc_ModelVariables    *sPar; /* string parameters */
  omc_ModelVariables    *sAli; /* string aliases */

  /* these two we need to know to be able to add
     the stuff in <Real ... />, <String ... /> to
     the correct variable in the correct map */
  mmc_sint_t            lastCI; /* index */
  omc_ModelVariables**  lastCT; /* type (classification) */
} omc_ModelInput;

// a map for overrides
typedef hash_string_string omc_CommandLineOverrides;
// a map to find out which names were used
#define OMC_OVERRIDE_UNUSED 0
#define OMC_OVERRIDE_USED   1
typedef hash_string_long omc_CommandLineOverridesUses;

// function to handle command line settings override
modelica_boolean doOverride(omc_ModelInput *mi, MODEL_DATA *modelData, const char *override, const char *overrideFile);

static const double REAL_MIN = -DBL_MAX;
static const double REAL_MAX = DBL_MAX;
static const double INTEGER_MIN = (double)MODELICA_INT_MIN;
/* Avoid integer overflow */
static const double INTEGER_MAX = (double)MODELICA_INT_MAX;

/* reads double value from a string */
static void read_value_real(const char *s, modelica_real* res, modelica_real default_value);
/* reads integer value from a string */
static void read_value_long(const char *s, modelica_integer* res, modelica_integer default_value);
/* reads integer value from a string */
static void read_value_int(const char *s, int* res);
/* reads modelica_string value from a string */
static void read_value_string(const char *s, const char** str);
/* reads boolean value from a string */
static void read_value_bool(const char *s, modelica_boolean* str);

static void XMLCALL startElement(void *userData, const char *name, const char **attr)
{
  omc_ModelInput* mi = (omc_ModelInput*)userData;
  mmc_sint_t i = 0;

  /* handle fmiModelDescription */
  if(!strcmp(name, "fmiModelDescription")) {
    for(i = 0; attr[i]; i += 2) {
      addHashStringString(&mi->md, attr[i], attr[i+1]);
    }
    return;
  }
  /* handle DefaultExperiment */
  if(!strcmp(name, "DefaultExperiment")) {
    for(i = 0; attr[i]; i += 2) {
      addHashStringString(&mi->de, attr[i], attr[i+1]);
    }
    return;
  }

  /* handle ScalarVariable and ArrayVariable */
  if(!strcmp(name, "ScalarVariable") || !strcmp(name, "ArrayVariable"))
  {
    omc_ModelVariable *v = NULL, *vfind;
    const char *ci, *ct;
    int fail=0;
    mi->lastCI = -1;
    mi->lastCT = NULL;
    for(i = 0; attr[i]; i += 2) {
      addHashStringString(&v, attr[i], attr[i+1]);
    }
    addHashStringString(&v, "num_dimensions", "0");

    /* fetch the class index/type  */
    ci = findHashStringString(v, "classIndex");
    ct = findHashStringString(v, "classType");
    /* transform to mmc_sint_t  */
    mi->lastCI = atoi(ci);

    /* which one of the classifications?  */
    if (strlen(ct) == 4) {
      if (ct[0]=='r') {
        if (0 == strcmp(ct+1,"Sta")) {
          mi->lastCT = &mi->rSta;
        } else if (0 == strcmp(ct+1,"Der")) {
          mi->lastCT = &mi->rDer;
        } else if (0 == strcmp(ct+1,"Alg")) {
          mi->lastCT = &mi->rAlg;
        } else if (0 == strcmp(ct+1,"Par")) {
          mi->lastCT = &mi->rPar;
        } else if (0 == strcmp(ct+1,"Ali")) {
          mi->lastCT = &mi->rAli;
        } else if (0 == strcmp(ct+1,"Sen")) {
          mi->lastCT = &mi->rSen;
        } else {
          fail = 1;
        }
      } else if (ct[0]=='i') {
        if (0 == strcmp(ct+1,"Alg")) {
          mi->lastCT = &mi->iAlg;
        } else if (0 == strcmp(ct+1,"Par")) {
          mi->lastCT = &mi->iPar;
        } else if (0 == strcmp(ct+1,"Ali")) {
          mi->lastCT = &mi->iAli;
        } else {
          fail = 1;
        }
      } else if (ct[0]=='b') {
        if (0 == strcmp(ct+1,"Alg")) {
          mi->lastCT = &mi->bAlg;
        } else if (0 == strcmp(ct+1,"Par")) {
          mi->lastCT = &mi->bPar;
        } else if (0 == strcmp(ct+1,"Ali")) {
          mi->lastCT = &mi->bAli;
        } else {
          fail = 1;
        }
      } else if (ct[0]=='s') {
        if (0 == strcmp(ct+1,"Alg")) {
          mi->lastCT = &mi->sAlg;
        } else if (0 == strcmp(ct+1,"Par")) {
          mi->lastCT = &mi->sPar;
        } else if (0 == strcmp(ct+1,"Ali")) {
          mi->lastCT = &mi->sAli;
        } else {
          fail = 1;
        }
      } else {
        fail = 1;
      }
    } else {
      fail = 1;
    }

    if (fail) {
      throwStreamPrint(NULL, "simulation_input_xml.c: error reading the xml file, found unknown class: %s  for variable: %s",ct,findHashStringString(v,"name"));
    }

    /* add the ScalarVariable map to the correct map! */
    addHashLongVar(mi->lastCT, mi->lastCI, v);

    return;
  }

  /* handle Real/Integer/Boolean/String */
  if(!strcmp(name, "Real") || !strcmp(name, "Integer") || !strcmp(name, "Boolean") || !strcmp(name, "String")) {
    /* add keys/value to the last variable */
    for(i = 0; attr[i]; i += 2) {
      /* add more key/value pairs to the last variable */
      addHashStringString(findHashLongVar(*mi->lastCT, mi->lastCI), attr[i], attr[i+1]);
    }
    addHashStringString(findHashLongVar(*mi->lastCT, mi->lastCI), "variableType", name);
    return;
  }

  /* Handle Dimensions of ArrayVariable */
  if(!strcmp(name, "Dimension")) {
    char* key;
    omc_ModelVariable** v;
    const char* num_dimensions;
    char* next_num_dimensions;
    unsigned int dim_plus_1;
    unsigned int size;
    unsigned int len;

    v = findHashLongVar(*mi->lastCT, mi->lastCI);
    num_dimensions = findHashStringString(*v, "num_dimensions");
    dim_plus_1 = atoi(num_dimensions) + 1;
    size = strlen(num_dimensions) + 2; // add additional +1 for possible increase number of digits and one +1 '\0'
    next_num_dimensions = calloc(sizeof(char), size);
    sprintf(next_num_dimensions, "%u", dim_plus_1);
    addHashStringString(v, "num_dimensions", next_num_dimensions);

    len = snprintf(NULL, 0, "dim-%u-valueReference", dim_plus_1); // longest string we ever write into key
    key = calloc(sizeof(char), len + 1);

    /* add more key/value pairs to the last variable */
    for(i = 0; attr[i]; i += 2) {
      if(!strcmp(attr[i], "start")) {
        sprintf(key, "dim-%u-start", dim_plus_1);
        addHashStringString(v, key, attr[i+1]);

      } else if(!strcmp(attr[i], "valueReference")) {
        sprintf(key, "dim-%u-valueReference", dim_plus_1);
        addHashStringString(v, key, attr[i+1]);
      }
    }

    free(key);
    free(next_num_dimensions);
    return;
  }

  /* anything else, we don't handle! */
}

static void XMLCALL endElement(void *userData, const char *name)
{
  /* do nothing! */
}

static void read_var_info(omc_ModelVariable *v, VAR_INFO *info)
{
  modelica_integer inputIndex;
  read_value_string(findHashStringString(v,"name"), &info->name);
  debugStreamPrint(OMC_LOG_DEBUG, 1, "read var %s from setup file", info->name);

  read_value_long(findHashStringStringNull(v,"inputIndex"), &inputIndex, -1);
  info->inputIndex = inputIndex;
  debugStreamPrint(OMC_LOG_DEBUG, 0, "read input index %d from setup file", info->inputIndex);

  read_value_int(findHashStringString(v,"valueReference"), &info->id);
  debugStreamPrint(OMC_LOG_DEBUG, 0, "read for %s id %d from setup file", info->name, info->id);
  read_value_string(findHashStringStringEmpty(v,"description"), &info->comment);
  debugStreamPrint(OMC_LOG_DEBUG, 0, "read for %s description \"%s\" from setup file", info->name, info->comment);
  read_value_string(findHashStringString(v,"fileName"), &info->info.filename);
  debugStreamPrint(OMC_LOG_DEBUG, 0, "read for %s filename %s from setup file", info->name, info->info.filename);
  read_value_long(findHashStringString(v,"startLine"), (modelica_integer*)&(info->info.lineStart), 0);
  debugStreamPrint(OMC_LOG_DEBUG, 0, "read for %s lineStart %d from setup file", info->name, info->info.lineStart);
  read_value_long(findHashStringString(v,"startColumn"), (modelica_integer*)&(info->info.colStart), 0);
  debugStreamPrint(OMC_LOG_DEBUG, 0, "read for %s colStart %d from setup file", info->name, info->info.colStart);
  read_value_long(findHashStringString(v,"endLine"), (modelica_integer*)&(info->info.lineEnd), 0);
  debugStreamPrint(OMC_LOG_DEBUG, 0, "read for %s lineEnd %d from setup file", info->name, info->info.lineEnd);
  read_value_long(findHashStringString(v,"endColumn"), (modelica_integer*)&(info->info.colEnd), 0);
  debugStreamPrint(OMC_LOG_DEBUG, 0, "read for %s colEnd %d from setup file", info->name, info->info.colEnd);
  read_value_long(findHashStringString(v,"fileWritable"), (modelica_integer*)&(info->info.readonly), 0);
  debugStreamPrint(OMC_LOG_DEBUG, 0, "read for %s readonly %d from setup file", info->name, info->info.readonly);
  if (OMC_DEBUG_STREAM(OMC_LOG_DEBUG)) messageClose(OMC_LOG_DEBUG);
}


/**
 * @brief Read variable dimension information
 *
 * <ArrayVariable>
 *   <Dimension start="3"/>
 *   <Dimension valueReference="1001"/>
 * </ArrayVariable>
 *
 * @param v               Pointer to model variable hash map.
 * @param dimension_info  Pointer to dimension info structure to populate.
 */
static void read_var_dimension(omc_ModelVariable *v, DIMENSION_INFO *dimension_info) {
  char* key;
  int len;
  DIMENSION_ATTRIBUTE* dim;
  modelica_integer i;

  read_value_long(findHashStringStringEmpty(v, "num_dimensions"), &(dimension_info->numberOfDimensions), -1);
  if (dimension_info->numberOfDimensions <= 0) {
    // No <dimension> tags
    return;
  }

  dimension_info->dimensions = (DIMENSION_ATTRIBUTE*) calloc(dimension_info->numberOfDimensions, sizeof(DIMENSION_ATTRIBUTE));

  len = snprintf(NULL, 0, "dim-%lu-valueReference", dimension_info->numberOfDimensions); // longest string we ever write into key
  key = calloc(sizeof(char), len + 1);

  for (i = 0; i < dimension_info->numberOfDimensions; i++) {
    dim = &dimension_info->dimensions[i];

    sprintf(key, "dim-%lu-start", i + 1);
    read_value_long(findHashStringStringEmpty(v, key), &(dim->start), -1);

    sprintf(key, "dim-%lu-valueReference", i + 1);
    read_value_long(findHashStringStringEmpty(v, key), &(dim->valueReference), -1);

    if (dim->start > 0 && dim->valueReference == -1) {
      dim->type = DIMENSION_BY_START;
    } else if (dim->start == -1 && dim->valueReference >= 0) {
      dim->type = DIMENSION_BY_VALUE_REFERENCE;
    } else if (dim->start == -1 && dim->valueReference == -1) {
      throwStreamPrint(NULL, "simulation_input_xml.c: Error reading the xml file! " \
                             "Found neither 'start' or 'valueReference' element in <dimension> tag.");
    } else {
      throwStreamPrint(NULL, "simulation_input_xml.c: Error reading the xml file! " \
                             "Found 'start' and 'valueReference' element in <dimension> tag, " \
                             "but only one is allowed");
    }
  }

  free(key);
}

static void read_var_attribute_real(omc_ModelVariable *v, REAL_ATTRIBUTE *attribute)
{
  const char *unit = NULL;
  const char *displayUnit = NULL;
  read_value_real(findHashStringStringEmpty(v,"start"), &(attribute->start), 0.0);
  read_value_bool(findHashStringString(v,"fixed"), (modelica_boolean*)&(attribute->fixed));
  read_value_bool(findHashStringString(v,"useNominal"), (modelica_boolean*)&(attribute->useNominal));
  read_value_real(findHashStringStringEmpty(v,"nominal"), &(attribute->nominal), 1.0);
  read_value_real(findHashStringStringEmpty(v,"min"), &(attribute->min), REAL_MIN);
  read_value_real(findHashStringStringEmpty(v,"max"), &(attribute->max), REAL_MAX);
  read_value_string(findHashStringStringEmpty(v,"unit"), &unit);
  attribute->unit = mmc_mk_scon_persist(unit); /* this function returns a copy, so unit can be freed */
  free((char*)unit);
  // read displayUnit
  read_value_string(findHashStringStringEmpty(v,"displayUnit"), &displayUnit);
  attribute->displayUnit = mmc_mk_scon_persist(displayUnit); /* this function returns a copy, so unit can be freed */
  free((char*)displayUnit);

  infoStreamPrint(OMC_LOG_DEBUG, 0, "Real %s(start=%g, fixed=%s, %snominal=%g%s, min=%g, max=%g)", findHashStringString(v,"name"), attribute->start, (attribute->fixed)?"true":"false", (attribute->useNominal)?"":"{", attribute->nominal, attribute->useNominal?"":"}", attribute->min, attribute->max);
}

static void read_var_attribute_int(omc_ModelVariable *v, INTEGER_ATTRIBUTE *attribute)
{
  read_value_long(findHashStringStringEmpty(v,"start"), &attribute->start, 0);
  read_value_bool(findHashStringString(v,"fixed"), &attribute->fixed);
  read_value_long(findHashStringStringEmpty(v,"min"), &attribute->min, INTEGER_MIN);
  read_value_long(findHashStringStringEmpty(v,"max"), &attribute->max, INTEGER_MAX);

  infoStreamPrint(OMC_LOG_DEBUG, 0, "Integer %s(start=%ld, fixed=%s, min=%ld, max=%ld)", findHashStringString(v,"name"), attribute->start, attribute->fixed?"true":"false", attribute->min, attribute->max);
}

static void read_var_attribute_bool(omc_ModelVariable *v, BOOLEAN_ATTRIBUTE *attribute)
{
  read_value_bool(findHashStringStringEmpty(v,"start"), &attribute->start);
  read_value_bool(findHashStringString(v,"fixed"), &attribute->fixed);

  infoStreamPrint(OMC_LOG_DEBUG, 0, "Boolean %s(start=%s, fixed=%s)", findHashStringString(v,"name"), attribute->start?"true":"false", attribute->fixed?"true":"false");
}

static void read_var_attribute_string(omc_ModelVariable *v, STRING_ATTRIBUTE *attribute)
{
  const char *start = NULL;
  read_value_string(findHashStringStringEmpty(v,"start"), &start);
  attribute->start = mmc_mk_scon_persist(start); /* this function returns a copy, so start can be freed */
  free((char*)start);

  infoStreamPrint(OMC_LOG_DEBUG, 0, "String %s(start=%s)", findHashStringString(v,"name"), MMC_STRINGDATA(attribute->start));
}

/**
 * @brief Check if a variable should be filtered from the output
 *
 * the check is like this:
 * - we filter if isProtected (protected variables)
 * - we filter if annotation(HideResult=true)
 * - we emit (remove filtering) if !encrypted && emitProtected && isProtected
 * - we emit (remove filtering) if ignoreHideResult && annotation(HideResult=true)
 *
 * @param variable  Variable to check
 * @param name      Variable name
 *
 * @return TRUE if the variable should be filtered (not appear in the output)
 */
int shouldFilterOutput(omc_ModelVariable *variable, const char *name)
{
  int ep = omc_flag[FLAG_EMIT_PROTECTED];
  int ihr = omc_flag[FLAG_IGNORE_HIDERESULT];
  const char *ipstr = findHashStringString(variable, "isProtected");
  const char *hrstr = findHashStringString(variable, "hideResult");
  const char *iestr = findHashStringString(variable, "isEncrypted");
  int ipcmptrue = (0 == strcmp(ipstr, "true"));
  int hrcmptrue = (0 == strcmp(hrstr, "true"));
  int iecmptrue = (0 == strcmp(iestr, "true"));

  int shouldFilter = FALSE;

  if (ipcmptrue) {
    infoStreamPrint(OMC_LOG_DEBUG, 0, "filtering protected variable %s", name);
    shouldFilter = TRUE;
  }
  if (hrcmptrue) {
    infoStreamPrint(OMC_LOG_DEBUG, 0, "filtering variable %s due to HideResult annotation", name);
    shouldFilter = TRUE;
  }
  if (!iecmptrue && ep && ipcmptrue) {
    infoStreamPrint(OMC_LOG_DEBUG, 0, "emitting protected variable %s due to flag %s", name, omc_flagValue[FLAG_EMIT_PROTECTED]);
    shouldFilter = FALSE;
  }
  if (ihr && hrcmptrue) {
    infoStreamPrint(OMC_LOG_DEBUG, 0, "emitting variable %s with HideResult=true annotation due to flag %s", name, omc_flagValue[FLAG_IGNORE_HIDERESULT]);
    shouldFilter = FALSE;
  }

  return shouldFilter;
}

/**
 * @brief Read all static data from File for every variable
 *
 * @param simulationInfo
 * @param type                T_REAL, T_INTEGER, T_BOOLEAN, T_STRING
 * @param out                 Write variable infos into.
 *                            Must be of type STATIC_<type>_DATA
 * @param in                  Model variable map
 * @param debugName           Name used in debug output
 * @param start               Start index in out
 * @param numVariables        Number of variables to read
 * @param mapAlias            Map of variable names to indices in out
 * @param mapAliasParam       Map of parameter names to indices in out
 * @param sensitivityParIndex Index in sensitivityParList, will be incremented
 *                            for each sensitivity parameter found
 */
static void read_variables(SIMULATION_INFO* simulationInfo,
                           enum var_type type,
                           void *out,
                           omc_ModelVariables *in,
                           const char *debugName,
                           mmc_sint_t start,
                           mmc_sint_t numVariables,
                           hash_string_long **mapAlias,
                           hash_string_long **mapAliasParam,
                           int *sensitivityParIndex)
{
  char type_name[8];
  VAR_INFO *info;
  DIMENSION_INFO* dimension;
  modelica_boolean *filterOutput;
  mmc_sint_t i, j;
  omc_ModelVariable *v;

  infoStreamPrint(OMC_LOG_DEBUG, 1, "read xml file for %s", debugName);
  for (i = 0; i < numVariables; i++) {
    j = start + i;
    v = *findHashLongVar(in, i);

    // Access real/int/bool/string attribute data
    // Set info, dimension and filterOutput pointers
    switch (type) {
      case T_REAL:
        {
          strncpy(type_name, "real", 8);
          STATIC_REAL_DATA* realVarsData = (STATIC_REAL_DATA*) out;
          REAL_ATTRIBUTE* attribute = &realVarsData[j].attribute;
          read_var_attribute_real(v, attribute);
          info = &realVarsData[j].info;
          dimension = &realVarsData[j].dimension;
          filterOutput = &realVarsData[j].filterOutput;
        }
        break;
      case T_INTEGER:
        {
          strncpy(type_name, "integer", 8);
          STATIC_INTEGER_DATA* intVarsData = (STATIC_INTEGER_DATA*) out;
          INTEGER_ATTRIBUTE* attribute = &intVarsData[j].attribute;
          read_var_attribute_int(v, attribute);
          info = &intVarsData[j].info;
          dimension = &intVarsData[j].dimension;
          filterOutput = &intVarsData[j].filterOutput;
        }
        break;
      case T_BOOLEAN:
        {
          strncpy(type_name, "boolean", 8);
          STATIC_BOOLEAN_DATA* boolVarsData = (STATIC_BOOLEAN_DATA*) out;
          BOOLEAN_ATTRIBUTE* attribute = &boolVarsData[j].attribute;
          read_var_attribute_bool(v, attribute);
          info = &boolVarsData[j].info;
          dimension = &boolVarsData[j].dimension;
          filterOutput = &boolVarsData[j].filterOutput;
        }
        break;
      case T_STRING:
        {
          strncpy(type_name, "string", 8);
          STATIC_STRING_DATA* stringVarsData = (STATIC_STRING_DATA*) out;
          STRING_ATTRIBUTE* attribute = &stringVarsData[j].attribute;
          read_var_attribute_string(v, attribute);
          info = &stringVarsData[j].info;
          dimension = &stringVarsData[j].dimension;
          filterOutput = &stringVarsData[j].filterOutput;
        }
        break;
      default:
        throwStreamPrint(NULL, "simulation_input_xml.c: Error: Unsupported type in read_variables.");
        break;
    }

    read_var_dimension(v, dimension);
    read_var_info(v, info);
    *filterOutput = shouldFilterOutput(v, info->name);

    /* create a mapping for Alias variable to get the correct index */
    addHashStringLong(mapAlias, info->name, j);
    debugStreamPrint(OMC_LOG_DEBUG, 0, "%s %s: mapAlias[%s] = %ld", type_name, debugName, info->name, (long)(j));
    if (omc_flag[FLAG_IDAS] && 0 == strcmp(debugName, "real sensitivities")) {
      if (0 == strcmp(findHashStringString(v, "isValueChangeable"), "true")) {
        long *it = findHashStringLongPtr(*mapAliasParam, info->name);
        simulationInfo->sensitivityParList[*sensitivityParIndex] = *it;
        infoStreamPrint(OMC_LOG_SOLVER, 0, "%d. sensitivity parameter %s at index %d", *sensitivityParIndex, info->name, simulationInfo->sensitivityParList[*sensitivityParIndex]);
        (*sensitivityParIndex)++;
      }
    }
  }
  messageClose(OMC_LOG_DEBUG);
}

/**
 * @brief Read XML file name from user supplied flags
 *
 * @return const char* Filename, needs to be freed.
 */
char* getXMLfileName(const char* modelFilePrefix, threadData_t* threadData) {
  char *filename;

  if (omc_flag[FLAG_F]) { // Read the filename from the command line
    filename = strdup(omc_flagValue[FLAG_F]);
    if(filename == NULL) {
      throwStreamPrint(threadData, "simulation_input_xml.c: Out of memory");
    }
  } else if (omc_flag[FLAG_INPUT_PATH]) { //  Read the input path from the command line
    filename = (char*) calloc(strlen(omc_flagValue[FLAG_INPUT_PATH] + strlen(modelFilePrefix) + 10 + 1), sizeof(char));
    if(filename == NULL) {
      throwStreamPrint(threadData, "simulation_input_xml.c: Out of memory");
    }
    sprintf(filename, "%s/%s_init.xml", omc_flagValue[FLAG_INPUT_PATH], modelFilePrefix);
  } else { // Use default model_name
    filename = (char*) calloc(strlen(modelFilePrefix) + 9 + 1, sizeof(char));
    if(filename == NULL) {
      throwStreamPrint(threadData, "simulation_input_xml.c: Out of memory");
    }
    sprintf(filename, "%s_init.xml", modelFilePrefix);
  }

  return filename;
}

/**
 * @brief Parse input XML content.
 *
 * @param filename          Name to init XML file. If no file is available set `initXMLData` with the content of the file instead.
 * @param initXMLData       [Optional] Content of input XML file.
 * @param threadData        For error handling, can be NULL.
 * @return omc_ModelInput*  Hash map with all data read from XML. Needs to be freed by caller with `free`.
 */
omc_ModelInput* parse_input_xml(const char *filename, const char* initXMLData, threadData_t* threadData) {
  XML_Parser parser = NULL;
  enum XML_Status status;
  FILE* file = NULL;
  omc_ModelInput* mi = (omc_ModelInput*) calloc(1, sizeof(omc_ModelInput));

  /* create the XML parser */
  parser = XML_ParserCreate(NULL);
  if(!parser)
  {
    fclose(file);
    throwStreamPrint(threadData, "simulation_input_xml.c: Error: couldn't allocate memory for the XML parser!");
  }

  /* set our user data */
  XML_SetUserData(parser, mi);

  /* set the handlers for start/end of element. */
  XML_SetElementHandler(parser, startElement, endElement);

  if(initXMLData == NULL) {
    file = omc_fopen(filename, "r");
    if(!file) {
      throwStreamPrint(threadData, "simulation_input_xml.c: Error: can not read file %s as setup file to the generated simulation code.", filename);
    }

    int done;
    char buf[BUFSIZ+1] = {0};
    do
    {
      size_t len = omc_fread(buf, 1, BUFSIZ, file, 1);
      done = len < BUFSIZ;
      status = XML_Parse(parser, buf, len, done);
      if(status == XML_STATUS_ERROR)
      {
        fclose(file);
        warningStreamPrint(OMC_LOG_STDOUT, 0, "simulation_input_xml.c: Error: failed to read the XML file %s: %s at line %lu\n",
            filename,
            XML_ErrorString(XML_GetErrorCode(parser)),
            XML_GetCurrentLineNumber(parser));
        XML_ParserFree(parser);
        throwStreamPrint(threadData, "see last warning");
      }
    } while(!done);
    fclose(file);
  } else {
    status = XML_Parse(parser, initXMLData, strlen(initXMLData), 1);
    if(status == XML_STATUS_ERROR) {
      fprintf(stderr, "%s, %s %lu\n", initXMLData, XML_ErrorString(XML_GetErrorCode(parser)), XML_GetCurrentLineNumber(parser));
      warningStreamPrint(OMC_LOG_STDOUT, 0, "simulation_input_xml.c: Error: failed to read the XML data %s: %s at line %lu\n",
              initXMLData,
              XML_ErrorString(XML_GetErrorCode(parser)),
              XML_GetCurrentLineNumber(parser));
      XML_ParserFree(parser);
      throwStreamPrint(threadData, "see last warning");
    }
  }

  return mi;
}

/**
 * @brief Read default experiment information.
 *
 * @param simulationInfo    Contains read values after return.
 * @param de                Default experiment hash map.
 * @param reCalcStepSize    If true step size is recalculated instead of read from hash map.
 */
void read_default_experiment(SIMULATION_INFO* simulationInfo, omc_DefaultExperiment *de, modelica_boolean reCalcStepSize) {
  infoStreamPrint(OMC_LOG_SIMULATION, 1, "read all the DefaultExperiment values:");

  read_value_real(findHashStringString(de,"startTime"), &(simulationInfo->startTime), 0);
  infoStreamPrint(OMC_LOG_SIMULATION, 0, "startTime = %g", simulationInfo->startTime);

  read_value_real(findHashStringString(de,"stopTime"), &(simulationInfo->stopTime), 1.0);
  infoStreamPrint(OMC_LOG_SIMULATION, 0, "stopTime = %g", simulationInfo->stopTime);

  if (reCalcStepSize) {
    simulationInfo->stepSize = (simulationInfo->stopTime - simulationInfo->startTime) / 500;
    warningStreamPrint(OMC_LOG_STDOUT, 1, "Start or stop time was overwritten, but no new integrator step size was provided.");
    infoStreamPrint(OMC_LOG_STDOUT, 0, "Re-calculating step size for 500 intervals.");
    infoStreamPrint(OMC_LOG_STDOUT, 0, "Add `stepSize=<value>` to `-override=` or override file to silence this warning.");
    messageClose(OMC_LOG_STDOUT);
  } else {
    read_value_real(findHashStringString(de,"stepSize"), &(simulationInfo->stepSize), (simulationInfo->stopTime - simulationInfo->startTime) / 500);
  }
  infoStreamPrint(OMC_LOG_SIMULATION, 0, "stepSize = %g", simulationInfo->stepSize);

  read_value_real(findHashStringString(de,"tolerance"), &(simulationInfo->tolerance), 1e-5);
  infoStreamPrint(OMC_LOG_SIMULATION, 0, "tolerance = %g", simulationInfo->tolerance);

  read_value_string(findHashStringString(de,"solver"), &simulationInfo->solverMethod);
  infoStreamPrint(OMC_LOG_SIMULATION, 0, "solver method: %s", simulationInfo->solverMethod);

  read_value_string(findHashStringString(de,"outputFormat"), &(simulationInfo->outputFormat));
  infoStreamPrint(OMC_LOG_SIMULATION, 0, "output format: %s", simulationInfo->outputFormat);

  read_value_string(findHashStringString(de,"variableFilter"), &(simulationInfo->variableFilter));
  infoStreamPrint(OMC_LOG_SIMULATION, 0, "variable filter: %s", simulationInfo->variableFilter);

  messageClose(OMC_LOG_SIMULATION);
}

/**
 * @brief Validate if number of variables / parameters from model description matches values from `modelData`.
 *
 * Throws if numbers are different.
 *
 * @param md          Model description hash map.
 * @param modelData   Model data containing number of variables / parameters.
 * @param threadData  For error handling, can be NULL.
 */
void validate_model_description_sizes(omc_ModelDescription *md, MODEL_DATA* modelData, threadData_t* threadData) {
  modelica_integer nxchk, nychk, npchk;
  modelica_integer npintchk, nyintchk;
  modelica_integer npboolchk, nyboolchk;
  modelica_integer npstrchk, nystrchk;

  read_value_long(findHashStringString(md,"numberOfContinuousStates"),          &nxchk, 0);
  read_value_long(findHashStringString(md,"numberOfRealAlgebraicVariables"),    &nychk, 0);
  read_value_long(findHashStringString(md,"numberOfRealParameters"),            &npchk, 0);

  read_value_long(findHashStringString(md,"numberOfIntegerParameters"),         &npintchk, 0);
  read_value_long(findHashStringString(md,"numberOfIntegerAlgebraicVariables"), &nyintchk, 0);

  read_value_long(findHashStringString(md,"numberOfBooleanParameters"),         &npboolchk, 0);
  read_value_long(findHashStringString(md,"numberOfBooleanAlgebraicVariables"), &nyboolchk, 0);

  read_value_long(findHashStringString(md,"numberOfStringParameters"),          &npstrchk, 0);
  read_value_long(findHashStringString(md,"numberOfStringAlgebraicVariables"),  &nystrchk, 0);

  if(nxchk != modelData->nStates
    || nychk != modelData->nVariablesReal - 2*modelData->nStates
    || npchk != modelData->nParametersReal
    || npintchk != modelData->nParametersInteger
    || nyintchk != modelData->nVariablesInteger
    || npboolchk != modelData->nParametersBoolean
    || nyboolchk != modelData->nVariablesBoolean
    || npstrchk != modelData->nParametersString
    || nystrchk != modelData->nVariablesString)
  {
    errorStreamPrint(OMC_LOG_SIMULATION, 1, "Error, input data file does not match model.");
    warningStreamPrint(OMC_LOG_SIMULATION, 0, "nx in setup file: %ld from model code: %d", nxchk, (int)modelData->nStates);
    warningStreamPrint(OMC_LOG_SIMULATION, 0, "ny in setup file: %ld from model code: %ld", nychk, modelData->nVariablesReal - 2*modelData->nStates);
    warningStreamPrint(OMC_LOG_SIMULATION, 0, "np in setup file: %ld from model code: %ld", npchk, modelData->nParametersReal);
    warningStreamPrint(OMC_LOG_SIMULATION, 0, "npint in setup file: %ld from model code: %ld", npintchk, modelData->nParametersInteger);
    warningStreamPrint(OMC_LOG_SIMULATION, 0, "nyint in setup file: %ld from model code: %ld", nyintchk, modelData->nVariablesInteger);
    warningStreamPrint(OMC_LOG_SIMULATION, 0, "npbool in setup file: %ld from model code: %ld", npboolchk, modelData->nParametersBoolean);
    warningStreamPrint(OMC_LOG_SIMULATION, 0, "nybool in setup file: %ld from model code: %ld", nyboolchk, modelData->nVariablesBoolean);
    warningStreamPrint(OMC_LOG_SIMULATION, 0, "npstr in setup file: %ld from model code: %ld", npstrchk, modelData->nParametersString);
    warningStreamPrint(OMC_LOG_SIMULATION, 0, "nystr in setup file: %ld from model code: %ld", nystrchk, modelData->nVariablesString);
    messageClose(OMC_LOG_SIMULATION);

    omc_throw_function(threadData);
  }
}

<<<<<<< HEAD
/**
 * @brief Read all real alias variables.
 *
 * Fill if parameter is negated, its ID, and alias type.
 *
 * TODO: Let this function alloc, fill and return DATA_REAL_ALIAS* realAlias.
 *
 * @param realAlias     Will be filled with values from hash map on return.
 * @param rAli          Real alias hash map.
 * @param nAliasReal    Number of alias variables in hash map.
 * @param mapAlias      Hash map for alias variables.
 * @param mapAliasParam Hash map for alias parameters.
 */
void read_real_alias_var(DATA_REAL_ALIAS* realAlias,
                         omc_ModelVariables *rAli,
                         unsigned long nAliasReal,
                         hash_string_long *mapAlias,
                         hash_string_long *mapAliasParam)
{
  long *it, *itParam;
  const char *aliasTmp = NULL;
=======
  read_variables(simulationInfo, T_REAL,    modelData->realVarsData,         mi.rSta, "real states",            0,                    modelData->nStates,                               &mapAlias,      &mapAliasParam, &k);
  read_variables(simulationInfo, T_REAL,    modelData->realVarsData,         mi.rDer, "real state derivatives", modelData->nStates,   modelData->nStates,                               &mapAlias,      &mapAliasParam, &k);
  read_variables(simulationInfo, T_REAL,    modelData->realVarsData,         mi.rAlg, "real algebraics",        2*modelData->nStates, modelData->nVariablesReal - 2*modelData->nStates, &mapAlias,      &mapAliasParam, &k);

  read_variables(simulationInfo, T_INTEGER, modelData->integerVarsData,      mi.iAlg, "integer variables",      0,                    modelData->nVariablesInteger,                     &mapAlias,      &mapAliasParam, &k);
  read_variables(simulationInfo, T_BOOLEAN, modelData->booleanVarsData,      mi.bAlg, "boolean variables",      0,                    modelData->nVariablesBoolean,                     &mapAlias,      &mapAliasParam, &k);
  read_variables(simulationInfo, T_STRING,  modelData->stringVarsData,       mi.sAlg, "string variables",       0,                    modelData->nVariablesString,                      &mapAlias,      &mapAliasParam, &k);

  read_variables(simulationInfo, T_REAL,    modelData->realParameterData,    mi.rPar, "real parameters",        0,                    modelData->nParametersReal,                       &mapAliasParam, &mapAliasParam, &k);
  read_variables(simulationInfo, T_INTEGER, modelData->integerParameterData, mi.iPar, "integer parameters",     0,                    modelData->nParametersInteger,                    &mapAliasParam, &mapAliasParam, &k);
  read_variables(simulationInfo, T_BOOLEAN, modelData->booleanParameterData, mi.bPar, "boolean parameters",     0,                    modelData->nParametersBoolean,                    &mapAliasParam, &mapAliasParam, &k);
  read_variables(simulationInfo, T_STRING,  modelData->stringParameterData,  mi.sPar, "string parameters",      0,                    modelData->nParametersString,                     &mapAliasParam, &mapAliasParam, &k);

  if (omc_flag[FLAG_IDAS])
  {
    read_variables(simulationInfo, T_REAL, modelData->realSensitivityData, mi.rSen, "real sensitivities", 0, modelData->nSensitivityVars, &mapAliasSen, &mapAliasParam, &k);
  }
>>>>>>> 063cb485

  infoStreamPrint(OMC_LOG_DEBUG, 1, "read xml file for real alias vars");

  for(unsigned long i=0; i < nAliasReal; i++)
  {
    read_var_info(*findHashLongVar(rAli,i), &realAlias[i].info);

    read_value_string(findHashStringStringNull(*findHashLongVar(rAli,i),"alias"), &aliasTmp);
    if (0 == strcmp(aliasTmp,"negatedAlias")) {
      realAlias[i].negate = 1;
    } else {
      realAlias[i].negate = 0;
    }
    infoStreamPrint(OMC_LOG_DEBUG, 0, "read for %s negated %d from setup file", realAlias[i].info.name, realAlias[i].negate);

    realAlias[i].filterOutput = shouldFilterOutput(*findHashLongVar(rAli,i), realAlias[i].info.name);

    free((char*)aliasTmp); aliasTmp = NULL;

    read_value_string(findHashStringStringNull(*findHashLongVar(rAli,i),"aliasVariable"), &aliasTmp);

    it = findHashStringLongPtr(mapAlias, aliasTmp);
    itParam = findHashStringLongPtr(mapAliasParam, aliasTmp);

    if (NULL != it) {
      realAlias[i].nameID  = *it;
      realAlias[i].aliasType = ALIAS_TYPE_VARIABLE;
    } else if (NULL != itParam) {
      realAlias[i].nameID  = *itParam;
      realAlias[i].aliasType = ALIAS_TYPE_PARAMETER;
    } else if (0==strcmp(aliasTmp,"time")) {
      realAlias[i].aliasType = ALIAS_TYPE_TIME;
    } else {
      throwStreamPrint(NULL, "Real Alias variable %s not found.", aliasTmp);
    }
    debugStreamPrint(OMC_LOG_DEBUG, 0, "read for %s aliasID %d from %s from setup file",
                     realAlias[i].info.name,
                     realAlias[i].nameID,
                     realAlias[i].aliasType ? ((realAlias[i].aliasType==ALIAS_TYPE_TIME) ? "time" : "real parameters") : "real variables");
    free((char*)aliasTmp); aliasTmp = NULL;
  }
  messageClose(OMC_LOG_DEBUG);
}

/**
 * @brief Read all integer alias variables.
 *
 * Fill if parameter is negated, its ID, and alias type.
 *
 * TODO: Let this function alloc, fill and return DATA_INTEGER_ALIAS* integerAlias.
 *
 * @param integerAlias  Will be filled with values from hash map on return.
 * @param iAli          Integer alias hash map.
 * @param nAliasInteger Number of alias variables in hash map.
 * @param mapAlias      Hash map for alias variables.
 * @param mapAliasParam Hash map for alias parameters.
 */
void read_int_alias_var(DATA_INTEGER_ALIAS* integerAlias,
                        omc_ModelVariables *iAli,
                        unsigned long nAliasInteger,
                        hash_string_long *mapAlias,
                        hash_string_long *mapAliasParam)
{
  long *it, *itParam;
  const char *aliasTmp = NULL;

  infoStreamPrint(OMC_LOG_DEBUG, 1, "read xml file for integer alias vars");
  for(unsigned long i=0; i < nAliasInteger; i++)
  {
    read_var_info(*findHashLongVar(iAli,i), &integerAlias[i].info);

    read_value_string(findHashStringStringNull(*findHashLongVar(iAli,i),"alias"), &aliasTmp);
    if (0 == strcmp(aliasTmp,"negatedAlias")) {
      integerAlias[i].negate = 1;
    } else {
      integerAlias[i].negate = 0;
    }

    infoStreamPrint(OMC_LOG_DEBUG, 0, "read for %s negated %d from setup file",integerAlias[i].info.name,integerAlias[i].negate);

    integerAlias[i].filterOutput = shouldFilterOutput(*findHashLongVar(iAli,i), integerAlias[i].info.name);

    free((char*)aliasTmp); aliasTmp = NULL;

    read_value_string(findHashStringString(*findHashLongVar(iAli,i),"aliasVariable"), &aliasTmp);

    it = findHashStringLongPtr(mapAlias, aliasTmp);
    itParam = findHashStringLongPtr(mapAliasParam, aliasTmp);

    if(NULL != it) {
      integerAlias[i].nameID  = *it;
      integerAlias[i].aliasType = ALIAS_TYPE_VARIABLE;
    } else if(NULL != itParam) {
      integerAlias[i].nameID  = *itParam;
      integerAlias[i].aliasType = ALIAS_TYPE_PARAMETER;
    } else {
      throwStreamPrint(NULL, "Integer Alias variable %s not found.", aliasTmp);
    }
    debugStreamPrint(OMC_LOG_DEBUG, 0, "read for %s aliasID %d from %s from setup file",
                     integerAlias[i].info.name,
                     integerAlias[i].nameID,
                     integerAlias[i].aliasType ? "integer parameters":"integer variables");
    free((char*)aliasTmp); aliasTmp = NULL;
  }
  messageClose(OMC_LOG_DEBUG);
}

/**
 * @brief Read all boolean alias variables.
 *
 * Fill if parameter is negated, its ID, and alias type.
 *
 * TODO: Let this function alloc, fill and return DATA_BOOLEAN_ALIAS* booleanAlias.
 *
 * @param booleanAlias  Will be filled with values from hash map on return.
 * @param bAli          Boolean alias hash map.
 * @param nAliasBoolean Number of alias variables in hash map.
 * @param mapAlias      Hash map for alias variables.
 * @param mapAliasParam Hash map for alias parameters.
 */
void read_bool_alias_var(DATA_BOOLEAN_ALIAS* booleanAlias,
                         omc_ModelVariables *bAli,
                         unsigned long nAliasBoolean,
                         hash_string_long *mapAlias,
                         hash_string_long *mapAliasParam)
{
  long *it, *itParam;
  const char *aliasTmp = NULL;

  infoStreamPrint(OMC_LOG_DEBUG, 1, "read xml file for boolean alias vars");
  for(unsigned long i=0; i < nAliasBoolean; i++)
  {
    const char *aliasTmp = NULL;
    read_var_info(*findHashLongVar(bAli,i), &booleanAlias[i].info);

    read_value_string(findHashStringString(*findHashLongVar(bAli,i),"alias"), &aliasTmp);
    if  (0 == strcmp(aliasTmp,"negatedAlias")) {
      booleanAlias[i].negate = 1;
    } else {
      booleanAlias[i].negate = 0;
    }

    infoStreamPrint(OMC_LOG_DEBUG, 0, "read for %s negated %d from setup file", booleanAlias[i].info.name, booleanAlias[i].negate);

    booleanAlias[i].filterOutput = shouldFilterOutput(*findHashLongVar(bAli,i), booleanAlias[i].info.name);

    free((char*)aliasTmp); aliasTmp = NULL;

    read_value_string(findHashStringString(*findHashLongVar(bAli,i),"aliasVariable"), &aliasTmp);

    it = findHashStringLongPtr(mapAlias, aliasTmp);
    itParam = findHashStringLongPtr(mapAliasParam, aliasTmp);

    if (NULL != it) {
      booleanAlias[i].nameID  = *it;
      booleanAlias[i].aliasType = ALIAS_TYPE_VARIABLE;
    } else if (NULL != itParam) {
      booleanAlias[i].nameID  = *itParam;
      booleanAlias[i].aliasType = ALIAS_TYPE_PARAMETER;
    } else {
      throwStreamPrint(NULL, "Boolean Alias variable %s not found.", aliasTmp);
    }
    debugStreamPrint(OMC_LOG_DEBUG, 0, "read for %s aliasID %d from %s from setup file",
                booleanAlias[i].info.name,
                booleanAlias[i].nameID,
                booleanAlias[i].aliasType ? "boolean parameters" : "boolean variables");
    free((char*)aliasTmp); aliasTmp = NULL;
  }
  messageClose(OMC_LOG_DEBUG);
}

/**
 * @brief Read all string alias variables.
 *
 * Fill if parameter is negated, its ID, and alias type.
 *
 * TODO: Let this function alloc, fill and return DATA_BOOLEAN_ALIAS* stringAlias.
 *
 * @param stringAlias   Will be filled with values from hash map on return.
 * @param sAli          String alias hash map.
 * @param nAliasString  Number of alias variables in hash map.
 * @param mapAlias      Hash map for alias variables.
 * @param mapAliasParam Hash map for alias parameters.
 */
void read_string_alias_var(DATA_BOOLEAN_ALIAS* stringAlias,
                           omc_ModelVariables *sAli,
                           unsigned long nAliasString,
                           hash_string_long *mapAlias,
                           hash_string_long *mapAliasParam)
{
  long *it, *itParam;
  const char *aliasTmp = NULL;

  infoStreamPrint(OMC_LOG_DEBUG, 1, "read xml file for string alias vars");
  for(unsigned long i=0; i < nAliasString; i++)
  {
    const char *aliasTmp = NULL;
    read_var_info(*findHashLongVar(sAli,i), &stringAlias[i].info);

    read_value_string(findHashStringString(*findHashLongVar(sAli,i),"alias"), &aliasTmp);
    if (0 == strcmp(aliasTmp,"negatedAlias")) {
      stringAlias[i].negate = 1;
    } else {
      stringAlias[i].negate = 0;
    }
    infoStreamPrint(OMC_LOG_DEBUG, 0, "read for %s negated %d from setup file", stringAlias[i].info.name, stringAlias[i].negate);

    stringAlias[i].filterOutput = shouldFilterOutput(*findHashLongVar(sAli,i), stringAlias[i].info.name);

    free((char*)aliasTmp);
    aliasTmp = NULL;
    read_value_string(findHashStringString(*findHashLongVar(sAli,i),"aliasVariable"), &aliasTmp);

    it = findHashStringLongPtr(mapAlias, aliasTmp);
    itParam = findHashStringLongPtr(mapAliasParam, aliasTmp);

    if (NULL != it) {
      stringAlias[i].nameID  = *it;
      stringAlias[i].aliasType = ALIAS_TYPE_VARIABLE;
    } else if (NULL != itParam) {
      stringAlias[i].nameID  = *itParam;
      stringAlias[i].aliasType = ALIAS_TYPE_PARAMETER;
    } else {
      throwStreamPrint(NULL, "String Alias variable %s not found.", aliasTmp);
    }
    debugStreamPrint(OMC_LOG_DEBUG, 0, "read for %s aliasID %d from %s from setup file",
                stringAlias[i].info.name,
                stringAlias[i].nameID,
                stringAlias[i].aliasType ? "string parameters" : "string variables");
    free((char*)aliasTmp);
  }
  messageClose(OMC_LOG_DEBUG);

}

/**
 * @brief Reads initial values from init XML file.
 *
 * Can be FMI 1.0 modelDescription.xml or in a similar style.
 *
 *   * Parse init XML file or content written in C with Expat.
 *   * Perform some checks on GUID, number of variables / parameters.
 *   * Update initial values with overrides.
 *   * Read default experiment
 *   * Read all initial values into `modelData`.
 *
 * @param modelData
 * @param simulationInfo
 */
void read_input_xml(MODEL_DATA* modelData, SIMULATION_INFO* simulationInfo)
{
  omc_ModelInput* mi;

  const char *filename, *guid, *override, *overrideFile;
  hash_string_long *mapAlias = NULL, *mapAliasParam = NULL, *mapAliasSen = NULL;
  int sensitivityParIndex = 0;

  filename = getXMLfileName(modelData->modelFilePrefix, NULL);
  mi = parse_input_xml(filename, modelData->initXMLData, NULL);

  /* Check modelGUID */
  guid = findHashStringStringNull(mi->md,"guid");
  if (NULL==guid) {
    warningStreamPrint(OMC_LOG_STDOUT, 0, "The Model GUID: %s is not set in file: %s",
        modelData->modelGUID,
        filename);
  } else if (strcmp(modelData->modelGUID, guid)) {
    throwStreamPrint(NULL, "GUID: %s from input data file: %s does not match the GUID compiled in the model: %s",
        guid,
        filename,
        modelData->modelGUID);
  }

  /* Update inital values from override flag */
  override = omc_flagValue[FLAG_OVERRIDE];
  overrideFile = omc_flagValue[FLAG_OVERRIDE_FILE];
  modelica_boolean reCalcStepSize = doOverride(mi, modelData, override, overrideFile);

  /* Read initial values from hash map */
  read_default_experiment(simulationInfo, mi->de, reCalcStepSize);

  read_value_string(findHashStringString(mi->md,"OPENMODELICAHOME"), &simulationInfo->OPENMODELICAHOME);
  infoStreamPrint(OMC_LOG_SIMULATION, 0, "OPENMODELICAHOME: %s", simulationInfo->OPENMODELICAHOME);

  validate_model_description_sizes(mi->md, modelData, NULL);

  read_variables(simulationInfo, T_REAL,    modelData->realVarsData,         mi->rSta, "real states",            0,                    modelData->nStates,                               &mapAlias,      &mapAliasParam, &sensitivityParIndex);
  read_variables(simulationInfo, T_REAL,    modelData->realVarsData,         mi->rDer, "real state derivatives", modelData->nStates,   modelData->nStates,                               &mapAlias,      &mapAliasParam, &sensitivityParIndex);
  read_variables(simulationInfo, T_REAL,    modelData->realVarsData,         mi->rAlg, "real algebraics",        2*modelData->nStates, modelData->nVariablesReal - 2*modelData->nStates, &mapAlias,      &mapAliasParam, &sensitivityParIndex);

  read_variables(simulationInfo, T_INTEGER, modelData->integerVarsData,      mi->iAlg, "integer variables",      0,                    modelData->nVariablesInteger,                     &mapAlias,      &mapAliasParam, &sensitivityParIndex);
  read_variables(simulationInfo, T_BOOLEAN, modelData->booleanVarsData,      mi->bAlg, "boolean variables",      0,                    modelData->nVariablesBoolean,                     &mapAlias,      &mapAliasParam, &sensitivityParIndex);
  read_variables(simulationInfo, T_STRING,  modelData->stringVarsData,       mi->sAlg, "string variables",       0,                    modelData->nVariablesString,                      &mapAlias,      &mapAliasParam, &sensitivityParIndex);

  read_variables(simulationInfo, T_REAL,    modelData->realParameterData,    mi->rPar, "real parameters",        0,                    modelData->nParametersReal,                       &mapAliasParam, &mapAliasParam, &sensitivityParIndex);
  read_variables(simulationInfo, T_INTEGER, modelData->integerParameterData, mi->iPar, "integer parameters",     0,                    modelData->nParametersInteger,                    &mapAliasParam, &mapAliasParam, &sensitivityParIndex);
  read_variables(simulationInfo, T_BOOLEAN, modelData->booleanParameterData, mi->bPar, "boolean parameters",     0,                    modelData->nParametersBoolean,                    &mapAliasParam, &mapAliasParam, &sensitivityParIndex);
  read_variables(simulationInfo, T_STRING,  modelData->stringParameterData,  mi->sPar, "string parameters",      0,                    modelData->nParametersString,                     &mapAliasParam, &mapAliasParam, &sensitivityParIndex);

  if (omc_flag[FLAG_IDAS])
  {
    read_variables(simulationInfo, T_REAL, modelData->realSensitivityData, mi->rSen, "real sensitivities", 0, modelData->nSensitivityVars, &mapAliasSen, &mapAliasParam, &sensitivityParIndex);
  }

  /* Real all alias variables */
  read_real_alias_var(modelData->realAlias, mi->rAli, modelData->nAliasReal, mapAlias, mapAliasParam);
  read_int_alias_var(modelData->integerAlias, mi->iAli, modelData->nAliasInteger, mapAlias, mapAliasParam);
  read_bool_alias_var(modelData->booleanAlias, mi->bAli, modelData->nAliasBoolean, mapAlias, mapAliasParam);
  read_string_alias_var(modelData->stringAlias, mi->sAli, modelData->nAliasString, mapAlias, mapAliasParam);

  free((char*)filename);
  free(mi);
}

/* reads modelica_string value from a string */
static inline void read_value_string(const char *s, const char **str)
{
  if(str == NULL)
  {
    warningStreamPrint(OMC_LOG_SIMULATION, 0, "error read_value, no data allocated for storing string");
    return;
  }
  *str = strdup(s); /* memory is allocated here, must be freed by the caller */
}

/* reads double value from a string */
static inline void read_value_real(const char *s, modelica_real* res, modelica_real default_value)
{
  if (*s == '\0') {
    *res = default_value;
  } else if (0 == strcmp(s, "true")) {
    *res = 1.0;
  } else if (0 == strcmp(s, "false")) {
    *res = 0.0;
  } else {
    *res = atof(s);
  }
}

/* reads boolean value from a string */
static inline void read_value_bool(const char *s, modelica_boolean* res)
{
  *res = 0 == strcmp(s, "true");
}

/* reads integer value from a string */
static inline void read_value_long(const char *s, modelica_integer* res, modelica_integer default_value)
{
  if (s == NULL || *s == '\0') {
    *res = default_value;
  } else if (0 == strcmp(s, "true")) {
    *res = 1;
  } else if (0 == strcmp(s, "false")) {
    *res = 0;
  } else {
    *res = atol(s);
  }
}

/* reads int value from a string */
static inline void read_value_int(const char *s, int* res)
{
  if (0 == strcmp(s, "true")) {
    *res = 1;
  } else if (0 == strcmp(s, "false")) {
    *res = 0;
  } else {
    *res = atoi(s);
  }
}

static char* trim(char *str) {
  char *res=str,*end=str+strlen(str)-1;
  while (isspace(*res)) {
    res++;
  }
  while (isspace(*end)) {
    *end='\0';
    end--;
  }
  return res;
}

static const char* getOverrideValue(omc_CommandLineOverrides *mOverrides, omc_CommandLineOverridesUses **mOverridesUses, const char *name)
{
  addHashStringLong(mOverridesUses, name, OMC_OVERRIDE_USED);
  return findHashStringString(mOverrides, name);
}

/**
 * @brief Read override values from simulation flags `-override` and `-overrideFile` and update variables.
 *
 * Return if step sizes needs to be re-calculated because start or stop time was changed, but step size wasn't changed.
 *
 * @param mi                    Model input from info XML file.
 * @param modelData             Pointer to model data containing variable values to override.
 * @param overrideFile          Path to override file given by `-overrideFile`.
 * @return modelica_boolean     True if integrator step size should be re-caclualted.
 */
modelica_boolean doOverride(omc_ModelInput *mi, MODEL_DATA *modelData, const char *override, const char *overrideFile)
{
  omc_CommandLineOverrides *mOverrides = NULL;
  omc_CommandLineOverridesUses *mOverridesUses = NULL, *it = NULL, *ittmp = NULL;
  mmc_sint_t i;
  modelica_boolean changedStartStop = 0 /* false */;
  modelica_boolean changedStepSize = 0 /* false */;
  modelica_boolean reCalcStepSize = 0 /* false */;
  char* overrideStr1 = NULL, *overrideStr2 = NULL, *overrideStr = NULL;
  if((override != NULL) && (overrideFile != NULL)) {
    infoStreamPrint(OMC_LOG_SOLVER, 0, "using -override=%s and -overrideFile=%s", override, overrideFile);
  }

  if(override != NULL) {
    overrideStr1 = strdup(override);
  }

  if(overrideFile != NULL) {
    FILE *infile = NULL;
    char *line=NULL, *tline=NULL, *tline2=NULL;
    char *overrideLine;
    size_t n=0;

    /* read override values from file */
    infoStreamPrint(OMC_LOG_SOLVER, 0, "read override values from file: %s", overrideFile);

    infile = omc_fopen(overrideFile, "rb");
    if (0==infile) {
      throwStreamPrint(NULL, "simulation_input_xml.c: could not open the file given to -overrideFile=%s", overrideFile);
    }

    fseek(infile, 0L, SEEK_END);
    n = ftell(infile);
    line = (char*) malloc(n+1);
    line[0] = '\0';
    fseek(infile, 0L, SEEK_SET);
    errno = 0;
    if (1 != omc_fread(line, n, 1, infile, 0)) {
      free(line);
      throwStreamPrint(NULL, "simulation_input_xml.c: could not read overrideFile %s: %s", overrideFile, strerror(errno));
    }
    line[n] = '\0';
    overrideLine = (char*) malloc(n+1);
    overrideLine[0] = '\0';
    overrideStr2 = overrideLine;
    tline = line;

    /* get the lines */
    while (0 != (tline2=strchr(tline,'\n'))) {
      *tline2 = '\0';

      tline = trim(tline);
      // if is comment //, ignore line
      if (tline[0] && tline[0] != '/' && tline[1] != '/') {
        if (overrideLine != overrideStr2) {
          overrideLine[0] = ',';
          ++overrideLine;
        }
        overrideLine = strcpy(overrideLine,tline)+strlen(tline);
      }
      tline = tline2+1;
    }
    fclose(infile);
    free(line);
  }

  if (overrideStr1 != NULL || overrideStr2 != NULL) {
    char *value, *p, *ov;
    const char *strs[] = {"solver","startTime","stopTime","stepSize","tolerance","outputFormat","variableFilter"};
    /* read override values */
    infoStreamPrint(OMC_LOG_SOLVER, 0, "-override=%s", overrideStr1 ? overrideStr1 : "[not given]");
    infoStreamPrint(OMC_LOG_SOLVER, 0, "-overrideFile=%s", overrideStr2 ? overrideStr2 : "[not given]");
    /* fix overrideStr to contain | instead of , for splitting */
    if (overrideStr1)
    {
      parseVariableStr(overrideStr1);
      p = strtok(overrideStr1, "!");

      while (p) {
        // split it key = value => map[key]=value
        value = strchr(p, '=');

        if (!value) {
          throwStreamPrint(NULL, "Invalid format for value of override flag: %s", override);
        }

        if (*value == '\0') {
          warningStreamPrint(OMC_LOG_SOLVER, 0, "failed to parse override string %s", p);
          p = strtok(NULL, "!");
        }
        *value = '\0';
        value++;
        // map[key]=value
        // check if we already overrided this variable
        ov = (char*)findHashStringStringNull(mOverrides, p);
        if (ov)
        {
          warningStreamPrint(OMC_LOG_STDOUT, 0, "You are overriding variable: %s=%s again with %s=%s.", p, ov, p, value);
        }
        addHashStringString(&mOverrides, p, value);
        addHashStringLong(&mOverridesUses, p, OMC_OVERRIDE_UNUSED);

        // move to next
        p = strtok(NULL, "!");
      }
      free(overrideStr1);
    }

    if (overrideStr2)
    {
      parseVariableStr(overrideStr2);
      p = strtok(overrideStr2, "!");

      while (p) {
        // split it key = value => map[key]=value
        value = strchr(p, '=');

        if (!value) {
          throwStreamPrint(NULL, "Invalid format for value of override flag: %s", override);
        }

        if (*value == '\0') {
          warningStreamPrint(OMC_LOG_SOLVER, 0, "failed to parse override string %s", p);
          p = strtok(NULL, "!");
        }
        *value = '\0';
        value++;
        // map[key]=value
        ov = (char*)findHashStringStringNull(mOverrides, p);
        if (ov)
        {
          warningStreamPrint(OMC_LOG_STDOUT, 0, "You are overriding variable: %s=%s again with %s=%s.", p, ov, p, value);
        }
        addHashStringString(&mOverrides, p, value);
        addHashStringLong(&mOverridesUses, p, OMC_OVERRIDE_UNUSED);

        // move to next
        p = strtok(NULL, "!");
      }
      free(overrideStr2);
    }

    // Now we have all overrides in mOverrides, override mi now
    // Also check if we need to re-calculate stepSize (start / stop time changed, but stepSize not)
    for (i=0; i<sizeof(strs)/sizeof(char*); i++) {
      if (findHashStringStringNull(mOverrides, strs[i])) {
        addHashStringString(&mi->de, strs[i], getOverrideValue(mOverrides, &mOverridesUses, strs[i]));
        if (i==1 /* startTime */ || i ==2 /* stopTime */ ) {
          changedStartStop = 1 /* true */;
        }
        if (i==3 /* stepSize */) {
          changedStepSize = 1 /* true */;
        }
      }
    }
    reCalcStepSize = changedStartStop && !changedStepSize;

    #define CHECK_OVERRIDE(v,b) \
      if (findHashStringStringNull(mOverrides, findHashStringString(*findHashLongVar(mi->v,i),"name"))) { \
        if (0 == strcmp(findHashStringString(*findHashLongVar(mi->v,i), "isValueChangeable"), "true")){ \
          infoStreamPrint(OMC_LOG_SOLVER, 0, "override %s = %s", findHashStringString(*findHashLongVar(mi->v,i),"name"), getOverrideValue(mOverrides, &mOverridesUses, findHashStringString(*findHashLongVar(mi->v,i),"name"))); \
          if (b && fabs(atof(getOverrideValue(mOverrides, &mOverridesUses, findHashStringString(*findHashLongVar(mi->v,i),"name")))) < 1e-6) \
            warningStreamPrint(OMC_LOG_STDOUT, 0, "You are overriding %s with a small value or zero.\nThis could lead to numerically dirty solutions or divisions by zero if not tearingStrictness=veryStrict.", findHashStringString(*findHashLongVar(mi->v,i),"name")); \
          addHashStringString(findHashLongVar(mi->v,i), "start", getOverrideValue(mOverrides, &mOverridesUses, findHashStringString(*findHashLongVar(mi->v,i),"name"))); \
        } \
        else{ \
          addHashStringLong(&mOverridesUses, findHashStringString(*findHashLongVar(mi->v,i),"name"), OMC_OVERRIDE_USED); \
          warningStreamPrint(OMC_LOG_STDOUT, 0, "It is not possible to override the following quantity: %s\nIt seems to be structural, final, protected or evaluated or has a non-constant binding.", findHashStringString(*findHashLongVar(mi->v,i),"name")); \
        } \
      }

    // override all found!
    for(i=0; i<modelData->nStates; i++) {
      CHECK_OVERRIDE(rSta,0);
      CHECK_OVERRIDE(rDer,0);
    }
    for(i=0; i<(modelData->nVariablesReal - 2*modelData->nStates); i++) {
      CHECK_OVERRIDE(rAlg,0);
    }
    for(i=0; i<modelData->nVariablesInteger; i++) {
      CHECK_OVERRIDE(iAlg,0);
    }
    for(i=0; i<modelData->nVariablesBoolean; i++) {
      CHECK_OVERRIDE(bAlg,0);
    }
    for(i=0; i<modelData->nVariablesString; i++) {
      CHECK_OVERRIDE(sAlg,0);
    }
    for(i=0; i<modelData->nParametersReal; i++) {
      // TODO: only allow to override primary parameters
      CHECK_OVERRIDE(rPar,1);
    }
    for(i=0; i<modelData->nParametersInteger; i++) {
      // TODO: only allow to override primary parameters
      CHECK_OVERRIDE(iPar,1);
    }
    for(i=0; i<modelData->nParametersBoolean; i++) {
      // TODO: only allow to override primary parameters
      CHECK_OVERRIDE(bPar,0);
    }
    for(i=0; i<modelData->nParametersString; i++) {
      // TODO: only allow to override primary parameters
      CHECK_OVERRIDE(sPar,0);
    }
    for(i=0; i<modelData->nAliasReal; i++) {
      CHECK_OVERRIDE(rAli,0);
    }
    for(i=0; i<modelData->nAliasInteger; i++) {
      CHECK_OVERRIDE(iAli,0);
    }
    for(i=0; i<modelData->nAliasBoolean; i++) {
      CHECK_OVERRIDE(bAli,0);
    }
    for(i=0; i<modelData->nAliasString; i++) {
      CHECK_OVERRIDE(sAli,0);
    }

    // give a warning if an override is not used #3204
    HASH_ITER(hh, mOverridesUses, it, ittmp) {
      if (it->val == OMC_OVERRIDE_UNUSED) {
        warningStreamPrint(OMC_LOG_STDOUT, 0, "simulation_input_xml.c: override variable name not found in model: %s\n", it->id);
      }
    }

    infoStreamPrint(OMC_LOG_SOLVER, 0, "override done!");
  } else {
    infoStreamPrint(OMC_LOG_SOLVER, 0, "NO override given on the command line.");
  }

  return reCalcStepSize;
}

void parseVariableStr(char* variableStr)
{
  /* TODO! FIXME!: support also quoted identifiers containing comma: , */
  unsigned int i = 0, insideArray = 0;
  for (i = 0; i < strlen(variableStr); i++)
  {
    if (variableStr[i] == '[') { insideArray = 1; }
    if (variableStr[i] == ']') { insideArray = 0; }
    if ((insideArray == 0) && (variableStr[i] == ',')) { variableStr[i] = '!'; }
  }
}<|MERGE_RESOLUTION|>--- conflicted
+++ resolved
@@ -878,7 +878,6 @@
   }
 }
 
-<<<<<<< HEAD
 /**
  * @brief Read all real alias variables.
  *
@@ -900,25 +899,6 @@
 {
   long *it, *itParam;
   const char *aliasTmp = NULL;
-=======
-  read_variables(simulationInfo, T_REAL,    modelData->realVarsData,         mi.rSta, "real states",            0,                    modelData->nStates,                               &mapAlias,      &mapAliasParam, &k);
-  read_variables(simulationInfo, T_REAL,    modelData->realVarsData,         mi.rDer, "real state derivatives", modelData->nStates,   modelData->nStates,                               &mapAlias,      &mapAliasParam, &k);
-  read_variables(simulationInfo, T_REAL,    modelData->realVarsData,         mi.rAlg, "real algebraics",        2*modelData->nStates, modelData->nVariablesReal - 2*modelData->nStates, &mapAlias,      &mapAliasParam, &k);
-
-  read_variables(simulationInfo, T_INTEGER, modelData->integerVarsData,      mi.iAlg, "integer variables",      0,                    modelData->nVariablesInteger,                     &mapAlias,      &mapAliasParam, &k);
-  read_variables(simulationInfo, T_BOOLEAN, modelData->booleanVarsData,      mi.bAlg, "boolean variables",      0,                    modelData->nVariablesBoolean,                     &mapAlias,      &mapAliasParam, &k);
-  read_variables(simulationInfo, T_STRING,  modelData->stringVarsData,       mi.sAlg, "string variables",       0,                    modelData->nVariablesString,                      &mapAlias,      &mapAliasParam, &k);
-
-  read_variables(simulationInfo, T_REAL,    modelData->realParameterData,    mi.rPar, "real parameters",        0,                    modelData->nParametersReal,                       &mapAliasParam, &mapAliasParam, &k);
-  read_variables(simulationInfo, T_INTEGER, modelData->integerParameterData, mi.iPar, "integer parameters",     0,                    modelData->nParametersInteger,                    &mapAliasParam, &mapAliasParam, &k);
-  read_variables(simulationInfo, T_BOOLEAN, modelData->booleanParameterData, mi.bPar, "boolean parameters",     0,                    modelData->nParametersBoolean,                    &mapAliasParam, &mapAliasParam, &k);
-  read_variables(simulationInfo, T_STRING,  modelData->stringParameterData,  mi.sPar, "string parameters",      0,                    modelData->nParametersString,                     &mapAliasParam, &mapAliasParam, &k);
-
-  if (omc_flag[FLAG_IDAS])
-  {
-    read_variables(simulationInfo, T_REAL, modelData->realSensitivityData, mi.rSen, "real sensitivities", 0, modelData->nSensitivityVars, &mapAliasSen, &mapAliasParam, &k);
-  }
->>>>>>> 063cb485
 
   infoStreamPrint(OMC_LOG_DEBUG, 1, "read xml file for real alias vars");
 
