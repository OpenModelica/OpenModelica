--- conflicted
+++ resolved
@@ -54,317 +54,6 @@
 #include "util/utility.h"
 
 struct OpenModelicaGeneratedFunctionCallbacks {
-<<<<<<< HEAD
-/* Defined in perform_simulation.c and omp_perform_simulation.c */
-int (*performSimulation)(DATA* data, threadData_t*, void* solverInfo);
-int (*performQSSSimulation)(DATA* data, threadData_t*, void* solverInfo);
-void (*updateContinuousSystem)(DATA *data, threadData_t*);
-/* Function for calling external object deconstructors */
-void (*callExternalObjectDestructors)(DATA *_data, threadData_t*);
-
-/*! \fn initialNonLinearSystem
- *
- *  This function initialize nonlinear system structure.
- *
- *  \param [ref] [data]
- */
-void (*initialNonLinearSystem)(int nNonLinearSystems, NONLINEAR_SYSTEM_DATA *data);
-
-/*! \fn initialLinearSystem
- *
- *  This function initialize nonlinear system structure.
- *
- *  \param [ref] [data]
- */
-void (*initialLinearSystem)(int nLinearSystems, LINEAR_SYSTEM_DATA *data);
-
-/*! \fn initialNonLinearSystem
- *
- *  This function initialize nonlinear system structure.
- *
- *  \param [ref] [data]
- */
-void (*initialMixedSystem)(int nMixedSystems, MIXED_SYSTEM_DATA *data);
-
-/*! \fn initialNonLinearSystem
- *
- *  This function initialize state set structure.
- *
- *  \param [ref] [data]
- */
-void (*initializeStateSets)(int nStateSets, STATE_SET_DATA* statesetData, DATA *data);
-
-/*! \fn initializeDAEmodeData
- *
- *  This function to initialize the daeMode data structure in Data
- *
- *  \param [ref] [data]
- */
-int (*initializeDAEmodeData)(DATA *data, DAEMODE_DATA* daeModeData);
-
-/* functionODE contains those equations that are needed
- * to calculate the dynamic part of the system */
-int (*functionODE)(DATA *data, threadData_t*);
-
-/* functionAlgebraics contains all continuous equations that
- * are not part of the dynamic part of the system */
-int (*functionAlgebraics)(DATA *data, threadData_t*);
-
-/* function for calculating all equation sorting order
-   uses in EventHandle  */
-int (*functionDAE)(DATA *data, threadData_t*);
-
-/* function that evaluates all localKnownVars  */
-int (*functionLocalKnownVars)(DATA *data, threadData_t*);
-
-/* functions for input and output */
-int (*input_function)(DATA*, threadData_t*);
-int (*input_function_init)(DATA*, threadData_t*);
-int (*input_function_updateStartValues)(DATA*, threadData_t*);
-/* functions for setting dataReconciliation inputs */
-int (*data_function)(DATA*, threadData_t*);
-
-int (*output_function)(DATA*, threadData_t*);
-
-/* functions for setc data_reconciliation */
-int (*setc_function)(DATA*, threadData_t*);
-
-
-/* function for storing value histories of delayed expressions
- * called from functionDAE_output()
- */
-int (*function_storeDelayed)(DATA *data, threadData_t*);
-
-/* Functions for storing and initializing spatial distribution
- * operator.
- */
-int (*function_storeSpatialDistribution)(DATA *data, threadData_t*);
-int (*function_initSpatialDistribution)(DATA *data, threadData_t*);
-
-/*! \fn updateBoundVariableAttributes
- *
- *  This function updates all bound start, nominal, min, and max values.
- *
- *  \param [ref] [data]
- */
-
-int (*updateBoundVariableAttributes)(DATA *data, threadData_t*);
-
-/*! \fn functionInitialEquations
- *
- * function for calculate initial values from the initial equations and initial algorithms
- *
- *  \param [ref] [data]
- */
-int (*functionInitialEquations)(DATA *data, threadData_t*);
-
-/*! \var useHomotopy
- *
- * 0: local homotopy approach (equidistant lambda steps)
- * 1: global homotopy approach (equidistant lambda steps)
- * 2: new global homotopy approach (adaptive lambda steps)
- * 3: new local homotopy approach (adaptive lambda steps)
- */
-int useHomotopy;
-
-/*! \fn functionInitialEquations_lambda0
- *
- * function for calculate initial values from the initial equations and initial algorithms
- *
- *  \param [ref] [data]
- */
-int (*functionInitialEquations_lambda0)(DATA *data, threadData_t*);
-
-/*! \fn functionRemovedInitialEquations
- *
- * This function contains removed equations from the initialization problem,
- * which need to be checked to verify the consistency of the initialization
- * problem.
- *
- *  \param [ref] [data]
- */
-int (*functionRemovedInitialEquations)(DATA *data, threadData_t*);
-
-/*! \fn updateBoundParameters
- *
- *  This function calculates bound parameters that depend on other parameters,
- *  e.g. parameter Real n=1/m;
- *  obsolete: bound_parameters
- *
- *  \param [ref] [data]
- */
-int (*updateBoundParameters)(DATA *data, threadData_t*);
-
-/* function for checking for asserts and terminate */
-int (*checkForAsserts)(DATA *data, threadData_t*);
-
-/*! \fn function_ZeroCrossingsEquations
- *
- *  This function updates all equations to evaluate function_ZeroCrossings
- *
- *  \param [ref] [data]
- */
-int (*function_ZeroCrossingsEquations)(DATA *data, threadData_t*);
-
-/*! \fn function_ZeroCrossings
- *
- *  This function evaluates if a sign change occurs at the current state
- *
- *  \param [ref] [data]
- *  \param [ref] [gout]
- */
-int (*function_ZeroCrossings)(DATA *data, threadData_t*, double* gout);
-
-/*! \fn function_updateRelations
- *
- *  This function evaluates current continuous relations.
- *
- *  \param [ref] [data]
- *  \param [in]  [evalZeroCross] flag for evaluating Relation with hysteresis
- *                              function or without
- */
-int (*function_updateRelations)(DATA *data, threadData_t*, int evalZeroCross);
-
-/*! \var zeroCrossingDescription
- *
- * This variable contains a description string for zero crossing condition.
- */
-const char *(*zeroCrossingDescription)(int i, int **out_EquationIndexes);
-
-/*! \var relationDescription
- *
- * This variable contains a description string for continuous relations.
- */
-const char *(*relationDescription)(int i);
-
-/*! \fn function_initSample
- *
- *  This function initialize the sample-info struct.
- *
- *  \param [ref] [data]
- */
-void (*function_initSample)(DATA *data, threadData_t*);
-
-/* function for calculation Jacobian */
-/*#ifdef D_OMC_JACOBIAN*/
-const int INDEX_JAC_A;
-const int INDEX_JAC_B;
-const int INDEX_JAC_C;
-const int INDEX_JAC_D;
-const int INDEX_JAC_F;
-
-/*
- * These functions initialize specific jacobians.
- * Return-value 0: jac is present
- * Return-value 1: jac is not present
- */
-int (*initialAnalyticJacobianA)(void* data, threadData_t *threadData, ANALYTIC_JACOBIAN* thisJacobian);
-int (*initialAnalyticJacobianB)(void* data, threadData_t *threadData, ANALYTIC_JACOBIAN* thisJacobian);
-int (*initialAnalyticJacobianC)(void* data, threadData_t *threadData, ANALYTIC_JACOBIAN* thisJacobian);
-int (*initialAnalyticJacobianD)(void* data, threadData_t *threadData, ANALYTIC_JACOBIAN* thisJacobian);
-int (*initialAnalyticJacobianF)(void* data, threadData_t *threadData, ANALYTIC_JACOBIAN* thisJacobian);
-
-/*
- * These functions calculate specific jacobian column.
- */
-analyticalJacobianColumn_func_ptr functionJacA_column;
-analyticalJacobianColumn_func_ptr functionJacB_column;
-analyticalJacobianColumn_func_ptr functionJacC_column;
-analyticalJacobianColumn_func_ptr functionJacD_column;
-analyticalJacobianColumn_func_ptr functionJacF_column;
-/*#endif*/
-
-const char *(*linear_model_frame)(void); /* printf format-string with holes for 6 strings */
-const char *(*linear_model_datarecovery_frame)(void); /* printf format-string with holes for 9 strings */
-
-/*
- * This function is used only for optimization purpose
- * and calculates the mayer term. In case it's not present
- * a dummy function is added which return -1.
- */
-int (*mayer)(DATA* data, modelica_real** res, short *);
-
-/*
- * This function is used only for optimization purpose
- * and calculates the lagrange term. In case it's not present
- * a dummy function is added which return -1.
- */
-int (*lagrange)(DATA* data, modelica_real** res, short *, short *);
-
-/*
- * This function is used only for optimization purpose
- * and pick up the bounds of inputs. In case it's not present
- * a dummy function is added which return -1.
- */
-int (*pickUpBoundsForInputsInOptimization)(DATA* data, modelica_real* min, modelica_real* max, modelica_real*nominal,
-                                           modelica_boolean *useNominal, char ** name, modelica_real * start, modelica_real * startTimeOpt);
-
-/*
- * This function is used only for optimization purpose
- * and set simulationInfo->inputVars. In case it's not present
- * a dummy function is added which return -1.
- */
-int (*setInputData)(DATA* data, const modelica_boolean file);
-
-
-/*
- * This function is used only for optimization purpose
- * and return the time gride. In case it's not present
- * a dummy function is added which return -1.
- */
-int (*getTimeGrid)(DATA *data, modelica_integer * nsi, modelica_real**t);
-
-
-/*
- * update parameter for symSolver
- */
-
-int (*symbolicInlineSystems)(DATA * data, threadData_t *threadData);
-
-/*
- * initialize clocks and subclocks info in modelData
- */
-void (*function_initSynchronous)(DATA * data, threadData_t *threadData);
-
-/*
- * Update base-clock interval.
- */
-void (*function_updateSynchronous)(DATA *data, threadData_t *threadData, long base_idx);
-
-/*
- * Sub-partition's equations
- */
-int (*function_equationsSynchronous)(DATA *data, threadData_t *threadData, long base_idx, long sub_idx);
-
-/*
- * return input names
- */
-int (*inputNames)(DATA* modelData, char ** names);
-
-/*
- * return variables of interest related with dataReconciliation
- */
-int (*dataReconciliationInputNames)(DATA* modelData, char ** names);
-
-/*
- * FMU's do not need the XML-file; they use this callback instead.
- */
-void (*read_input_fmu)(MODEL_DATA* modelData, SIMULATION_INFO* simulationData);
-
-/*
- * FMU continuous partial derivative functions
- */
-int (*initialPartialFMIDER)(void* data, threadData_t *threadData, ANALYTIC_JACOBIAN* thisJacobian);
-int (*functionJacFMIDER_column)(void* data, threadData_t *threadData, ANALYTIC_JACOBIAN* thisJacobian, ANALYTIC_JACOBIAN* parentJacobian);
-const int INDEX_JAC_FMIDER;
-
-/*
- * FMU partial derivative functions for initilization DAE
- */
-int (*initialPartialFMIDERINIT)(void* data, threadData_t *threadData, ANALYTIC_JACOBIAN* thisJacobian);
-int (*functionJacFMIDERINIT_column)(void* data, threadData_t *threadData, ANALYTIC_JACOBIAN* thisJacobian, ANALYTIC_JACOBIAN* parentJacobian);
-const int INDEX_JAC_FMIDERINIT;
-=======
   /* Defined in perform_simulation.c and omp_perform_simulation.c */
   int (*performSimulation)(DATA* data, threadData_t*, void* solverInfo);
   int (*performQSSSimulation)(DATA* data, threadData_t*, void* solverInfo);
@@ -674,7 +363,6 @@
   int (*initialPartialFMIDERINIT)(void* data, threadData_t *threadData, ANALYTIC_JACOBIAN* thisJacobian);
   analyticalJacobianColumn_func_ptr functionJacFMIDERINIT_column;
   const int INDEX_JAC_FMIDERINIT;
->>>>>>> bd211bfd
 };
 
 
