--- conflicted
+++ resolved
@@ -350,7 +350,6 @@
   end firstKey;
 
   function toList
-<<<<<<< HEAD
     "Returns the keys and values as a list of tuples."
     input UnorderedMap<K, V> map;
     output list<tuple<K, V>> lst;
@@ -364,11 +363,6 @@
       Error.addMessage(Error.INTERNAL_ERROR,{getInstanceName() + " failed because there is an unequal number of keys ("
         + intString(listLength(keys)) + ") and values (" + intString(listLength(values)) + ")."});
     end if;
-=======
-    "Returns a tuple list (key, value)."
-    input UnorderedMap<K, V> map;
-    output list<tuple<K, V>> entries = List.zip(keyList(map), valueList(map));
->>>>>>> 33c81d17
   end toList;
 
   function keyList
