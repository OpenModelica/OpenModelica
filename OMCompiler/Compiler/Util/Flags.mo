--- conflicted
+++ resolved
@@ -543,17 +543,14 @@
   Gettext.gettext("When opening a zmq connection, listen on all interfaces instead of only connections from 127.0.0.1."));
 constant DebugFlag DUMP_CONVERSION_RULES = DEBUG_FLAG(186, "dumpConversionRules", false,
   Gettext.gettext("Dumps the rules when converting a package using a conversion script."));
-<<<<<<< HEAD
+constant DebugFlag PRINT_RECORD_TYPES = DEBUG_FLAG(187, "printRecordTypes", false,
+  Gettext.gettext("Prints out record types as part of the flat code."));
 constant DebugFlag DUMP_SIMPLIFY = DEBUG_FLAG(188, "dumpSimplify", false,
   Gettext.gettext("Dumps expressions before and after simplification."));
 constant DebugFlag DUMP_BACKEND_CLOCKS = DEBUG_FLAG(189, "dumpBackendClocks", false,
   Gettext.gettext("Dumps times for each backend module (only new backend)."));
 constant DebugFlag DUMP_SET_BASED_GRAPHS = DEBUG_FLAG(190, "dumpSetBasedGraphs", false,
   Gettext.gettext("Dumps information about set based graphs for efficient array handling (only new frontend and new backend)."));
-=======
-constant DebugFlag PRINT_RECORD_TYPES = DEBUG_FLAG(187, "printRecordTypes", false,
-  Gettext.gettext("Prints out record types as part of the flat code."));
->>>>>>> ec99aac5
 
 public
 // CONFIGURATION FLAGS
