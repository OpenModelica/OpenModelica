--- conflicted
+++ resolved
@@ -543,17 +543,14 @@
   Gettext.gettext("Move all subscripts to the end of component references."));
 constant DebugFlag ZMQ_LISTEN_TO_ALL = DEBUG_FLAG(186, "zmqDangerousAcceptConnectionsFromAnywhere", false,
   Gettext.gettext("When opening a zmq connection, listen on all interfaces instead of only connections from 127.0.0.1."));
-<<<<<<< HEAD
-constant DebugFlag DUMP_SIMPLIFY = DEBUG_FLAG(187, "dumpSimplify", false,
-  Gettext.gettext("Dumps expressions before and after simplification."));
-constant DebugFlag DUMP_BACKEND_CLOCKS = DEBUG_FLAG(188, "dumpBackendClocks", false,
-  Gettext.gettext("Dumps times for each backend module (only new backend)."));
-constant DebugFlag DUMP_SET_BASED_GRAPHS = DEBUG_FLAG(189, "dumpSetBasedGraphs", false,
-  Gettext.gettext("Dumps information about set based graphs for efficient array handling (only new frontend and new backend)."));
-=======
 constant DebugFlag DUMP_CONVERSION_RULES = DEBUG_FLAG(187, "dumpConversionRules", false,
   Gettext.gettext("Dumps the rules when converting a package using a conversion script."));
->>>>>>> c263934f
+constant DebugFlag DUMP_SIMPLIFY = DEBUG_FLAG(188, "dumpSimplify", false,
+  Gettext.gettext("Dumps expressions before and after simplification."));
+constant DebugFlag DUMP_BACKEND_CLOCKS = DEBUG_FLAG(189, "dumpBackendClocks", false,
+  Gettext.gettext("Dumps times for each backend module (only new backend)."));
+constant DebugFlag DUMP_SET_BASED_GRAPHS = DEBUG_FLAG(190, "dumpSetBasedGraphs", false,
+  Gettext.gettext("Dumps information about set based graphs for efficient array handling (only new frontend and new backend)."));
 
 public
 // CONFIGURATION FLAGS
