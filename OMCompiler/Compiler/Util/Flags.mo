--- conflicted
+++ resolved
@@ -583,11 +583,7 @@
 constant ConfigFlag LANGUAGE_STANDARD = CONFIG_FLAG(8, "std", NONE(), EXTERNAL(),
   ENUM_FLAG(1000,
     {("1.x", 10), ("2.x", 20), ("3.0", 30), ("3.1", 31), ("3.2", 32), ("3.3", 33),
-<<<<<<< HEAD
-     ("3.4", 34), ("3.5", 35), ("3.6", 36), ("latest", 1000), ("experimental", 9999)}),
-=======
      ("3.4", 34), ("3.5", 35), ("3.6", 36), ("latest",1000), ("experimental", 9999)}),
->>>>>>> fffd0a58
   SOME(STRING_OPTION({"1.x", "2.x", "3.1", "3.2", "3.3", "3.4", "3.5", "3.6", "latest", "experimental"})),
   Gettext.gettext("Sets the language standard that should be used."));
 constant ConfigFlag SHOW_ERROR_MESSAGES = CONFIG_FLAG(9, "showErrorMessages",
