/*
 * This file is part of OpenModelica.
 *
 * Copyright (c) 1998-CurrentYear, Open Source Modelica Consortium (OSMC),
 * c/o Linköpings universitet, Department of Computer and Information Science,
 * SE-58183 Linköping, Sweden.
 *
 * All rights reserved.
 *
 * THIS PROGRAM IS PROVIDED UNDER THE TERMS OF GPL VERSION 3 LICENSE OR
 * THIS OSMC PUBLIC LICENSE (OSMC-PL) VERSION 1.2.
 * ANY USE, REPRODUCTION OR DISTRIBUTION OF THIS PROGRAM CONSTITUTES
 * RECIPIENT'S ACCEPTANCE OF THE OSMC PUBLIC LICENSE OR THE GPL VERSION 3,
 * ACCORDING TO RECIPIENTS CHOICE.
 *
 * The OpenModelica software and the Open Source Modelica
 * Consortium (OSMC) Public License (OSMC-PL) are obtained
 * from OSMC, either from the above address,
 * from the URLs: http://www.ida.liu.se/projects/OpenModelica or
 * http://www.openmodelica.org, and in the OpenModelica distribution.
 * GNU version 3 is obtained from: http://www.gnu.org/copyleft/gpl.html.
 *
 * This program is distributed WITHOUT ANY WARRANTY; without
 * even the implied warranty of  MERCHANTABILITY or FITNESS
 * FOR A PARTICULAR PURPOSE, EXCEPT AS EXPRESSLY SET FORTH
 * IN THE BY RECIPIENT SELECTED SUBSIDIARY LICENSE CONDITIONS OF OSMC-PL.
 *
 * See the full OSMC Public License conditions for more details.
 *
 */

encapsulated package FlagsUtil
" file:        FlagsUtil.mo
  package:     FlagsUtil
  description: Tools for using compiler flags.

  This package contains function for using the compiler flags in Flags.mo."

import Flags;

protected

import Corba;
import Error;
import ErrorExt;
import Global;
import List;
import Print;
import Settings;
import StringUtil;
import System;
import Util;

// This is a list of all debug flags, to keep track of which flags are used. A
// flag can not be used unless it's in this list, and the list is checked at
// initialization so that all flags are sorted by index (and thus have unique
// indices).
protected
constant list<Flags.DebugFlag> allDebugFlags = {
  Flags.FAILTRACE,
  Flags.CEVAL,
  Flags.CHECK_BACKEND_DAE,
  Flags.PTHREADS,
  Flags.EVENTS,
  Flags.DUMP_INLINE_SOLVER,
  Flags.EVAL_FUNC,
  Flags.GEN,
  Flags.DYN_LOAD,
  Flags.GENERATE_CODE_CHEAT,
  Flags.CGRAPH_GRAPHVIZ_FILE,
  Flags.CGRAPH_GRAPHVIZ_SHOW,
  Flags.GC_PROF,
  Flags.CHECK_DAE_CREF_TYPE,
  Flags.CHECK_ASUB,
  Flags.INSTANCE,
  Flags.CACHE,
  Flags.RML,
  Flags.TAIL,
  Flags.LOOKUP,
  Flags.PATTERNM_SKIP_FILTER_UNUSED_AS_BINDINGS,
  Flags.PATTERNM_ALL_INFO,
  Flags.PATTERNM_DCE,
  Flags.PATTERNM_MOVE_LAST_EXP,
  Flags.EXPERIMENTAL_REDUCTIONS,
  Flags.EVAL_PARAM,
  Flags.TYPES,
  Flags.SHOW_STATEMENT,
  Flags.DUMP,
  Flags.DUMP_GRAPHVIZ,
  Flags.EXEC_STAT,
  Flags.TRANSFORMS_BEFORE_DUMP,
  Flags.DAE_DUMP_GRAPHV,
  Flags.INTERACTIVE_TCP,
  Flags.INTERACTIVE_CORBA,
  Flags.INTERACTIVE_DUMP,
  Flags.RELIDX,
  Flags.DUMP_REPL,
  Flags.DUMP_FP_REPL,
  Flags.DUMP_PARAM_REPL,
  Flags.DUMP_PP_REPL,
  Flags.DUMP_EA_REPL,
  Flags.DEBUG_ALIAS,
  Flags.TEARING_DUMP,
  Flags.JAC_DUMP,
  Flags.JAC_DUMP2,
  Flags.JAC_DUMP_EQN,
  Flags.JAC_WARNINGS,
  Flags.DUMP_SPARSE,
  Flags.DUMP_SPARSE_VERBOSE,
  Flags.BLT_DUMP,
  Flags.DUMMY_SELECT,
  Flags.DUMP_DAE_LOW,
  Flags.DUMP_INDX_DAE,
  Flags.OPT_DAE_DUMP,
  Flags.EXEC_HASH,
  Flags.PARAM_DLOW_DUMP,
  Flags.DUMP_ENCAPSULATECONDITIONS,
  Flags.SHORT_OUTPUT,
  Flags.COUNT_OPERATIONS,
  Flags.CGRAPH,
  Flags.UPDMOD,
  Flags.STATIC,
  Flags.TPL_PERF_TIMES,
  Flags.CHECK_SIMPLIFY,
  Flags.SCODE_INST,
  Flags.WRITE_TO_BUFFER,
  Flags.DUMP_BACKENDDAE_INFO,
  Flags.GEN_DEBUG_SYMBOLS,
  Flags.DUMP_STATESELECTION_INFO,
  Flags.DUMP_EQNINORDER,
  Flags.SEMILINEAR,
  Flags.UNCERTAINTIES,
  Flags.SHOW_START_ORIGIN,
  Flags.DUMP_SIMCODE,
  Flags.DUMP_INITIAL_SYSTEM,
  Flags.GRAPH_INST,
  Flags.GRAPH_INST_RUN_DEP,
  Flags.GRAPH_INST_GEN_GRAPH,
  Flags.GRAPH_INST_SHOW_GRAPH,
  Flags.DUMP_CONST_REPL,
  Flags.SHOW_EQUATION_SOURCE,
  Flags.LS_ANALYTIC_JACOBIAN,
  Flags.NLS_ANALYTIC_JACOBIAN,
  Flags.INLINE_SOLVER,
  Flags.HPCOM,
  Flags.INITIALIZATION,
  Flags.INLINE_FUNCTIONS,
  Flags.DUMP_SCC_GRAPHML,
  Flags.TEARING_DUMPVERBOSE,
  Flags.DISABLE_SINGLE_FLOW_EQ,
  Flags.DUMP_DISCRETEVARS_INFO,
  Flags.ADDITIONAL_GRAPHVIZ_DUMP,
  Flags.INFO_XML_OPERATIONS,
  Flags.HPCOM_DUMP,
  Flags.RESOLVE_LOOPS_DUMP,
  Flags.DISABLE_WINDOWS_PATH_CHECK_WARNING,
  Flags.DISABLE_RECORD_CONSTRUCTOR_OUTPUT,
  Flags.IMPL_ODE,
  Flags.EVAL_FUNC_DUMP,
  Flags.PRINT_STRUCTURAL,
  Flags.ITERATION_VARS,
  Flags.ALLOW_RECORD_TOO_MANY_FIELDS,
  Flags.HPCOM_MEMORY_OPT,
  Flags.DUMP_SYNCHRONOUS,
  Flags.STRIP_PREFIX,
  Flags.DO_SCODE_DEP,
  Flags.SHOW_INST_CACHE_INFO,
  Flags.DUMP_UNIT,
  Flags.DUMP_EQ_UNIT,
  Flags.DUMP_EQ_UNIT_STRUCT,
  Flags.SHOW_DAE_GENERATION,
  Flags.RESHUFFLE_POST,
  Flags.SHOW_EXPANDABLE_INFO,
  Flags.DUMP_HOMOTOPY,
  Flags.OMC_RELOCATABLE_FUNCTIONS,
  Flags.GRAPHML,
  Flags.USEMPI,
  Flags.DUMP_CSE,
  Flags.DUMP_CSE_VERBOSE,
  Flags.NO_START_CALC,
  Flags.CONSTJAC,
  Flags.VISUAL_XML,
  Flags.VECTORIZE,
  Flags.CHECK_EXT_LIBS,
  Flags.RUNTIME_STATIC_LINKING,
  Flags.SORT_EQNS_AND_VARS,
  Flags.DUMP_SIMPLIFY_LOOPS,
  Flags.DUMP_RTEARING,
  Flags.DIS_SYMJAC_FMI20,
  Flags.EVAL_OUTPUT_ONLY,
  Flags.HARDCODED_START_VALUES,
  Flags.DUMP_FUNCTIONS,
  Flags.DEBUG_DIFFERENTIATION,
  Flags.DEBUG_DIFFERENTIATION_VERBOSE,
  Flags.FMU_EXPERIMENTAL,
  Flags.DUMP_DGESV,
  Flags.MULTIRATE_PARTITION,
  Flags.DUMP_EXCLUDED_EXP,
  Flags.DEBUG_ALGLOOP_JACOBIAN,
  Flags.DISABLE_JACSCC,
  Flags.FORCE_NLS_ANALYTIC_JACOBIAN,
  Flags.DUMP_LOOPS,
  Flags.DUMP_LOOPS_VERBOSE,
  Flags.SKIP_INPUT_OUTPUT_SYNTACTIC_SUGAR,
  Flags.OMC_RECORD_ALLOC_WORDS,
  Flags.TOTAL_TEARING_DUMP,
  Flags.TOTAL_TEARING_DUMPVERBOSE,
  Flags.PARALLEL_CODEGEN,
  Flags.SERIALIZED_SIZE,
  Flags.BACKEND_KEEP_ENV_GRAPH,
  Flags.DUMPBACKENDINLINE,
  Flags.DUMPBACKENDINLINE_VERBOSE,
  Flags.BLT_MATRIX_DUMP,
  Flags.LIST_REVERSE_WRONG_ORDER,
  Flags.PARTITION_INITIALIZATION,
  Flags.EVAL_PARAM_DUMP,
  Flags.NF_UNITCHECK,
  Flags.DISABLE_COLORING,
  Flags.MERGE_ALGORITHM_SECTIONS,
  Flags.WARN_NO_NOMINAL,
  Flags.REDUCE_DAE,
  Flags.IGNORE_CYCLES,
  Flags.ALIAS_CONFLICTS,
  Flags.SUSAN_MATCHCONTINUE_DEBUG,
  Flags.OLD_FE_UNITCHECK,
  Flags.EXEC_STAT_EXTRA_GC,
  Flags.DEBUG_DAEMODE,
  Flags.NF_SCALARIZE,
  Flags.NF_EVAL_CONST_ARG_FUNCS,
  Flags.NF_EXPAND_OPERATIONS,
  Flags.NF_API,
  Flags.NF_API_DYNAMIC_SELECT,
  Flags.NF_API_NOISE,
  Flags.FMI20_DEPENDENCIES,
  Flags.WARNING_MINMAX_ATTRIBUTES,
  Flags.NF_EXPAND_FUNC_ARGS,
  Flags.DUMP_JL,
  Flags.DUMP_ASSC,
  Flags.SPLIT_CONSTANT_PARTS_SYMJAC,
  Flags.DUMP_FORCE_FMI_ATTRIBUTES,
  Flags.DUMP_DATARECONCILIATION,
  Flags.ARRAY_CONNECT,
  Flags.COMBINE_SUBSCRIPTS,
  Flags.ZMQ_LISTEN_TO_ALL,
  Flags.DUMP_CONVERSION_RULES,
<<<<<<< HEAD
  Flags.DUMP_SIMPLIFY,
  Flags.DUMP_BACKEND_CLOCKS,
  Flags.DUMP_SET_BASED_GRAPHS
=======
  Flags.PRINT_RECORD_TYPES
>>>>>>> ec99aac5
};

protected
// This is a list of all configuration flags. A flag can not be used unless it's
// in this list, and the list is checked at initialization so that all flags are
// sorted by index (and thus have unique indices).
constant list<Flags.ConfigFlag> allConfigFlags = {
  Flags.DEBUG,
  Flags.HELP,
  Flags.RUNNING_TESTSUITE,
  Flags.SHOW_VERSION,
  Flags.TARGET,
  Flags.GRAMMAR,
  Flags.ANNOTATION_VERSION,
  Flags.LANGUAGE_STANDARD,
  Flags.SHOW_ERROR_MESSAGES,
  Flags.SHOW_ANNOTATIONS,
  Flags.NO_SIMPLIFY,
  Flags.PRE_OPT_MODULES,
  Flags.CHEAPMATCHING_ALGORITHM,
  Flags.MATCHING_ALGORITHM,
  Flags.INDEX_REDUCTION_METHOD,
  Flags.POST_OPT_MODULES,
  Flags.SIMCODE_TARGET,
  Flags.ORDER_CONNECTIONS,
  Flags.TYPE_INFO,
  Flags.KEEP_ARRAYS,
  Flags.MODELICA_OUTPUT,
  Flags.SILENT,
  Flags.CORBA_SESSION,
  Flags.NUM_PROC,
  Flags.LATENCY,
  Flags.BANDWIDTH,
  Flags.INST_CLASS,
  Flags.VECTORIZATION_LIMIT,
  Flags.SIMULATION_CG,
  Flags.EVAL_PARAMS_IN_ANNOTATIONS,
  Flags.CHECK_MODEL,
  Flags.CEVAL_EQUATION,
  Flags.UNIT_CHECKING,
  Flags.TRANSLATE_DAE_STRING,
  Flags.GENERATE_LABELED_SIMCODE,
  Flags.REDUCE_TERMS,
  Flags.REDUCTION_METHOD,
  Flags.DEMO_MODE,
  Flags.LOCALE_FLAG,
  Flags.DEFAULT_OPENCL_DEVICE,
  Flags.MAXTRAVERSALS,
  Flags.DUMP_TARGET,
  Flags.DELAY_BREAK_LOOP,
  Flags.TEARING_METHOD,
  Flags.TEARING_HEURISTIC,
  Flags.SCALARIZE_MINMAX,
  Flags.STRICT,
  Flags.SCALARIZE_BINDINGS,
  Flags.CORBA_OBJECT_REFERENCE_FILE_PATH,
  Flags.HPCOM_SCHEDULER,
  Flags.HPCOM_CODE,
  Flags.REWRITE_RULES_FILE,
  Flags.REPLACE_HOMOTOPY,
  Flags.GENERATE_SYMBOLIC_JACOBIAN,
  Flags.GENERATE_SYMBOLIC_LINEARIZATION,
  Flags.INT_ENUM_CONVERSION,
  Flags.PROFILING_LEVEL,
  Flags.RESHUFFLE,
  Flags.GENERATE_DYN_OPTIMIZATION_PROBLEM,
  Flags.MAX_SIZE_FOR_SOLVE_LINIEAR_SYSTEM,
  Flags.CPP_FLAGS,
  Flags.REMOVE_SIMPLE_EQUATIONS,
  Flags.DYNAMIC_TEARING,
  Flags.SYM_SOLVER,
  Flags.LOOP2CON,
  Flags.FORCE_TEARING,
  Flags.SIMPLIFY_LOOPS,
  Flags.RTEARING,
  Flags.FLOW_THRESHOLD,
  Flags.MATRIX_FORMAT,
  Flags.PARTLINTORN,
  Flags.INIT_OPT_MODULES,
  Flags.MAX_MIXED_DETERMINED_INDEX,
  Flags.USE_LOCAL_DIRECTION,
  Flags.DEFAULT_OPT_MODULES_ORDERING,
  Flags.PRE_OPT_MODULES_ADD,
  Flags.PRE_OPT_MODULES_SUB,
  Flags.POST_OPT_MODULES_ADD,
  Flags.POST_OPT_MODULES_SUB,
  Flags.INIT_OPT_MODULES_ADD,
  Flags.INIT_OPT_MODULES_SUB,
  Flags.PERMISSIVE,
  Flags.HETS,
  Flags.DEFAULT_CLOCK_PERIOD,
  Flags.INST_CACHE_SIZE,
  Flags.MAX_SIZE_LINEAR_TEARING,
  Flags.MAX_SIZE_NONLINEAR_TEARING,
  Flags.NO_TEARING_FOR_COMPONENT,
  Flags.CT_STATE_MACHINES,
  Flags.DAE_MODE,
  Flags.INLINE_METHOD,
  Flags.SET_TEARING_VARS,
  Flags.SET_RESIDUAL_EQNS,
  Flags.IGNORE_COMMAND_LINE_OPTIONS_ANNOTATION,
  Flags.CALCULATE_SENSITIVITIES,
  Flags.ALARM,
  Flags.TOTAL_TEARING,
  Flags.IGNORE_SIMULATION_FLAGS_ANNOTATION,
  Flags.DYNAMIC_TEARING_FOR_INITIALIZATION,
  Flags.PREFER_TVARS_WITH_START_VALUE,
  Flags.EQUATIONS_PER_FILE,
  Flags.EVALUATE_FINAL_PARAMS,
  Flags.EVALUATE_PROTECTED_PARAMS,
  Flags.REPLACE_EVALUATED_PARAMS,
  Flags.CONDENSE_ARRAYS,
  Flags.WFC_ADVANCED,
  Flags.GRAPHICS_EXP_MODE,
  Flags.TEARING_STRICTNESS,
  Flags.INTERACTIVE,
  Flags.ZEROMQ_FILE_SUFFIX,
  Flags.HOMOTOPY_APPROACH,
  Flags.IGNORE_REPLACEABLE,
  Flags.LABELED_REDUCTION,
  Flags.DISABLE_EXTRA_LABELING,
  Flags.LOAD_MSL_MODEL,
  Flags.Load_PACKAGE_FILE,
  Flags.BUILDING_FMU,
  Flags.BUILDING_MODEL,
  Flags.POST_OPT_MODULES_DAE,
  Flags.EVAL_LOOP_LIMIT,
  Flags.EVAL_RECURSION_LIMIT,
  Flags.SINGLE_INSTANCE_AGLSOLVER,
  Flags.SHOW_STRUCTURAL_ANNOTATIONS,
  Flags.INITIAL_STATE_SELECTION,
  Flags.LINEARIZATION_DUMP_LANGUAGE,
  Flags.NO_ASSC,
  Flags.FULL_ASSC,
  Flags.REAL_ASSC,
  Flags.INIT_ASSC,
  Flags.MAX_SIZE_ASSC,
  Flags.USE_ZEROMQ_IN_SIM,
  Flags.ZEROMQ_PUB_PORT,
  Flags.ZEROMQ_SUB_PORT,
  Flags.ZEROMQ_JOB_ID,
  Flags.ZEROMQ_SERVER_ID,
  Flags.ZEROMQ_CLIENT_ID,
  Flags.FMI_VERSION,
  Flags.FLAT_MODELICA,
  Flags.FMI_FILTER,
  Flags.FMI_SOURCES,
  Flags.FMI_FLAGS,
  Flags.NEW_BACKEND,
  Flags.PARMODAUTO,
  Flags.INTERACTIVE_PORT,
  Flags.ALLOW_NON_STANDARD_MODELICA,
  Flags.EXPORT_CLOCKS_IN_MODELDESCRIPTION,
  Flags.LINK_TYPE,
  Flags.TEARING_ALWAYS_DERIVATIVES,
  Flags.DUMP_FLAT_MODEL
};

public function new
  "Create a new flags structure and read the given arguments."
  input list<String> inArgs;
  output list<String> outArgs;
algorithm
  _ := loadFlags();
  outArgs := readArgs(inArgs);
end new;

public function saveFlags
  "Saves the flags with setGlobalRoot."
  input Flags.Flag inFlags;
algorithm
  setGlobalRoot(Global.flagsIndex, inFlags);
end saveFlags;

protected function createConfigFlags
  output array<Flags.FlagData> configFlags;
algorithm
  configFlags := listArray(list(flag.defaultValue for flag in allConfigFlags));
end createConfigFlags;

protected function createDebugFlags
  output array<Boolean> debugFlags;
algorithm
  debugFlags := listArray(list(flag.default for flag in allDebugFlags));
end createDebugFlags;

public function loadFlags
  "Loads the flags with getGlobalRoot. Creates a new flags structure if it
   hasn't been created yet."
  input Boolean initialize = true;
  output Flags.Flag flags;
algorithm
  try
    flags := Flags.getFlags();
  else
    if initialize then
      checkDebugFlags();
      checkConfigFlags();
      flags := Flags.FLAGS(createDebugFlags(), createConfigFlags());
      saveFlags(flags);
    else
      print("Flag loading failed!\n");
      flags := Flags.NO_FLAGS();
    end if;
  end try;
end loadFlags;

public function backupFlags
  "Creates a copy of the existing flags."
  output Flags.Flag outFlags;
protected
  array<Boolean> debug_flags;
  array<Flags.FlagData> config_flags;
algorithm
  Flags.FLAGS(debug_flags, config_flags) := loadFlags();
  outFlags := Flags.FLAGS(arrayCopy(debug_flags), arrayCopy(config_flags));
end backupFlags;

public function resetDebugFlags
  "Resets all debug flags to their default values."
protected
  array<Boolean> debug_flags;
  array<Flags.FlagData> config_flags;
algorithm
  Flags.FLAGS(_, config_flags) := loadFlags();
  debug_flags := createDebugFlags();
  saveFlags(Flags.FLAGS(debug_flags, config_flags));
end resetDebugFlags;

public function resetConfigFlags
  "Resets all configuration flags to their default values."
protected
  array<Boolean> debug_flags;
  array<Flags.FlagData> config_flags;
algorithm
  Flags.FLAGS(debug_flags, _) := loadFlags();
  config_flags := createConfigFlags();
  saveFlags(Flags.FLAGS(debug_flags, config_flags));
end resetConfigFlags;

protected function checkDebugFlags
  "Checks that the flags listed in allDebugFlags have sequential and unique indices."
protected
  Integer index = 0;
  String err_str;
algorithm
  for flag in allDebugFlags loop
    index := index + 1;

    // If the flag indices are borked, print an error and terminate the compiler.
    // Only failing here could cause an infinite loop of trying to load the flags.
    if flag.index <> index then
      err_str := "Invalid flag '" + flag.name + "' with index " + String(flag.index) + " (expected " + String(index) +
        ") in Flags.allDebugFlags. Make sure that all flags are present and ordered correctly!";
      Error.terminateError(err_str, sourceInfo());
    end if;
  end for;
end checkDebugFlags;

protected function checkConfigFlags
  "Checks that the flags listed in allConfigFlags have sequential and unique indices."
protected
  Integer index = 0;
  String err_str;
algorithm
  for flag in allConfigFlags loop
    index := index + 1;

    // If the flag indices are borked, print an error and terminate the compiler.
    // Only failing here could cause an infinite loop of trying to load the flags.
    if flag.index <> index then
      err_str := "Invalid flag '" + flag.name + "' with index " + String(flag.index) + " (expected " + String(index) +
        ") in Flags.allConfigFlags. Make sure that all flags are present and ordered correctly!";
      Error.terminateError(err_str, sourceInfo());
    end if;
  end for;
end checkConfigFlags;

public function set
  "Sets the value of a debug flag, and returns the old value."
  input Flags.DebugFlag inFlag;
  input Boolean inValue;
  output Boolean outOldValue;
protected
  array<Boolean> debug_flags;
  array<Flags.FlagData> config_flags;
algorithm
  Flags.FLAGS(debug_flags, config_flags) := loadFlags();
  (debug_flags, outOldValue) := updateDebugFlagArray(debug_flags, inValue, inFlag);
  saveFlags(Flags.FLAGS(debug_flags, config_flags));
end set;

public function enableDebug
  "Enables a debug flag."
  input Flags.DebugFlag inFlag;
  output Boolean outOldValue;
algorithm
  outOldValue := set(inFlag, true);
end enableDebug;

public function disableDebug
  "Disables a debug flag."
  input Flags.DebugFlag inFlag;
  output Boolean outOldValue;
algorithm
  outOldValue := set(inFlag, false);
end disableDebug;


function getConfigOptionsStringList
  "Returns the valid options of a single-string configuration flag."
  input Flags.ConfigFlag inFlag;
  output list<String> outOptions;
  output list<String> outComments;
algorithm
  (outOptions,outComments) := match inFlag
    local
      list<tuple<String, Gettext.TranslatableContent>> options;
      list<String> flags;
    case Flags.CONFIG_FLAG(validOptions=SOME(Flags.STRING_DESC_OPTION(options)))
      then (List.map(options,Util.tuple21),List.mapMap(options, Util.tuple22, Gettext.translateContent));
    case Flags.CONFIG_FLAG(validOptions=SOME(Flags.STRING_OPTION(flags)))
      then (flags,List.fill("",listLength(flags)));
  end match;
end getConfigOptionsStringList;

protected function updateDebugFlagArray
  "Updates the value of a debug flag in the debug flag array."
  input array<Boolean> inFlags;
  input Boolean inValue;
  input Flags.DebugFlag inFlag;
  output array<Boolean> outFlags;
  output Boolean outOldValue;
protected
  Integer index;
algorithm
  Flags.DEBUG_FLAG(index = index) := inFlag;
  outOldValue := arrayGet(inFlags, index);
  outFlags := arrayUpdate(inFlags, index, inValue);
end updateDebugFlagArray;

protected function updateConfigFlagArray
  "Updates the value of a configuration flag in the configuration flag array."
  input array<Flags.FlagData> inFlags;
  input Flags.FlagData inValue;
  input Flags.ConfigFlag inFlag;
  output array<Flags.FlagData> outFlags;
protected
  Integer index;
algorithm
  Flags.CONFIG_FLAG(index = index) := inFlag;
  outFlags := arrayUpdate(inFlags, index, inValue);
  applySideEffects(inFlag, inValue);
end updateConfigFlagArray;

public function readArgs
  "Reads the command line arguments to the compiler and sets the flags
   accordingly. Returns a list of arguments that were not consumed, such as the
   model filename."
  input list<String> inArgs;
  output list<String> outArgs = {};
protected
  Flags.Flag flags;
  Integer numError;
  String arg;
  list<String> rest_args = inArgs;
algorithm
  numError := Error.getNumErrorMessages();
  flags := loadFlags();

  while not listEmpty(rest_args) loop
    arg :: rest_args := rest_args;

    if arg == "--" then
      // Stop parsing arguments if -- is encountered.
      break;
    else
      if not readArg(arg, flags) then
        outArgs := arg :: outArgs;
      end if;
    end if;
  end while;

  outArgs := List.append_reverse(outArgs, rest_args);
  _ := List.map2(outArgs, System.iconv, "UTF-8", "UTF-8");
  Error.assertionOrAddSourceMessage(numError == Error.getNumErrorMessages(), Error.UTF8_COMMAND_LINE_ARGS, {}, Util.dummyInfo);
  saveFlags(flags);

  // after reading all flags, handle the deprecated ones
  handleDeprecatedFlags();
end readArgs;

protected function readArg
  "Reads a single command line argument. Returns true if the argument was
  consumed, otherwise false."
  input String inArg;
  input Flags.Flag inFlags;
  output Boolean outConsumed;
protected
  String flagtype;
  Integer len;
algorithm
  flagtype := stringGetStringChar(inArg, 1);
  len := stringLength(inArg);

  // Flags beginning with + can be both short and long, i.e. +h or +help.
  if flagtype == "+" then
    if len == 1 then
      // + alone is not a valid flag.
      parseFlag(inArg, Flags.NO_FLAGS());
    else
      parseFlag(System.substring(inArg, 2, len), inFlags, flagtype);
    end if;
    outConsumed := true;
  // Flags beginning with - must have another - for long flags, i.e. -h or --help.
  elseif flagtype == "-" then
    if len == 1 then
      // - alone is not a valid flag.
      parseFlag(inArg, Flags.NO_FLAGS());
    elseif len == 2 then
      // Short flag without argument, i.e. -h.
      parseFlag(System.substring(inArg, 2, 2), inFlags, flagtype);
    elseif stringGetStringChar(inArg, 2) == "-" then
      if len < 4 or stringGetStringChar(inArg, 4) == "=" then
        // Short flags may not be used with --, i.e. --h or --h=debug.
        parseFlag(inArg, Flags.NO_FLAGS());
      else
        // Long flag, i.e. --help or --help=debug.
        parseFlag(System.substring(inArg, 3, len), inFlags, "--");
      end if;
    else
      if stringGetStringChar(inArg, 3) == "=" then
        // Short flag with argument, i.e. -h=debug.
        parseFlag(System.substring(inArg, 2, len), inFlags, flagtype);
      else
        // Long flag used with -, i.e. -help, which is not allowed.
        parseFlag(inArg, Flags.NO_FLAGS());
      end if;
    end if;
    outConsumed := true;
  else
    // Arguments that don't begin with + or - are not flags, ignore them.
    outConsumed := false;
  end if;
end readArg;

protected function parseFlag
  "Parses a single flag."
  input String inFlag;
  input Flags.Flag inFlags;
  input String inFlagPrefix = "";
protected
  String flag;
  list<String> values;
algorithm
  flag :: values := System.strtok(inFlag, "=");
  values := List.flatten(List.map1(values, System.strtok, ","));
  parseConfigFlag(flag, values, inFlags, inFlagPrefix);
end parseFlag;

protected function parseConfigFlag
  "Tries to look up the flag with the given name, and set it to the given value."
  input String inFlag;
  input list<String> inValues;
  input Flags.Flag inFlags;
  input String inFlagPrefix;
protected
  Flags.ConfigFlag config_flag;
algorithm
  config_flag := lookupConfigFlag(inFlag, inFlagPrefix);
  evaluateConfigFlag(config_flag, inValues, inFlags);
end parseConfigFlag;

protected function lookupConfigFlag
  "Lookup up the flag with the given name in the list of configuration flags."
  input String inFlag;
  input String inFlagPrefix;
  output Flags.ConfigFlag outFlag;
algorithm
  try
    outFlag := List.getMemberOnTrue(inFlag, allConfigFlags, matchConfigFlag);
  else
    Error.addMessage(Error.UNKNOWN_OPTION, {inFlagPrefix + inFlag});
    fail();
  end try;
end lookupConfigFlag;

protected function configFlagEq
  input Flags.ConfigFlag inFlag1;
  input Flags.ConfigFlag inFlag2;
  output Boolean eq;
algorithm
  eq := match(inFlag1, inFlag2)
    local
      Integer index1, index2;
    case(Flags.CONFIG_FLAG(index=index1), Flags.CONFIG_FLAG(index=index2))
    then index1 == index2;
  end match;
end configFlagEq;

protected function setAdditionalOptModules
  input Flags.ConfigFlag inFlag;
  input Flags.ConfigFlag inOppositeFlag;
  input list<String> inValues;
protected
  list<String> values;
algorithm
  for value in inValues loop
    // remove value from inOppositeFlag
    values := Flags.getConfigStringList(inOppositeFlag);
    values := List.removeOnTrue(value, stringEq, values);
    setConfigStringList(inOppositeFlag, values);

    // add value to inFlag
    values := Flags.getConfigStringList(inFlag);
    values := List.removeOnTrue(value, stringEq, values);
    setConfigStringList(inFlag, value::values);
  end for;
end setAdditionalOptModules;

protected function evaluateConfigFlag
  "Evaluates a given flag and it's arguments."
  input Flags.ConfigFlag inFlag;
  input list<String> inValues;
  input Flags.Flag inFlags;
algorithm
  _ := match(inFlag, inFlags)
    local
      array<Boolean> debug_flags;
      array<Flags.FlagData> config_flags;
      list<String> values;

    // Special case for +d, +debug, set the given debug flags.
    case (Flags.CONFIG_FLAG(index = 1), Flags.FLAGS(debugFlags = debug_flags))
      equation
        List.map1_0(inValues, setDebugFlag, debug_flags);
      then
        ();

    // Special case for +h, +help, show help text.
    case (Flags.CONFIG_FLAG(index = 2), _)
      equation
        values = List.map(inValues, System.tolower);
        System.gettextInit(if Flags.getConfigString(Flags.RUNNING_TESTSUITE) == "" then Flags.getConfigString(Flags.LOCALE_FLAG) else "C");
        print(printHelp(values));
        setConfigString(Flags.HELP, "omc");
      then
        ();

    // Special case for --preOptModules+=<value>
    case (_, _) guard(configFlagEq(inFlag, Flags.PRE_OPT_MODULES_ADD))
      equation
        setAdditionalOptModules(Flags.PRE_OPT_MODULES_ADD, Flags.PRE_OPT_MODULES_SUB, inValues);
      then
        ();

    // Special case for --preOptModules-=<value>
    case (_, _) guard(configFlagEq(inFlag, Flags.PRE_OPT_MODULES_SUB))
      equation
        setAdditionalOptModules(Flags.PRE_OPT_MODULES_SUB, Flags.PRE_OPT_MODULES_ADD, inValues);
      then
        ();

    // Special case for --postOptModules+=<value>
    case (_, _) guard(configFlagEq(inFlag, Flags.POST_OPT_MODULES_ADD))
      equation
        setAdditionalOptModules(Flags.POST_OPT_MODULES_ADD, Flags.POST_OPT_MODULES_SUB, inValues);
      then
        ();

    // Special case for --postOptModules-=<value>
    case (_, _) guard(configFlagEq(inFlag, Flags.POST_OPT_MODULES_SUB))
      equation
        setAdditionalOptModules(Flags.POST_OPT_MODULES_SUB, Flags.POST_OPT_MODULES_ADD, inValues);
      then
        ();

    // Special case for --initOptModules+=<value>
    case (_, _) guard(configFlagEq(inFlag, Flags.INIT_OPT_MODULES_ADD))
      equation
        setAdditionalOptModules(Flags.INIT_OPT_MODULES_ADD, Flags.INIT_OPT_MODULES_SUB, inValues);
      then
        ();

    // Special case for --initOptModules-=<value>
    case (_, _) guard(configFlagEq(inFlag, Flags.INIT_OPT_MODULES_SUB))
      equation
        setAdditionalOptModules(Flags.INIT_OPT_MODULES_SUB, Flags.INIT_OPT_MODULES_ADD, inValues);
      then
        ();

    // All other configuration flags, set the flag to the given values.
    case (_, Flags.FLAGS(configFlags = config_flags))
      equation
        setConfigFlag(inFlag, config_flags, inValues);
      then
        ();

  end match;
end evaluateConfigFlag;

protected function setDebugFlag
  "Enables a debug flag given as a string, or disables it if it's prefixed with -."
  input String inFlag;
  input array<Boolean> inFlags;
protected
  Boolean negated,neg1,neg2;
  String flag_str;
algorithm
  neg1 := stringEq(stringGetStringChar(inFlag, 1), "-");
  neg2 := System.strncmp("no",inFlag,2) == 0;
  negated :=  neg1 or neg2;
  flag_str := if negated then Util.stringRest(inFlag) else inFlag;
  flag_str := if neg2 then Util.stringRest(flag_str) else flag_str;
  setDebugFlag2(flag_str, not negated, inFlags);
end setDebugFlag;

protected function setDebugFlag2
  input String inFlag;
  input Boolean inValue;
  input array<Boolean> inFlags;
algorithm
  _ := matchcontinue(inFlag, inValue, inFlags)
    local
      Flags.DebugFlag flag;

    case (_, _, _)
      equation
        flag = List.getMemberOnTrue(inFlag, allDebugFlags, matchDebugFlag);
        (_, _) = updateDebugFlagArray(inFlags, inValue, flag);
      then
        ();

    else
      equation
        Error.addMessage(Error.UNKNOWN_DEBUG_FLAG, {inFlag});
      then
        fail();

  end matchcontinue;
end setDebugFlag2;

protected function matchDebugFlag
  "Returns true if the given flag has the given name, otherwise false."
  input String inFlagName;
  input Flags.DebugFlag inFlag;
  output Boolean outMatches;
protected
  String name;
algorithm
  Flags.DEBUG_FLAG(name = name) := inFlag;
  outMatches := stringEq(inFlagName, name);
end matchDebugFlag;

protected function matchConfigFlag
  "Returns true if the given flag has the given name, otherwise false."
  input String inFlagName;
  input Flags.ConfigFlag inFlag;
  output Boolean outMatches;
protected
  Option<String> opt_shortname;
  String name, shortname;
algorithm
  // A configuration flag may have two names, one long and one short.
  Flags.CONFIG_FLAG(name = name, shortname = opt_shortname) := inFlag;
  shortname := Util.getOptionOrDefault(opt_shortname, "");
  outMatches := stringEq(inFlagName, shortname) or
                stringEq(System.tolower(inFlagName), System.tolower(name));
end matchConfigFlag;

protected function setConfigFlag
  "Sets the value of a configuration flag, where the value is given as a list of
  strings."
  input Flags.ConfigFlag inFlag;
  input array<Flags.FlagData> inConfigData;
  input list<String> inValues;
protected
  Flags.FlagData data, default_value;
  String name;
  Option<Flags.ValidOptions> validOptions;
algorithm
  Flags.CONFIG_FLAG(name = name, defaultValue = default_value, validOptions = validOptions) := inFlag;
  data := stringFlagData(inValues, default_value, validOptions, name);
  _ := updateConfigFlagArray(inConfigData, data, inFlag);
end setConfigFlag;

protected function stringFlagData
  "Converts a list of strings into a FlagData value. The expected type is also
   given so that the value can be typechecked."
  input list<String> inValues;
  input Flags.FlagData inExpectedType;
  input Option<Flags.ValidOptions> validOptions;
  input String inName;
  output Flags.FlagData outValue;
algorithm
  outValue := matchcontinue(inValues, inExpectedType, validOptions, inName)
    local
      Boolean b;
      Integer i;
      list<Integer> ilst;
      String s, et, at;
      list<tuple<String, Integer>> enums;
      list<String> flags, slst;
      Flags.ValidOptions options;

    // A boolean value.
    case ({s}, Flags.BOOL_FLAG(), _, _)
      equation
        b = Util.stringBool(s);
      then
        Flags.BOOL_FLAG(b);

    // No value, but a boolean flag => enable the flag.
    case ({}, Flags.BOOL_FLAG(), _, _) then Flags.BOOL_FLAG(true);

    // An integer value.
    case ({s}, Flags.INT_FLAG(), _, _)
      equation
        i = stringInt(s);
        true = stringEq(intString(i), s);
      then
        Flags.INT_FLAG(i);

    // integer list.
    case (slst, Flags.INT_LIST_FLAG(), _, _)
      equation
        ilst = List.map(slst,stringInt);
      then
        Flags.INT_LIST_FLAG(ilst);

    // A real value.
    case ({s}, Flags.REAL_FLAG(), _, _)
      then Flags.REAL_FLAG(System.stringReal(s));

    // A string value.
    case ({s}, Flags.STRING_FLAG(), SOME(options), _)
      equation
        flags = getValidStringOptions(options);
        true = listMember(s,flags);
      then Flags.STRING_FLAG(s);
    case ({s}, Flags.STRING_FLAG(), NONE(), _) then Flags.STRING_FLAG(s);

    // A multiple-string value.
    case (_, Flags.STRING_LIST_FLAG(), _, _) then Flags.STRING_LIST_FLAG(inValues);

    // An enumeration value.
    case ({s}, Flags.ENUM_FLAG(validValues = enums), _, _)
      equation
        i = Util.assoc(s, enums);
      then
        Flags.ENUM_FLAG(i, enums);

    // Type mismatch, print error.
    case (_, _, NONE(), _)
      equation
        et = printExpectedTypeStr(inExpectedType);
        at = printActualTypeStr(inValues);
        Error.addMessage(Error.INVALID_FLAG_TYPE, {inName, et, at});
      then
        fail();

    case (_, _, SOME(options), _)
      equation
        flags = getValidStringOptions(options);
        et = stringDelimitList(flags, ", ");
        at = printActualTypeStr(inValues);
        Error.addMessage(Error.INVALID_FLAG_TYPE_STRINGS, {inName, et, at});
      then
        fail();

  end matchcontinue;
end stringFlagData;

protected function printExpectedTypeStr
  "Prints the expected type as a string."
  input Flags.FlagData inType;
  output String outTypeStr;
algorithm
  outTypeStr := match(inType)
    local
      list<tuple<String, Integer>> enums;
      list<String> enum_strs;

    case Flags.BOOL_FLAG() then "a boolean value";
    case Flags.INT_FLAG() then "an integer value";
    case Flags.REAL_FLAG() then "a floating-point value";
    case Flags.STRING_FLAG() then "a string";
    case Flags.STRING_LIST_FLAG() then "a comma-separated list of strings";
    case Flags.ENUM_FLAG(validValues = enums)
      equation
        enum_strs = List.map(enums, Util.tuple21);
      then
        "one of the values {" + stringDelimitList(enum_strs, ", ") + "}";
  end match;
end printExpectedTypeStr;

protected function printActualTypeStr
  "Prints the actual type as a string."
  input list<String> inType;
  output String outTypeStr;
algorithm
  outTypeStr := matchcontinue(inType)
    local
      String s;
      Integer i;

    case {} then "nothing";
    case {s} equation Util.stringBool(s); then "the boolean value " + s;
    case {s}
      equation
        i = stringInt(s);
        // intString returns 0 on failure, so this is to make sure that it
        // actually succeeded.
        true = stringEq(intString(i), s);
      then
        "the number " + intString(i);
    //case {s}
    //  equation
    //    System.stringReal(s);
    //  then
    //    "the number " + intString(i);
    case {s} then "the string \"" + s + "\"";
    else "a list of values.";
  end matchcontinue;
end printActualTypeStr;

protected function configFlagsIsEqualIndex
  "Checks if two config flags have the same index."
  input Flags.ConfigFlag inFlag1;
  input Flags.ConfigFlag inFlag2;
  output Boolean outEqualIndex;
protected
  Integer index1, index2;
algorithm
  Flags.CONFIG_FLAG(index = index1) := inFlag1;
  Flags.CONFIG_FLAG(index = index2) := inFlag2;
  outEqualIndex := intEq(index1, index2);
end configFlagsIsEqualIndex;

protected function handleDeprecatedFlags
  "Gives warnings when deprecated flags are used. Sets newer flags if
   appropriate."
protected
  list<String> remaining_flags;
algorithm
  // At some point in the future remove all these flags and do the checks in
  // parseConfigFlag or something like that...

  // DEBUG FLAGS
  if Flags.isSet(Flags.NF_UNITCHECK) then
    disableDebug(Flags.NF_UNITCHECK);
    setConfigBool(Flags.UNIT_CHECKING, true);
    Error.addMessage(Error.DEPRECATED_FLAG, {"-d=frontEndUnitCheck", "--unitChecking"});
  end if;
  if Flags.isSet(Flags.OLD_FE_UNITCHECK) then
    disableDebug(Flags.OLD_FE_UNITCHECK);
    setConfigBool(Flags.UNIT_CHECKING, true);
    Error.addMessage(Error.DEPRECATED_FLAG, {"-d=oldFrontEndUnitCheck", "--unitChecking"});
  end if;
  if Flags.isSet(Flags.INTERACTIVE_TCP) then
    disableDebug(Flags.INTERACTIVE_TCP);
    setConfigString(Flags.INTERACTIVE, "tcp");
    Error.addMessage(Error.DEPRECATED_FLAG, {"-d=interactive", "--interactive=tcp"});
    // The error message might get lost, so also print it directly here.
    print("The flag -d=interactive is depreciated. Please use --interactive=tcp instead.\n");
  end if;
  if Flags.isSet(Flags.INTERACTIVE_CORBA) then
    disableDebug(Flags.INTERACTIVE_CORBA);
    setConfigString(Flags.INTERACTIVE, "corba");
    Error.addMessage(Error.DEPRECATED_FLAG, {"-d=interactiveCorba", "--interactive=corba"});
    // The error message might get lost, so also print it directly here.
    print("The flag -d=interactiveCorba is depreciated. Please use --interactive=corba instead.\n");
  end if;
  // add other deprecated flags here...

  // CONFIG_FLAGS
  remaining_flags := {};
  for flag in Flags.getConfigStringList(Flags.PRE_OPT_MODULES) loop
    if flag == "unitChecking" then
      setConfigBool(Flags.UNIT_CHECKING, true);
      Error.addMessage(Error.DEPRECATED_FLAG, {"--preOptModules=unitChecking", "--unitChecking"});
    //elseif flag ==
    // add other deprecated flags here...
    else
      remaining_flags := flag :: remaining_flags;
    end if;
  end for;
  setConfigStringList(Flags.PRE_OPT_MODULES, listReverse(remaining_flags));
  remaining_flags := {};
  for flag in Flags.getConfigStringList(Flags.PRE_OPT_MODULES_ADD) loop
    if flag == "unitChecking" then
      setConfigBool(Flags.UNIT_CHECKING, true);
      Error.addMessage(Error.DEPRECATED_FLAG, {"--preOptModules+=unitChecking", "--unitChecking"});
    //elseif flag ==
    // add other deprecated flags here...
    else
      remaining_flags := flag :: remaining_flags;
    end if;
  end for;
  setConfigStringList(Flags.PRE_OPT_MODULES_ADD, listReverse(remaining_flags));
  // add other deprecated flags here...
end handleDeprecatedFlags;

protected function applySideEffects
  "Some flags have side effects, which are handled by this function."
  input Flags.ConfigFlag inFlag;
  input Flags.FlagData inValue;
algorithm
  _ := matchcontinue(inFlag, inValue)
    local
      Boolean value;
      String corba_name, corba_objid_path, zeroMQFileSuffix;

    // +showErrorMessages needs to be sent to the C runtime.
    case (_, _)
      equation
        true = configFlagsIsEqualIndex(inFlag, Flags.SHOW_ERROR_MESSAGES);
        Flags.BOOL_FLAG(data = value) = inValue;
        ErrorExt.setShowErrorMessages(value);
      then
        ();

    // The corba object reference file path needs to be sent to the C runtime.
    case (_, _)
      equation
        true = configFlagsIsEqualIndex(inFlag, Flags.CORBA_OBJECT_REFERENCE_FILE_PATH);
        Flags.STRING_FLAG(data = corba_objid_path) = inValue;
        Corba.setObjectReferenceFilePath(corba_objid_path);
      then
        ();

    // The corba session name needs to be sent to the C runtime.
    case (_, _)
      equation
        true = configFlagsIsEqualIndex(inFlag, Flags.CORBA_SESSION);
        Flags.STRING_FLAG(data = corba_name) = inValue;
        Corba.setSessionName(corba_name);
      then
        ();

    else ();
  end matchcontinue;
end applySideEffects;

public function setConfigValue
  "Sets the value of a configuration flag."
  input Flags.ConfigFlag inFlag;
  input Flags.FlagData inValue;
protected
  array<Boolean> debug_flags;
  array<Flags.FlagData> config_flags;
  Flags.Flag flags;
algorithm
  flags := loadFlags();
  Flags.FLAGS(debug_flags, config_flags) := flags;
  config_flags := updateConfigFlagArray(config_flags, inValue, inFlag);
  saveFlags(Flags.FLAGS(debug_flags, config_flags));
end setConfigValue;

public function setConfigBool
  "Sets the value of a boolean configuration flag."
  input Flags.ConfigFlag inFlag;
  input Boolean inValue;
algorithm
  setConfigValue(inFlag, Flags.BOOL_FLAG(inValue));
end setConfigBool;

public function setConfigInt
  "Sets the value of an integer configuration flag."
  input Flags.ConfigFlag inFlag;
  input Integer inValue;
algorithm
  setConfigValue(inFlag, Flags.INT_FLAG(inValue));
end setConfigInt;

public function setConfigReal
  "Sets the value of a real configuration flag."
  input Flags.ConfigFlag inFlag;
  input Real inValue;
algorithm
  setConfigValue(inFlag, Flags.REAL_FLAG(inValue));
end setConfigReal;

public function setConfigString
  "Sets the value of a string configuration flag."
  input Flags.ConfigFlag inFlag;
  input String inValue;
algorithm
  setConfigValue(inFlag, Flags.STRING_FLAG(inValue));
end setConfigString;

public function setConfigStringList
  "Sets the value of a multiple-string configuration flag."
  input Flags.ConfigFlag inFlag;
  input list<String> inValue;
algorithm
  setConfigValue(inFlag, Flags.STRING_LIST_FLAG(inValue));
end setConfigStringList;

public function setConfigEnum
  "Sets the value of an enumeration configuration flag."
  input Flags.ConfigFlag inFlag;
  input Integer inValue;
protected
  list<tuple<String, Integer>> valid_values;
algorithm
  Flags.CONFIG_FLAG(defaultValue = Flags.ENUM_FLAG(validValues = valid_values)) := inFlag;
  setConfigValue(inFlag, Flags.ENUM_FLAG(inValue, valid_values));
end setConfigEnum;

// Used by the print functions below to indent descriptions.
protected constant String descriptionIndent = "                            ";

public function printHelp
  "Prints out help for the given list of topics."
  input list<String> inTopics;
  output String help;
algorithm
  help := matchcontinue (inTopics)
    local
      Gettext.TranslatableContent desc;
      list<String> rest_topics, strs, data;
      String str,name,str1,str1a,str1b,str2,str3,str3a,str3b,str4,str5,str5a,str5b,str6,str7,str7a,str7b,str8,str9,str9a,str9b,str10;
      Flags.ConfigFlag config_flag;
      list<tuple<String,String>> topics;

    case {} then printUsage();

    case {"omc"} then printUsage();

    case {"omcall-sphinxoutput"} then printUsageSphinxAll();

    //case {"mos"} then System.gettext("TODO: Write help-text");

    case {"topics"}
      equation
        topics = {
          //("mos",System.gettext("Help on the command-line and scripting environments, including OMShell and OMNotebook.")),
          ("omc",System.gettext("The command-line options available for omc.")),
          ("debug",System.gettext("Flags that enable debugging, diagnostics, and research prototypes.")),
          ("optmodules",System.gettext("Flags that determine which symbolic methods are used to produce the causalized equation system.")),
          ("simulation",System.gettext("The command-line options available for simulation executables generated by OpenModelica.")),
          ("<flagname>",System.gettext("Displays option descriptions for multi-option flag <flagname>.")),
          ("topics",System.gettext("This help-text."))
        };
        str = System.gettext("The available topics (help(\"topics\")) are as follows:\n");
        strs = List.map(topics,makeTopicString);
        help = str + stringDelimitList(strs,"\n") + "\n";
      then help;

    case {"simulation"}
      equation
        help = System.gettext("The simulation executable takes the following flags:\n\n") + System.getSimulationHelpText(true);
      then help;

    case {"simulation-sphinxoutput"}
      equation
        help = System.gettext("The simulation executable takes the following flags:\n\n") + System.getSimulationHelpText(true,sphinx=true);
      then help;

    case {"debug"}
      equation
        str1 = System.gettext("The debug flag takes a comma-separated list of flags which are used by the\ncompiler for debugging or experimental purposes.\nFlags prefixed with \"-\" or \"no\" will be disabled.\n");
        str2 = System.gettext("The available flags are (+ are enabled by default, - are disabled):\n\n");
        strs = list(printDebugFlag(flag) for flag in List.sort(allDebugFlags,compareDebugFlags));
        help = stringAppendList(str1 :: str2 :: strs);
      then help;

    case {"optmodules"}
      equation
        // pre-optimization
        str1 = System.gettext("The --preOptModules flag sets the optimization modules which are used before the\nmatching and index reduction in the back end. These modules are specified as a comma-separated list.");
        str1 = stringAppendList(StringUtil.wordWrap(str1,System.getTerminalWidth(),"\n"));
        Flags.CONFIG_FLAG(defaultValue=Flags.STRING_LIST_FLAG(data=data)) = Flags.PRE_OPT_MODULES;
        str1a = System.gettext("The modules used by default are:") + "\n--preOptModules=" + stringDelimitList(data, ",");
        str1b = System.gettext("The valid modules are:");
        str2 = printFlagValidOptionsDesc(Flags.PRE_OPT_MODULES);

        // matching
        str3 = System.gettext("The --matchingAlgorithm sets the method that is used for the matching algorithm, after the pre optimization modules.");
        str3 = stringAppendList(StringUtil.wordWrap(str3,System.getTerminalWidth(),"\n"));
        Flags.CONFIG_FLAG(defaultValue=Flags.STRING_FLAG(data=str3a)) = Flags.MATCHING_ALGORITHM;
        str3a = System.gettext("The method used by default is:") + "\n--matchingAlgorithm=" + str3a;
        str3b = System.gettext("The valid methods are:");
        str4 = printFlagValidOptionsDesc(Flags.MATCHING_ALGORITHM);

        // index reduction
        str5 = System.gettext("The --indexReductionMethod sets the method that is used for the index reduction, after the pre optimization modules.");
        str5 = stringAppendList(StringUtil.wordWrap(str5,System.getTerminalWidth(),"\n"));
        Flags.CONFIG_FLAG(defaultValue=Flags.STRING_FLAG(data=str5a)) = Flags.INDEX_REDUCTION_METHOD;
        str5a = System.gettext("The method used by default is:") + "\n--indexReductionMethod=" + str5a;
        str5b = System.gettext("The valid methods are:");
        str6 = printFlagValidOptionsDesc(Flags.INDEX_REDUCTION_METHOD);

        // post-optimization (initialization)
        str7 = System.gettext("The --initOptModules then sets the optimization modules which are used after the index reduction to optimize the system for initialization, specified as a comma-separated list.");
        str7 = stringAppendList(StringUtil.wordWrap(str7,System.getTerminalWidth(),"\n"));
        Flags.CONFIG_FLAG(defaultValue=Flags.STRING_LIST_FLAG(data=data)) = Flags.INIT_OPT_MODULES;
        str7a = System.gettext("The modules used by default are:") + "\n--initOptModules=" + stringDelimitList(data, ",");
        str7b = System.gettext("The valid modules are:");
        str8 = printFlagValidOptionsDesc(Flags.INIT_OPT_MODULES);

        // post-optimization (simulation)
        str9 = System.gettext("The --postOptModules then sets the optimization modules which are used after the index reduction to optimize the system for simulation, specified as a comma-separated list.");
        str9 = stringAppendList(StringUtil.wordWrap(str9,System.getTerminalWidth(),"\n"));
        Flags.CONFIG_FLAG(defaultValue=Flags.STRING_LIST_FLAG(data=data)) = Flags.POST_OPT_MODULES;
        str9a = System.gettext("The modules used by default are:") + "\n--postOptModules=" + stringDelimitList(data, ",");
        str9b = System.gettext("The valid modules are:");
        str10 = printFlagValidOptionsDesc(Flags.POST_OPT_MODULES);

        help = stringAppendList({str1,"\n\n",str1a,"\n\n",str1b,"\n",str2,"\n",str3,"\n\n",str3a,"\n\n",str3b,"\n",str4,"\n",str5,"\n\n",str5a,"\n\n",str5b,"\n",str6,"\n",str7,"\n\n",str7a,"\n\n",str7b,"\n",str8,"\n",str9,"\n\n",str9a,"\n\n",str9b,"\n",str10,"\n"});
      then help;

    case {str}
      equation
        (config_flag as Flags.CONFIG_FLAG(name=name,description=desc)) = List.getMemberOnTrue(str, allConfigFlags, matchConfigFlag);
        str1 = "-" + name;
        str2 = stringAppendList(StringUtil.wordWrap(Gettext.translateContent(desc), System.getTerminalWidth(), "\n"));
        str = printFlagValidOptionsDesc(config_flag);
        help = stringAppendList({str1,"\n",str2,"\n",str});
      then help;

    case {str}
      then "I'm sorry, I don't know what " + str + " is.\n";

    case (str :: (rest_topics as _::_))
      equation
        str = printHelp({str}) + "\n";
        help = printHelp(rest_topics);
      then str + help;

  end matchcontinue;
end printHelp;

public function getValidOptionsAndDescription
  input String flagName;
  output list<String> validStrings;
  output String mainDescriptionStr;
  output list<String> descriptions;
protected
  Flags.ValidOptions validOptions;
  Gettext.TranslatableContent mainDescription;
algorithm
  Flags.CONFIG_FLAG(description=mainDescription,validOptions=SOME(validOptions)) := List.getMemberOnTrue(flagName, allConfigFlags, matchConfigFlag);
  mainDescriptionStr := Gettext.translateContent(mainDescription);
  (validStrings,descriptions) := getValidOptionsAndDescription2(validOptions);
end getValidOptionsAndDescription;

protected function getValidOptionsAndDescription2
  input Flags.ValidOptions validOptions;
  output list<String> validStrings;
  output list<String> descriptions;
algorithm
  (validStrings,descriptions) := match validOptions
    local
      list<tuple<String,Gettext.TranslatableContent>> options;
    case Flags.STRING_OPTION(validStrings) then (validStrings,{});
    case Flags.STRING_DESC_OPTION(options)
      equation
        validStrings = List.map(options,Util.tuple21);
        descriptions = List.mapMap(options,Util.tuple22,Gettext.translateContent);
      then (validStrings,descriptions);
  end match;
end getValidOptionsAndDescription2;

protected function compareDebugFlags
  input Flags.DebugFlag flag1;
  input Flags.DebugFlag flag2;
  output Boolean b;
protected
  String name1,name2;
algorithm
  Flags.DEBUG_FLAG(name=name1) := flag1;
  Flags.DEBUG_FLAG(name=name2) := flag2;
  b := stringCompare(name1,name2) > 0;
end compareDebugFlags;

protected function makeTopicString
  input tuple<String,String> topic;
  output String str;
protected
  String str1,str2;
algorithm
  (str1,str2) := topic;
  str1 := Util.stringPadRight(str1,13," ");
  str := stringAppendList(StringUtil.wordWrap(str1 + str2, System.getTerminalWidth(), "\n               "));
end makeTopicString;

public function printUsage
  "Prints out the usage text for the compiler."
  output String usage;
algorithm
  Print.clearBuf();
  Print.printBuf("OpenModelica Compiler "); Print.printBuf(Settings.getVersionNr()); Print.printBuf("\n");
  Print.printBuf(System.gettext("Copyright © 2019 Open Source Modelica Consortium (OSMC)\n"));
  Print.printBuf(System.gettext("Distributed under OMSC-PL and GPL, see www.openmodelica.org\n\n"));
  //Print.printBuf("Please check the System Guide for full information about flags.\n");
  Print.printBuf(System.gettext("Usage: omc [Options] (Model.mo | Script.mos) [Libraries | .mo-files] \n* Libraries: Fully qualified names of libraries to load before processing Model or Script.\n             The libraries should be separated by spaces: Lib1 Lib2 ... LibN.\n"));
  Print.printBuf(System.gettext("\n* Options:\n"));
  Print.printBuf(printAllConfigFlags());
  Print.printBuf(System.gettext("\nFor more details on a specific topic, use --help=topics or help(\"topics\")\n\n"));
  Print.printBuf(System.gettext("* Examples:\n"));
  Print.printBuf(System.gettext("  omc Model.mo             will produce flattened Model on standard output.\n"));
  Print.printBuf(System.gettext("  omc -s Model.mo          will produce simulation code for the model:\n"));
  Print.printBuf(System.gettext("                            * Model.c           The model C code.\n"));
  Print.printBuf(System.gettext("                            * Model_functions.c The model functions C code.\n"));
  Print.printBuf(System.gettext("                            * Model.makefile    The makefile to compile the model.\n"));
  Print.printBuf(System.gettext("                            * Model_init.xml    The initial values.\n"));
  //Print.printBuf("\tomc Model.mof            will produce flattened Model on standard output\n");
  Print.printBuf(System.gettext("  omc Script.mos           will run the commands from Script.mos.\n"));
  Print.printBuf(System.gettext("  omc Model.mo Modelica    will first load the Modelica library and then produce \n                            flattened Model on standard output.\n"));
  Print.printBuf(System.gettext("  omc Model1.mo Model2.mo  will load both Model1.mo and Model2.mo, and produce \n                            flattened Model1 on standard output.\n"));
  Print.printBuf(System.gettext("  *.mo (Modelica files) \n"));
  //Print.printBuf("\t*.mof (Flat Modelica files) \n");
  Print.printBuf(System.gettext("  *.mos (Modelica Script files)\n\n"));
  Print.printBuf(System.gettext("For available simulation flags, use --help=simulation.\n\n"));
  Print.printBuf(System.gettext("Documentation is available in the built-in package OpenModelica.Scripting or\nonline <https://build.openmodelica.org/Documentation/OpenModelica.Scripting.html>.\n"));
  usage := Print.getString();
  Print.clearBuf();
end printUsage;

public function printUsageSphinxAll
  "Prints out the usage text for the compiler."
  output String usage;
protected
  String s;
algorithm
  Print.clearBuf();
  s := "OpenModelica Compiler Flags";
  Print.printBuf(s);
  Print.printBuf("\n");
  Print.printBuf(sum("=" for e in 1:stringLength(s)));
  Print.printBuf("\n");
  Print.printBuf(System.gettext("Usage: omc [Options] (Model.mo | Script.mos) [Libraries | .mo-files]\n\n* Libraries: Fully qualified names of libraries to load before processing Model or Script.\n  The libraries should be separated by spaces: Lib1 Lib2 ... LibN.\n"));
  Print.printBuf("\n.. _omcflags-options :\n\n");
  s := System.gettext("Options");
  Print.printBuf(s);
  Print.printBuf("\n");
  Print.printBuf(sum("-" for e in 1:stringLength(s)));
  Print.printBuf("\n\n");
  for flag in allConfigFlags loop
    Print.printBuf(printConfigFlagSphinx(flag));
  end for;

  Print.printBuf("\n.. _omcflag-debug-section:\n\n");
  s := System.gettext("Debug flags");
  Print.printBuf(s);
  Print.printBuf("\n");
  Print.printBuf(sum("-" for e in 1:stringLength(s)));
  Print.printBuf("\n\n");
  Print.printBuf(System.gettext("The debug flag takes a comma-separated list of flags which are used by the\ncompiler for debugging or experimental purposes.\nFlags prefixed with \"-\" or \"no\" will be disabled.\n"));
  Print.printBuf(System.gettext("The available flags are (+ are enabled by default, - are disabled):\n\n"));
  for flag in List.sort(allDebugFlags,compareDebugFlags) loop
    Print.printBuf(printDebugFlag(flag, sphinx=true));
  end for;

  Print.printBuf("\n.. _omcflag-optmodules-section:\n\n");
  s := System.gettext("Flags for Optimization Modules");
  Print.printBuf(s);
  Print.printBuf("\n");
  Print.printBuf(sum("-" for e in 1:stringLength(s)));
  Print.printBuf("\n\n");

  Print.printBuf("Flags that determine which symbolic methods are used to produce the causalized equation system.\n\n");

  Print.printBuf(System.gettext("The :ref:`--preOptModules <omcflag-preOptModules>` flag sets the optimization modules which are used before the\nmatching and index reduction in the back end. These modules are specified as a comma-separated list."));
  Print.printBuf("\n\n");
  Print.printBuf(System.gettext("The :ref:`--matchingAlgorithm <omcflag-matchingAlgorithm>` sets the method that is used for the matching algorithm, after the pre optimization modules."));
  Print.printBuf("\n\n");
  Print.printBuf(System.gettext("The :ref:`--indexReductionMethod <omcflag-indexReductionMethod>` sets the method that is used for the index reduction, after the pre optimization modules."));
  Print.printBuf("\n\n");
  Print.printBuf(System.gettext("The :ref:`--initOptModules <omcflag-initOptModules>` then sets the optimization modules which are used after the index reduction to optimize the system for initialization, specified as a comma-separated list."));
  Print.printBuf("\n\n");
  Print.printBuf(System.gettext("The :ref:`--postOptModules <omcflag-postOptModules>` then sets the optimization modules which are used after the index reduction to optimize the system for simulation, specified as a comma-separated list."));
  Print.printBuf("\n\n");

  usage := Print.getString();
  Print.clearBuf();
end printUsageSphinxAll;

public function printAllConfigFlags
  "Prints all configuration flags to a string."
  output String outString;
algorithm
  outString := stringAppendList(List.map(allConfigFlags, printConfigFlag));
end printAllConfigFlags;

protected function printConfigFlag
  "Prints a configuration flag to a string."
  input Flags.ConfigFlag inFlag;
  output String outString;
algorithm
  outString := match(inFlag)
    local
      Gettext.TranslatableContent desc;
      String name, desc_str, flag_str, delim_str, opt_str;
      list<String> wrapped_str;

    case Flags.CONFIG_FLAG(visibility = Flags.INTERNAL()) then "";

    case Flags.CONFIG_FLAG(description = desc)
      equation
        desc_str = Gettext.translateContent(desc);
        name = Util.stringPadRight(printConfigFlagName(inFlag), 28, " ");
        flag_str = stringAppendList({name, " ", desc_str});
        delim_str = descriptionIndent + "  ";
        wrapped_str = StringUtil.wordWrap(flag_str, System.getTerminalWidth(), delim_str);
        opt_str = printValidOptions(inFlag);
        flag_str = stringDelimitList(wrapped_str, "\n") + opt_str + "\n";
      then
        flag_str;

  end match;
end printConfigFlag;

protected function printConfigFlagSphinx
  "Prints a configuration flag to a restructured text string."
  input Flags.ConfigFlag inFlag;
  output String outString;
algorithm
  outString := match(inFlag)
    local
      Gettext.TranslatableContent desc;
      String name, longName, desc_str, flag_str, delim_str, opt_str;
      list<String> wrapped_str;

    case Flags.CONFIG_FLAG(visibility = Flags.INTERNAL()) then "";

    case Flags.CONFIG_FLAG(description = desc)
      equation
        desc_str = Gettext.translateContent(desc);
        desc_str = System.stringReplace(desc_str, "--help=debug", ":ref:`--help=debug <omcflag-debug-section>`");
        desc_str = System.stringReplace(desc_str, "--help=optmodules", ":ref:`--help=optmodules <omcflag-optmodules-section>`");
        (name,longName) = printConfigFlagName(inFlag,sphinx=true);
        opt_str = printValidOptionsSphinx(inFlag);
        flag_str = stringAppendList({".. _omcflag-", longName, ":\n\n:ref:`", name, "<omcflag-",longName,">`\n\n", desc_str, "\n", opt_str + "\n"});
      then flag_str;

  end match;
end printConfigFlagSphinx;

protected function printConfigFlagName
  "Prints out the name of a configuration flag, formatted for use by
   printConfigFlag."
  input Flags.ConfigFlag inFlag;
  input Boolean sphinx=false;
  output String outString;
  output String longName;
algorithm
  (outString,longName) := match(inFlag)
    local
      String name, shortname;

    case Flags.CONFIG_FLAG(name = name, shortname = SOME(shortname))
      equation
        shortname = if sphinx then "-" + shortname else Util.stringPadLeft("-" + shortname, 4, " ");
      then (stringAppendList({shortname, ", --", name}), name);

    case Flags.CONFIG_FLAG(name = name, shortname = NONE())
      then ((if sphinx then "--" else "      --") + name, name);

  end match;
end printConfigFlagName;

protected function printValidOptions
  "Prints out the valid options of a configuration flag to a string."
  input Flags.ConfigFlag inFlag;
  output String outString;
algorithm
  outString := match(inFlag)
    local
      list<String> strl;
      String opt_str;
      list<tuple<String, Gettext.TranslatableContent>> descl;

    case Flags.CONFIG_FLAG(validOptions = NONE()) then "";
    case Flags.CONFIG_FLAG(validOptions = SOME(Flags.STRING_OPTION(options = strl)))
      equation
        opt_str = descriptionIndent + "   " + System.gettext("Valid options:") + " " +
          stringDelimitList(strl, ", ");
        strl = StringUtil.wordWrap(opt_str, System.getTerminalWidth(), descriptionIndent + "     ");
        opt_str = stringDelimitList(strl, "\n");
        opt_str = "\n" + opt_str;
      then
        opt_str;
    case Flags.CONFIG_FLAG(validOptions = SOME(Flags.STRING_DESC_OPTION(options = descl)))
      equation
        opt_str = "\n" + descriptionIndent + "   " + System.gettext("Valid options:") + "\n" +
          stringAppendList(list(printFlagOptionDescShort(d) for d in descl));
      then
        opt_str;
  end match;
end printValidOptions;

protected function printValidOptionsSphinx
  "Prints out the valid options of a configuration flag to a string."
  input Flags.ConfigFlag inFlag;
  output String outString;
algorithm
  outString := match(inFlag)
    local
      list<String> strl;
      String opt_str;
      list<tuple<String, Gettext.TranslatableContent>> descl;

    case Flags.CONFIG_FLAG(validOptions = NONE()) then "\n" + defaultFlagSphinx(inFlag.defaultValue) + "\n";
    case Flags.CONFIG_FLAG(validOptions = SOME(Flags.STRING_OPTION(options = strl)))
      equation
        opt_str = "\n" + defaultFlagSphinx(inFlag.defaultValue) + " " + System.gettext("Valid options") + ":\n\n" +
          sum("* " + s + "\n" for s in strl);
      then opt_str;
    case Flags.CONFIG_FLAG(validOptions = SOME(Flags.STRING_DESC_OPTION(options = descl)))
      equation
        opt_str = "\n" + defaultFlagSphinx(inFlag.defaultValue) + " " + System.gettext("Valid options") + ":\n\n" +
          sum(printFlagOptionDesc(s, sphinx=true) for s in descl);
      then
        opt_str;
  end match;
end printValidOptionsSphinx;

protected function defaultFlagSphinx
  input Flags.FlagData flag;
  output String str;
algorithm
  str := match flag
    local
      Integer i;
    case Flags.BOOL_FLAG() then System.gettext("Boolean (default")+" ``" + boolString(flag.data) + "``).";
    case Flags.INT_FLAG() then System.gettext("Integer (default")+" ``" + intString(flag.data) + "``).";
    case Flags.REAL_FLAG() then System.gettext("Real (default")+" ``" + realString(flag.data) + "``).";
    case Flags.STRING_FLAG("") then System.gettext("String (default *empty*).");
    case Flags.STRING_FLAG() then System.gettext("String (default")+" " + flag.data + ").";
    case Flags.STRING_LIST_FLAG(data={}) then System.gettext("String list (default *empty*).");
    case Flags.STRING_LIST_FLAG() then System.gettext("String list (default")+" " + stringDelimitList(flag.data, ",") + ").";
    case Flags.ENUM_FLAG()
      algorithm
        for f in flag.validValues loop
          (str,i) := f;
          if i==flag.data then
            str := System.gettext("String (default ")+" " + str + ").";
            return;
          end if;
        end for;
      then "#ENUM_FLAG Failed#" + anyString(flag);
    else "Unknown default value" + anyString(flag);
  end match;
end defaultFlagSphinx;

protected function printFlagOptionDescShort
  "Prints out the name of a flag option."
  input tuple<String, Gettext.TranslatableContent> inOption;
  input Boolean sphinx=false;
  output String outString;
protected
  String name;
algorithm
  (name, _) := inOption;
  outString := (if sphinx then "* " else descriptionIndent + "    * ") + name + "\n";
end printFlagOptionDescShort;

protected function printFlagValidOptionsDesc
  "Prints out the names and descriptions of the valid options for a
   configuration flag."
  input Flags.ConfigFlag inFlag;
  output String outString;
protected
  list<tuple<String, Gettext.TranslatableContent>> options;
algorithm
  Flags.CONFIG_FLAG(validOptions = SOME(Flags.STRING_DESC_OPTION(options = options))) := inFlag;
  outString := sum(printFlagOptionDesc(o) for o in options);
end printFlagValidOptionsDesc;

protected function sphinxMathMode
  input String s;
  output String o = s;
protected
  Integer i;
  list<String> strs;
  String s1,s2,s3;
algorithm
  (i,strs) := System.regex(o, "^(.*)[$]([^$]*)[$](.*)$", 4, extended=true);
  if i==4 then
    _::s1::s2::s3::_ := strs;
    o := s1 + " :math:`" + s2 + "` " + s3;
  end if;
end sphinxMathMode;

protected function removeSphinxMathMode
  input String s;
  output String o = s;
protected
  Integer i;
  list<String> strs;
  String s1,s2,s3;
algorithm
  (i,strs) := System.regex(o, "^(.*):math:`([^`]*)[`](.*)$", 4, extended=true);
  if i==4 then
    o := removeSphinxMathMode(stringAppendList(listRest(strs)));
  end if;
end removeSphinxMathMode;

protected function printFlagOptionDesc
  "Helper function to printFlagValidOptionsDesc."
  input tuple<String, Gettext.TranslatableContent> inOption;
  input Boolean sphinx=false;
  output String outString;
protected
  Gettext.TranslatableContent desc;
  String name, desc_str, str;
algorithm
  (name, desc) := inOption;
  desc_str := Gettext.translateContent(desc);
  if sphinx then
    desc_str := sum(System.trim(s) for s in System.strtok(desc_str, "\n"));
    outString := "* " + name + " (" + desc_str + ")\n";
  else
    str := Util.stringPadRight(" * " + name + " ", 30, " ") + removeSphinxMathMode(desc_str);
    outString := stringDelimitList(
      StringUtil.wordWrap(str, System.getTerminalWidth(), descriptionIndent + "    "), "\n") + "\n";
  end if;
end printFlagOptionDesc;

protected function printDebugFlag
  "Prints out name and description of a debug flag."
  input Flags.DebugFlag inFlag;
  input Boolean sphinx=false;
  output String outString;
protected
  Gettext.TranslatableContent desc;
  String name, desc_str;
  Boolean default;
algorithm
  Flags.DEBUG_FLAG(default = default, name = name, description = desc) := inFlag;
  desc_str := Gettext.translateContent(desc);
  if sphinx then
    desc_str := stringDelimitList(list(System.trim(s) for s in System.strtok(desc_str, "\n")), "\n  ");
    outString := "\n.. _omcflag-debug-"+name+":\n\n" +
      ":ref:`" + name + " <omcflag-debug-"+name+">`" +
      " (default: "+(if default then "on" else "off")+")\n  " + desc_str + "\n";
  else
    outString := Util.stringPadRight((if default then " + " else " - ") + name + " ", 26, " ") + removeSphinxMathMode(desc_str);
    outString := stringDelimitList(StringUtil.wordWrap(outString, System.getTerminalWidth(),
      descriptionIndent), "\n") + "\n";
  end if;
end printDebugFlag;

public function debugFlagName
  "Prints out name of a debug flag."
  input Flags.DebugFlag inFlag;
  output String name;
algorithm
  Flags.DEBUG_FLAG(name = name) := inFlag;
end debugFlagName;

public function configFlagName
  "Prints out name of a debug flag."
  input Flags.ConfigFlag inFlag;
  output String name;
algorithm
  Flags.CONFIG_FLAG(name = name) := inFlag;
end configFlagName;

protected function getValidStringOptions
  input Flags.ValidOptions inOptions;
  output list<String> validOptions;
algorithm
  validOptions := match inOptions
    local
      list<tuple<String, Gettext.TranslatableContent>> options;
    case Flags.STRING_OPTION(validOptions) then validOptions;
    case Flags.STRING_DESC_OPTION(options) then List.map(options,Util.tuple21);
  end match;
end getValidStringOptions;

public
function flagDataEq
  input Flags.FlagData data1;
  input Flags.FlagData data2;
  output Boolean eq;
algorithm
  eq := match (data1, data2)
    case (Flags.EMPTY_FLAG(), Flags.EMPTY_FLAG()) then true;
    case (Flags.BOOL_FLAG(), Flags.BOOL_FLAG()) then data1.data == data2.data;
    case (Flags.INT_FLAG(), Flags.INT_FLAG()) then data1.data == data2.data;
    case (Flags.INT_LIST_FLAG(), Flags.INT_LIST_FLAG())
      then List.isEqualOnTrue(data1.data, data2.data, intEq);
    case (Flags.REAL_FLAG(), Flags.REAL_FLAG()) then data1.data == data2.data;
    case (Flags.STRING_FLAG(), Flags.STRING_FLAG()) then data1.data == data2.data;
    case (Flags.STRING_LIST_FLAG(), Flags.STRING_LIST_FLAG())
      then List.isEqualOnTrue(data1.data, data2.data, stringEq);
    case (Flags.ENUM_FLAG(), Flags.ENUM_FLAG())
      then referenceEq(data1.validValues, data2.validValues) and
           data1.data == data2.data;
    else false;
  end match;
end flagDataEq;

function flagDataString
  input Flags.FlagData flagData;
  output String str;
algorithm
  str := match flagData
    local
      Integer v;

    case Flags.BOOL_FLAG() then boolString(flagData.data);
    case Flags.INT_FLAG() then intString(flagData.data);
    case Flags.INT_LIST_FLAG()
      then List.toString(flagData.data, intString, "", "", ",", "", false);

    case Flags.REAL_FLAG() then realString(flagData.data);
    case Flags.STRING_FLAG() then flagData.data;
    case Flags.STRING_LIST_FLAG() then stringDelimitList(flagData.data, ",");
    case Flags.ENUM_FLAG()
      algorithm
        for vt in flagData.validValues loop
          (str, v) := vt;
          if v == flagData.data then
            return;
          end if;
        end for;
      then
        "";

    else "";
  end match;
end flagDataString;

function unparseFlags
  "Goes through all the existing flags, and returns a list of all flags with
   values that differ from the default. The format of each string is flag=value."
  output list<String> flagStrings = {};
protected
  Flags.Flag flags;
  array<Boolean> debug_flags;
  array<Flags.FlagData> config_flags;
  String name;
  list<String> strl = {};
  Boolean fvalue;
algorithm
  try
    Flags.FLAGS(debugFlags = debug_flags, configFlags = config_flags) := loadFlags(false);
  else
    return;
  end try;

  for f in allConfigFlags loop
    if not flagDataEq(f.defaultValue, config_flags[f.index]) then
      name := match f.shortname
        case SOME(name) then "-" + name;
        else "--" + f.name;
      end match;

      flagStrings := (name + "=" + flagDataString(config_flags[f.index])) :: flagStrings;
    end if;
  end for;

  for f in allDebugFlags loop
    fvalue := debug_flags[f.index];
    if f.default <> fvalue then
      name := if fvalue then f.name else "no" + f.name;
      strl := name :: strl;
    end if;
  end for;

  if not listEmpty(strl) then
    flagStrings := "-d=" + stringDelimitList(strl, ",") :: flagStrings;
  end if;
end unparseFlags;

annotation(__OpenModelica_Interface="util");
end FlagsUtil;<|MERGE_RESOLUTION|>--- conflicted
+++ resolved
@@ -243,13 +243,10 @@
   Flags.COMBINE_SUBSCRIPTS,
   Flags.ZMQ_LISTEN_TO_ALL,
   Flags.DUMP_CONVERSION_RULES,
-<<<<<<< HEAD
+  Flags.PRINT_RECORD_TYPES,
   Flags.DUMP_SIMPLIFY,
   Flags.DUMP_BACKEND_CLOCKS,
   Flags.DUMP_SET_BASED_GRAPHS
-=======
-  Flags.PRINT_RECORD_TYPES
->>>>>>> ec99aac5
 };
 
 protected
