/*
 * This file is part of OpenModelica.
 *
 * Copyright (c) 1998-CurrentYear, Open Source Modelica Consortium (OSMC),
 * c/o Linköpings universitet, Department of Computer and Information Science,
 * SE-58183 Linköping, Sweden.
 *
 * All rights reserved.
 *
 * THIS PROGRAM IS PROVIDED UNDER THE TERMS OF GPL VERSION 3 LICENSE OR
 * THIS OSMC PUBLIC LICENSE (OSMC-PL) VERSION 1.2.
 * ANY USE, REPRODUCTION OR DISTRIBUTION OF THIS PROGRAM CONSTITUTES
 * RECIPIENT'S ACCEPTANCE OF THE OSMC PUBLIC LICENSE OR THE GPL VERSION 3,
 * ACCORDING TO RECIPIENTS CHOICE.
 *
 * The OpenModelica software and the Open Source Modelica
 * Consortium (OSMC) Public License (OSMC-PL) are obtained
 * from OSMC, either from the above address,
 * from the URLs: http://www.ida.liu.se/projects/OpenModelica or
 * http://www.openmodelica.org, and in the OpenModelica distribution.
 * GNU version 3 is obtained from: http://www.gnu.org/copyleft/gpl.html.
 *
 * This program is distributed WITHOUT ANY WARRANTY; without
 * even the implied warranty of  MERCHANTABILITY or FITNESS
 * FOR A PARTICULAR PURPOSE, EXCEPT AS EXPRESSLY SET FORTH
 * IN THE BY RECIPIENT SELECTED SUBSIDIARY LICENSE CONDITIONS OF OSMC-PL.
 *
 * See the full OSMC Public License conditions for more details.
 *
 */

encapsulated package FlagsUtil
" file:        FlagsUtil.mo
  package:     FlagsUtil
  description: Tools for using compiler flags.

  This package contains function for using the compiler flags in Flags.mo."

import Flags;

protected

import Corba;
import Error;
import ErrorExt;
import Global;
import List;
import Print;
import Settings;
import StringUtil;
import System;
import Util;

// This is a list of all debug flags, to keep track of which flags are used. A
// flag can not be used unless it's in this list, and the list is checked at
// initialization so that all flags are sorted by index (and thus have unique
// indices).
protected
constant list<Flags.DebugFlag> allDebugFlags = {
  Flags.FAILTRACE,
  Flags.CEVAL,
  Flags.CHECK_BACKEND_DAE,
  Flags.PTHREADS,
  Flags.EVENTS,
  Flags.DUMP_INLINE_SOLVER,
  Flags.EVAL_FUNC,
  Flags.GEN,
  Flags.DYN_LOAD,
  Flags.GENERATE_CODE_CHEAT,
  Flags.CGRAPH_GRAPHVIZ_FILE,
  Flags.CGRAPH_GRAPHVIZ_SHOW,
  Flags.GC_PROF,
  Flags.CHECK_DAE_CREF_TYPE,
  Flags.CHECK_ASUB,
  Flags.INSTANCE,
  Flags.CACHE,
  Flags.RML,
  Flags.TAIL,
  Flags.LOOKUP,
  Flags.PATTERNM_SKIP_FILTER_UNUSED_AS_BINDINGS,
  Flags.PATTERNM_ALL_INFO,
  Flags.PATTERNM_DCE,
  Flags.PATTERNM_MOVE_LAST_EXP,
  Flags.EXPERIMENTAL_REDUCTIONS,
  Flags.EVAL_PARAM,
  Flags.TYPES,
  Flags.SHOW_STATEMENT,
  Flags.DUMP,
  Flags.DUMP_GRAPHVIZ,
  Flags.EXEC_STAT,
  Flags.TRANSFORMS_BEFORE_DUMP,
  Flags.DAE_DUMP_GRAPHV,
  Flags.INTERACTIVE_TCP,
  Flags.INTERACTIVE_CORBA,
  Flags.INTERACTIVE_DUMP,
  Flags.RELIDX,
  Flags.DUMP_REPL,
  Flags.DUMP_FP_REPL,
  Flags.DUMP_PARAM_REPL,
  Flags.DUMP_PP_REPL,
  Flags.DUMP_EA_REPL,
  Flags.DEBUG_ALIAS,
  Flags.TEARING_DUMP,
  Flags.JAC_DUMP,
  Flags.JAC_DUMP2,
  Flags.DUMP_BINDINGS,
  Flags.DUMP_SORTING,
  Flags.DUMP_SPARSE,
  Flags.DUMP_SPARSE_VERBOSE,
  Flags.BLT_DUMP,
  Flags.DUMMY_SELECT,
  Flags.DUMP_DAE_LOW,
  Flags.DUMP_INDX_DAE,
  Flags.OPT_DAE_DUMP,
  Flags.EXEC_HASH,
  Flags.PARAM_DLOW_DUMP,
  Flags.DUMP_ENCAPSULATECONDITIONS,
  Flags.SHORT_OUTPUT,
  Flags.COUNT_OPERATIONS,
  Flags.CGRAPH,
  Flags.UPDMOD,
  Flags.STATIC,
  Flags.TPL_PERF_TIMES,
  Flags.CHECK_SIMPLIFY,
  Flags.SCODE_INST,
  Flags.WRITE_TO_BUFFER,
  Flags.DUMP_BACKENDDAE_INFO,
  Flags.GEN_DEBUG_SYMBOLS,
  Flags.DUMP_STATESELECTION_INFO,
  Flags.DUMP_EQNINORDER,
  Flags.SEMILINEAR,
  Flags.UNCERTAINTIES,
  Flags.SHOW_START_ORIGIN,
  Flags.DUMP_SIMCODE,
  Flags.DUMP_INITIAL_SYSTEM,
  Flags.GRAPH_INST,
  Flags.GRAPH_INST_RUN_DEP,
  Flags.GRAPH_INST_GEN_GRAPH,
  Flags.DUMP_CONST_REPL,
  Flags.SHOW_EQUATION_SOURCE,
  Flags.LS_ANALYTIC_JACOBIAN,
  Flags.NLS_ANALYTIC_JACOBIAN,
  Flags.INLINE_SOLVER,
  Flags.HPCOM,
  Flags.INITIALIZATION,
  Flags.INLINE_FUNCTIONS,
  Flags.DUMP_SCC_GRAPHML,
  Flags.TEARING_DUMPVERBOSE,
  Flags.DISABLE_SINGLE_FLOW_EQ,
  Flags.DUMP_DISCRETEVARS_INFO,
  Flags.ADDITIONAL_GRAPHVIZ_DUMP,
  Flags.INFO_XML_OPERATIONS,
  Flags.HPCOM_DUMP,
  Flags.RESOLVE_LOOPS_DUMP,
  Flags.DISABLE_WINDOWS_PATH_CHECK_WARNING,
  Flags.DISABLE_RECORD_CONSTRUCTOR_OUTPUT,
  Flags.IMPL_ODE,
  Flags.EVAL_FUNC_DUMP,
  Flags.PRINT_STRUCTURAL,
  Flags.ITERATION_VARS,
  Flags.ALLOW_RECORD_TOO_MANY_FIELDS,
  Flags.HPCOM_MEMORY_OPT,
  Flags.DUMP_SYNCHRONOUS,
  Flags.STRIP_PREFIX,
  Flags.DO_SCODE_DEP,
  Flags.SHOW_INST_CACHE_INFO,
  Flags.DUMP_UNIT,
  Flags.DUMP_EQ_UNIT,
  Flags.DUMP_EQ_UNIT_STRUCT,
  Flags.SHOW_DAE_GENERATION,
  Flags.RESHUFFLE_POST,
  Flags.SHOW_EXPANDABLE_INFO,
  Flags.DUMP_HOMOTOPY,
  Flags.OMC_RELOCATABLE_FUNCTIONS,
  Flags.GRAPHML,
  Flags.USEMPI,
  Flags.DUMP_CSE,
  Flags.DUMP_CSE_VERBOSE,
  Flags.NO_START_CALC,
  Flags.CONSTJAC,
  Flags.VISUAL_XML,
  Flags.VECTORIZE,
  Flags.CHECK_EXT_LIBS,
  Flags.RUNTIME_STATIC_LINKING,
  Flags.SORT_EQNS_AND_VARS,
  Flags.DUMP_SIMPLIFY_LOOPS,
  Flags.DUMP_RTEARING,
  Flags.DIS_SYMJAC_FMI20,
  Flags.EVAL_OUTPUT_ONLY,
  Flags.HARDCODED_START_VALUES,
  Flags.DUMP_FUNCTIONS,
  Flags.DEBUG_DIFFERENTIATION,
  Flags.DEBUG_DIFFERENTIATION_VERBOSE,
  Flags.FMU_EXPERIMENTAL,
  Flags.DUMP_DGESV,
  Flags.MULTIRATE_PARTITION,
  Flags.DUMP_EXCLUDED_EXP,
  Flags.DEBUG_ALGLOOP_JACOBIAN,
  Flags.DISABLE_JACSCC,
  Flags.FORCE_NLS_ANALYTIC_JACOBIAN,
  Flags.DUMP_LOOPS,
  Flags.DUMP_LOOPS_VERBOSE,
  Flags.SKIP_INPUT_OUTPUT_SYNTACTIC_SUGAR,
  Flags.OMC_RECORD_ALLOC_WORDS,
  Flags.TOTAL_TEARING_DUMP,
  Flags.TOTAL_TEARING_DUMPVERBOSE,
  Flags.PARALLEL_CODEGEN,
  Flags.SERIALIZED_SIZE,
  Flags.BACKEND_KEEP_ENV_GRAPH,
  Flags.DUMPBACKENDINLINE,
  Flags.DUMPBACKENDINLINE_VERBOSE,
  Flags.BLT_MATRIX_DUMP,
  Flags.LIST_REVERSE_WRONG_ORDER,
  Flags.PARTITION_INITIALIZATION,
  Flags.EVAL_PARAM_DUMP,
  Flags.NF_UNITCHECK,
  Flags.DISABLE_COLORING,
  Flags.MERGE_ALGORITHM_SECTIONS,
  Flags.WARN_NO_NOMINAL,
  Flags.REDUCE_DAE,
  Flags.IGNORE_CYCLES,
  Flags.ALIAS_CONFLICTS,
  Flags.SUSAN_MATCHCONTINUE_DEBUG,
  Flags.OLD_FE_UNITCHECK,
  Flags.EXEC_STAT_EXTRA_GC,
  Flags.DEBUG_DAEMODE,
  Flags.NF_SCALARIZE,
  Flags.NF_EVAL_CONST_ARG_FUNCS,
  Flags.NF_EXPAND_OPERATIONS,
  Flags.NF_API,
  Flags.NF_API_DYNAMIC_SELECT,
  Flags.NF_API_NOISE,
  Flags.FMI20_DEPENDENCIES,
  Flags.WARNING_MINMAX_ATTRIBUTES,
  Flags.NF_EXPAND_FUNC_ARGS,
  Flags.DUMP_JL,
  Flags.DUMP_ASSC,
  Flags.SPLIT_CONSTANT_PARTS_SYMJAC,
  Flags.DUMP_FORCE_FMI_ATTRIBUTES,
  Flags.DUMP_DATARECONCILIATION,
  Flags.ARRAY_CONNECT,
  Flags.COMBINE_SUBSCRIPTS,
  Flags.ZMQ_LISTEN_TO_ALL,
  Flags.DUMP_CONVERSION_RULES,
  Flags.PRINT_RECORD_TYPES,
  Flags.DUMP_SIMPLIFY,
  Flags.DUMP_BACKEND_CLOCKS,
  Flags.DUMP_SET_BASED_GRAPHS,
  Flags.MERGE_COMPONENTS,
  Flags.DUMP_SLICE,
  Flags.VECTORIZE_BINDINGS,
  Flags.DUMP_EVENTS,
  Flags.DUMP_RESIZABLE,
  Flags.DUMP_SOLVE,
<<<<<<< HEAD
  Flags.FMI20_PARAMETER_JACOBIAN
=======
  Flags.FORCE_SCALARIZE
>>>>>>> ea227872
};

protected
// This is a list of all configuration flags. A flag can not be used unless it's
// in this list, and the list is checked at initialization so that all flags are
// sorted by index (and thus have unique indices).
constant list<Flags.ConfigFlag> allConfigFlags = {
  Flags.DEBUG,
  Flags.HELP,
  Flags.RUNNING_TESTSUITE,
  Flags.SHOW_VERSION,
  Flags.TARGET,
  Flags.GRAMMAR,
  Flags.ANNOTATION_VERSION,
  Flags.LANGUAGE_STANDARD,
  Flags.SHOW_ERROR_MESSAGES,
  Flags.SHOW_ANNOTATIONS,
  Flags.NO_SIMPLIFY,
  Flags.PRE_OPT_MODULES,
  Flags.CHEAPMATCHING_ALGORITHM,
  Flags.MATCHING_ALGORITHM,
  Flags.INDEX_REDUCTION_METHOD,
  Flags.POST_OPT_MODULES,
  Flags.SIMCODE_TARGET,
  Flags.ORDER_CONNECTIONS,
  Flags.TYPE_INFO,
  Flags.KEEP_ARRAYS,
  Flags.MODELICA_OUTPUT,
  Flags.SILENT,
  Flags.CORBA_SESSION,
  Flags.NUM_PROC,
  Flags.INST_CLASS,
  Flags.VECTORIZATION_LIMIT,
  Flags.SIMULATION_CG,
  Flags.EVAL_PARAMS_IN_ANNOTATIONS,
  Flags.CHECK_MODEL,
  Flags.CEVAL_EQUATION,
  Flags.UNIT_CHECKING,
  Flags.GENERATE_LABELED_SIMCODE,
  Flags.REDUCE_TERMS,
  Flags.REDUCTION_METHOD,
  Flags.DEMO_MODE,
  Flags.LOCALE_FLAG,
  Flags.DEFAULT_OPENCL_DEVICE,
  Flags.MAXTRAVERSALS,
  Flags.DUMP_TARGET,
  Flags.DELAY_BREAK_LOOP,
  Flags.TEARING_METHOD,
  Flags.TEARING_HEURISTIC,
  Flags.SCALARIZE_MINMAX,
  Flags.STRICT,
  Flags.SCALARIZE_BINDINGS,
  Flags.CORBA_OBJECT_REFERENCE_FILE_PATH,
  Flags.HPCOM_SCHEDULER,
  Flags.HPCOM_CODE,
  Flags.REWRITE_RULES_FILE,
  Flags.REPLACE_HOMOTOPY,
  Flags.GENERATE_DYNAMIC_JACOBIAN,
  Flags.GENERATE_SYMBOLIC_LINEARIZATION,
  Flags.INT_ENUM_CONVERSION,
  Flags.PROFILING_LEVEL,
  Flags.RESHUFFLE,
  Flags.GENERATE_DYN_OPTIMIZATION_PROBLEM,
  Flags.MAX_SIZE_FOR_SOLVE_LINIEAR_SYSTEM,
  Flags.CPP_FLAGS,
  Flags.REMOVE_SIMPLE_EQUATIONS,
  Flags.DYNAMIC_TEARING,
  Flags.SYM_SOLVER,
  Flags.LOOP2CON,
  Flags.FORCE_TEARING,
  Flags.SIMPLIFY_LOOPS,
  Flags.RTEARING,
  Flags.FLOW_THRESHOLD,
  Flags.MATRIX_FORMAT,
  Flags.PARTLINTORN,
  Flags.INIT_OPT_MODULES,
  Flags.MAX_MIXED_DETERMINED_INDEX,
  Flags.USE_LOCAL_DIRECTION,
  Flags.DEFAULT_OPT_MODULES_ORDERING,
  Flags.PRE_OPT_MODULES_ADD,
  Flags.PRE_OPT_MODULES_SUB,
  Flags.POST_OPT_MODULES_ADD,
  Flags.POST_OPT_MODULES_SUB,
  Flags.INIT_OPT_MODULES_ADD,
  Flags.INIT_OPT_MODULES_SUB,
  Flags.PERMISSIVE,
  Flags.HETS,
  Flags.DEFAULT_CLOCK_PERIOD,
  Flags.INST_CACHE_SIZE,
  Flags.MAX_SIZE_LINEAR_TEARING,
  Flags.MAX_SIZE_NONLINEAR_TEARING,
  Flags.NO_TEARING_FOR_COMPONENT,
  Flags.CT_STATE_MACHINES,
  Flags.DAE_MODE,
  Flags.INLINE_METHOD,
  Flags.SET_TEARING_VARS,
  Flags.SET_RESIDUAL_EQNS,
  Flags.IGNORE_COMMAND_LINE_OPTIONS_ANNOTATION,
  Flags.CALCULATE_SENSITIVITIES,
  Flags.ALARM,
  Flags.TOTAL_TEARING,
  Flags.IGNORE_SIMULATION_FLAGS_ANNOTATION,
  Flags.DYNAMIC_TEARING_FOR_INITIALIZATION,
  Flags.PREFER_TVARS_WITH_START_VALUE,
  Flags.EQUATIONS_PER_FILE,
  Flags.EVALUATE_FINAL_PARAMS,
  Flags.EVALUATE_PROTECTED_PARAMS,
  Flags.REPLACE_EVALUATED_PARAMS,
  Flags.CONDENSE_ARRAYS,
  Flags.WFC_ADVANCED,
  Flags.GRAPHICS_EXP_MODE,
  Flags.TEARING_STRICTNESS,
  Flags.INTERACTIVE,
  Flags.ZEROMQ_FILE_SUFFIX,
  Flags.HOMOTOPY_APPROACH,
  Flags.IGNORE_REPLACEABLE,
  Flags.LABELED_REDUCTION,
  Flags.DISABLE_EXTRA_LABELING,
  Flags.LOAD_MSL_MODEL,
  Flags.LOAD_PACKAGE_FILE,
  Flags.BUILDING_FMU,
  Flags.BUILDING_MODEL,
  Flags.POST_OPT_MODULES_DAE,
  Flags.EVAL_LOOP_LIMIT,
  Flags.EVAL_RECURSION_LIMIT,
  Flags.SINGLE_INSTANCE_AGLSOLVER,
  Flags.SHOW_STRUCTURAL_ANNOTATIONS,
  Flags.INITIAL_STATE_SELECTION,
  Flags.LINEARIZATION_DUMP_LANGUAGE,
  Flags.NO_ASSC,
  Flags.FULL_ASSC,
  Flags.REAL_ASSC,
  Flags.INIT_ASSC,
  Flags.MAX_SIZE_ASSC,
  Flags.USE_ZEROMQ_IN_SIM,
  Flags.ZEROMQ_PUB_PORT,
  Flags.ZEROMQ_SUB_PORT,
  Flags.ZEROMQ_JOB_ID,
  Flags.ZEROMQ_SERVER_ID,
  Flags.ZEROMQ_CLIENT_ID,
  Flags.FMI_VERSION,
  Flags.BASE_MODELICA,
  Flags.FMI_FILTER,
  Flags.FMI_SOURCES,
  Flags.FMI_FLAGS,
  Flags.FMU_CMAKE_BUILD,
  Flags.NEW_BACKEND,
  Flags.PARMODAUTO,
  Flags.INTERACTIVE_PORT,
  Flags.ALLOW_NON_STANDARD_MODELICA,
  Flags.EXPORT_CLOCKS_IN_MODELDESCRIPTION,
  Flags.LINK_TYPE,
  Flags.TEARING_ALWAYS_DERIVATIVES,
  Flags.DUMP_FLAT_MODEL,
  Flags.SIMULATION,
  Flags.OBFUSCATE,
  Flags.FMU_RUNTIME_DEPENDS,
  Flags.FRONTEND_INLINE,
  Flags.EXPOSE_LOCAL_IOS,
  Flags.BASE_MODELICA_FORMAT,
  Flags.BASE_MODELICA_OPTIONS,
  Flags.DEBUG_FOLLOW_EQUATIONS,
  Flags.MAX_SIZE_LINEARIZATION,
  Flags.RESIZABLE_ARRAYS,
  Flags.EVALUATE_STRUCTURAL_PARAMETERS,
  Flags.LOAD_MISSING_LIBRARIES
};

public function new
  "Create a new flags structure and read the given arguments."
  input list<String> inArgs;
  output list<String> outArgs;
algorithm
  _ := loadFlags();
  outArgs := readArgs(inArgs);
end new;

public function saveFlags
  "Saves the flags with setGlobalRoot."
  input Flags.Flag inFlags;
algorithm
  setGlobalRoot(Global.flagsIndex, inFlags);
end saveFlags;

protected function createConfigFlags
  output array<Flags.FlagData> configFlags;
algorithm
  configFlags := listArray(list(flag.defaultValue for flag in allConfigFlags));
end createConfigFlags;

protected function createDebugFlags
  output array<Boolean> debugFlags;
algorithm
  debugFlags := listArray(list(flag.default for flag in allDebugFlags));
end createDebugFlags;

public function loadFlags
  "Loads the flags with getGlobalRoot. Creates a new flags structure if it
   hasn't been created yet."
  input Boolean initialize = true;
  output Flags.Flag flags;
algorithm
  try
    flags := Flags.getFlags();
  else
    if initialize then
      checkDebugFlags();
      checkConfigFlags();
      flags := Flags.FLAGS(createDebugFlags(), createConfigFlags());
      saveFlags(flags);
    else
      print("Flag loading failed!\n");
      flags := Flags.NO_FLAGS();
    end if;
  end try;
end loadFlags;

public function backupFlags
  "Creates a copy of the existing flags."
  output Flags.Flag outFlags;
protected
  array<Boolean> debug_flags;
  array<Flags.FlagData> config_flags;
algorithm
  Flags.FLAGS(debug_flags, config_flags) := loadFlags();
  outFlags := Flags.FLAGS(arrayCopy(debug_flags), arrayCopy(config_flags));
end backupFlags;

public function resetDebugFlags
  "Resets all debug flags to their default values."
protected
  array<Boolean> debug_flags;
  array<Flags.FlagData> config_flags;
algorithm
  Flags.FLAGS(_, config_flags) := loadFlags();
  debug_flags := createDebugFlags();
  saveFlags(Flags.FLAGS(debug_flags, config_flags));
end resetDebugFlags;

public function resetConfigFlags
  "Resets all configuration flags to their default values."
protected
  array<Boolean> debug_flags;
  array<Flags.FlagData> config_flags;
algorithm
  Flags.FLAGS(debug_flags, _) := loadFlags();
  config_flags := createConfigFlags();
  saveFlags(Flags.FLAGS(debug_flags, config_flags));
end resetConfigFlags;

protected function checkDebugFlags
  "Checks that the flags listed in allDebugFlags have sequential and unique indices."
protected
  Integer index = 0;
  String err_str;
algorithm
  for flag in allDebugFlags loop
    index := index + 1;

    // If the flag indices are borked, print an error and terminate the compiler.
    // Only failing here could cause an infinite loop of trying to load the flags.
    if flag.index <> index then
      err_str := "Invalid flag '" + flag.name + "' with index " + String(flag.index) + " (expected " + String(index) +
        ") in Flags.allDebugFlags. Make sure that all flags are present and ordered correctly!";
      Error.terminateError(err_str, sourceInfo());
    end if;
  end for;
end checkDebugFlags;

protected function checkConfigFlags
  "Checks that the flags listed in allConfigFlags have sequential and unique indices."
protected
  Integer index = 0;
  String err_str;
algorithm
  for flag in allConfigFlags loop
    index := index + 1;

    // If the flag indices are borked, print an error and terminate the compiler.
    // Only failing here could cause an infinite loop of trying to load the flags.
    if flag.index <> index then
      err_str := "Invalid flag '" + flag.name + "' with index " + String(flag.index) + " (expected " + String(index) +
        ") in Flags.allConfigFlags. Make sure that all flags are present and ordered correctly!";
      Error.terminateError(err_str, sourceInfo());
    end if;
  end for;
end checkConfigFlags;

public function set
  "Sets the value of a debug flag, and returns the old value."
  input Flags.DebugFlag inFlag;
  input Boolean inValue;
  output Boolean outOldValue;
protected
  array<Boolean> debug_flags;
  array<Flags.FlagData> config_flags;
algorithm
  Flags.FLAGS(debug_flags, config_flags) := loadFlags();
  (debug_flags, outOldValue) := updateDebugFlagArray(debug_flags, inValue, inFlag);
  saveFlags(Flags.FLAGS(debug_flags, config_flags));
end set;

public function enableDebug
  "Enables a debug flag."
  input Flags.DebugFlag inFlag;
  output Boolean outOldValue;
algorithm
  outOldValue := set(inFlag, true);
end enableDebug;

public function disableDebug
  "Disables a debug flag."
  input Flags.DebugFlag inFlag;
  output Boolean outOldValue;
algorithm
  outOldValue := set(inFlag, false);
end disableDebug;


function getConfigOptionsStringList
  "Returns the valid options of a single-string configuration flag."
  input Flags.ConfigFlag inFlag;
  output list<String> outOptions;
  output list<String> outComments;
algorithm
  (outOptions,outComments) := match inFlag
    local
      list<tuple<String, Gettext.TranslatableContent>> options;
      list<String> flags;
    case Flags.CONFIG_FLAG(validOptions=SOME(Flags.STRING_DESC_OPTION(options)))
      then (List.map(options,Util.tuple21),List.mapMap(options, Util.tuple22, Gettext.translateContent));
    case Flags.CONFIG_FLAG(validOptions=SOME(Flags.STRING_OPTION(flags)))
      then (flags,List.fill("",listLength(flags)));
  end match;
end getConfigOptionsStringList;

protected function updateDebugFlagArray
  "Updates the value of a debug flag in the debug flag array."
  input array<Boolean> inFlags;
  input Boolean inValue;
  input Flags.DebugFlag inFlag;
  output array<Boolean> outFlags;
  output Boolean outOldValue;
protected
  Integer index;
algorithm
  Flags.DEBUG_FLAG(index = index) := inFlag;
  outOldValue := arrayGet(inFlags, index);
  outFlags := arrayUpdate(inFlags, index, inValue);
end updateDebugFlagArray;

protected function updateConfigFlagArray
  "Updates the value of a configuration flag in the configuration flag array."
  input array<Flags.FlagData> inFlags;
  input Flags.FlagData inValue;
  input Flags.ConfigFlag inFlag;
  output array<Flags.FlagData> outFlags;
protected
  Integer index;
algorithm
  Flags.CONFIG_FLAG(index = index) := inFlag;
  outFlags := arrayUpdate(inFlags, index, inValue);
  applySideEffects(inFlag, inValue);
end updateConfigFlagArray;

public function readArgs
  "Reads the command line arguments to the compiler and sets the flags
   accordingly. Returns a list of arguments that were not consumed, such as the
   model filename."
  input list<String> inArgs;
  output list<String> outArgs = {};
protected
  Flags.Flag flags;
  Integer numError;
  String arg;
  list<String> rest_args = inArgs;
algorithm
  numError := Error.getNumErrorMessages();
  flags := loadFlags();

  while not listEmpty(rest_args) loop
    arg :: rest_args := rest_args;

    if arg == "--" then
      // Stop parsing arguments if -- is encountered.
      break;
    else
      if not readArg(arg, flags) then
        outArgs := arg :: outArgs;
      end if;
    end if;
  end while;

  outArgs := List.append_reverse(outArgs, rest_args);
  _ := List.map2(outArgs, System.iconv, "UTF-8", "UTF-8");
  Error.assertionOrAddSourceMessage(numError == Error.getNumErrorMessages(), Error.UTF8_COMMAND_LINE_ARGS, {}, Util.dummyInfo);
  saveFlags(flags);

  // after reading all flags, handle the deprecated ones
  handleDeprecatedFlags();
end readArgs;

protected function readArg
  "Reads a single command line argument. Returns true if the argument was
  consumed, otherwise false."
  input String inArg;
  input Flags.Flag inFlags;
  output Boolean outConsumed;
protected
  String flagtype;
  Integer len;
algorithm
  flagtype := stringGetStringChar(inArg, 1);
  len := stringLength(inArg);

  // Flags beginning with + can be both short and long, i.e. +h or +help.
  if flagtype == "+" then
    if len == 1 then
      // + alone is not a valid flag.
      parseFlag(inArg, Flags.NO_FLAGS());
    else
      parseFlag(System.substring(inArg, 2, len), inFlags, flagtype);
    end if;
    outConsumed := true;
  // Flags beginning with - must have another - for long flags, i.e. -h or --help.
  elseif flagtype == "-" then
    if len == 1 then
      // - alone is not a valid flag.
      parseFlag(inArg, Flags.NO_FLAGS());
    elseif len == 2 then
      // Short flag without argument, i.e. -h.
      parseFlag(System.substring(inArg, 2, 2), inFlags, flagtype);
    elseif stringGetStringChar(inArg, 2) == "-" then
      if len < 4 or stringGetStringChar(inArg, 4) == "=" then
        // Short flags may not be used with --, i.e. --h or --h=debug.
        parseFlag(inArg, Flags.NO_FLAGS());
      else
        // Long flag, i.e. --help or --help=debug.
        parseFlag(System.substring(inArg, 3, len), inFlags, "--");
      end if;
    else
      if stringGetStringChar(inArg, 3) == "=" then
        // Short flag with argument, i.e. -h=debug.
        parseFlag(System.substring(inArg, 2, len), inFlags, flagtype);
      else
        // Long flag used with -, i.e. -help, which is not allowed.
        parseFlag(inArg, Flags.NO_FLAGS());
      end if;
    end if;
    outConsumed := true;
  else
    // Arguments that don't begin with + or - are not flags, ignore them.
    outConsumed := false;
  end if;
end readArg;

protected function parseFlag
  "Parses a single flag."
  input String inFlag;
  input Flags.Flag inFlags;
  input String inFlagPrefix = "";
protected
  String flag;
  list<String> values;
algorithm
  flag :: values := System.strtok(inFlag, "=");
  values := List.flatten(List.map1(values, System.strtok, ","));
  parseConfigFlag(flag, values, inFlags, inFlagPrefix);
end parseFlag;

protected function parseConfigFlag
  "Tries to look up the flag with the given name, and set it to the given value."
  input String inFlag;
  input list<String> inValues;
  input Flags.Flag inFlags;
  input String inFlagPrefix;
protected
  Flags.ConfigFlag config_flag;
algorithm
  config_flag := lookupConfigFlag(inFlag, inFlagPrefix);
  evaluateConfigFlag(config_flag, inValues, inFlags);
end parseConfigFlag;

protected function lookupConfigFlag
  "Lookup up the flag with the given name in the list of configuration flags."
  input String inFlag;
  input String inFlagPrefix;
  output Flags.ConfigFlag outFlag;
algorithm
  try
    outFlag := List.getMemberOnTrue(inFlag, allConfigFlags, matchConfigFlag);
  else
    Error.addMessage(Error.UNKNOWN_OPTION, {inFlagPrefix + inFlag});
    fail();
  end try;
end lookupConfigFlag;

protected function configFlagEq
  input Flags.ConfigFlag inFlag1;
  input Flags.ConfigFlag inFlag2;
  output Boolean eq;
algorithm
  eq := match(inFlag1, inFlag2)
    local
      Integer index1, index2;
    case(Flags.CONFIG_FLAG(index=index1), Flags.CONFIG_FLAG(index=index2))
    then index1 == index2;
  end match;
end configFlagEq;

protected function setAdditionalOptModules
  input Flags.ConfigFlag inFlag;
  input Flags.ConfigFlag inOppositeFlag;
  input list<String> inValues;
protected
  list<String> values;
algorithm
  for value in inValues loop
    // remove value from inOppositeFlag
    values := Flags.getConfigStringList(inOppositeFlag);
    values := List.removeOnTrue(value, stringEq, values);
    setConfigStringList(inOppositeFlag, values);

    // add value to inFlag
    values := Flags.getConfigStringList(inFlag);
    values := List.removeOnTrue(value, stringEq, values);
    setConfigStringList(inFlag, value::values);
  end for;
end setAdditionalOptModules;

protected function evaluateConfigFlag
  "Evaluates a given flag and it's arguments."
  input Flags.ConfigFlag inFlag;
  input list<String> inValues;
  input Flags.Flag inFlags;
algorithm
  _ := match(inFlag, inFlags)
    local
      array<Boolean> debug_flags;
      array<Flags.FlagData> config_flags;
      list<String> values;

    // Special case for +d, +debug, set the given debug flags.
    case (Flags.CONFIG_FLAG(index = 1), Flags.FLAGS(debugFlags = debug_flags))
      equation
        List.map1_0(inValues, setDebugFlag, debug_flags);
      then
        ();

    // Special case for +h, +help, show help text.
    case (Flags.CONFIG_FLAG(index = 2), _)
      equation
        values = List.map(inValues, System.tolower);
        System.gettextInit(if Flags.getConfigString(Flags.RUNNING_TESTSUITE) == "" then Flags.getConfigString(Flags.LOCALE_FLAG) else "C");
        print(printHelp(values));
        setConfigString(Flags.HELP, "omc");
      then
        ();

    // Special case for --preOptModules+=<value>
    case (_, _) guard(configFlagEq(inFlag, Flags.PRE_OPT_MODULES_ADD))
      equation
        setAdditionalOptModules(Flags.PRE_OPT_MODULES_ADD, Flags.PRE_OPT_MODULES_SUB, inValues);
      then
        ();

    // Special case for --preOptModules-=<value>
    case (_, _) guard(configFlagEq(inFlag, Flags.PRE_OPT_MODULES_SUB))
      equation
        setAdditionalOptModules(Flags.PRE_OPT_MODULES_SUB, Flags.PRE_OPT_MODULES_ADD, inValues);
      then
        ();

    // Special case for --postOptModules+=<value>
    case (_, _) guard(configFlagEq(inFlag, Flags.POST_OPT_MODULES_ADD))
      equation
        setAdditionalOptModules(Flags.POST_OPT_MODULES_ADD, Flags.POST_OPT_MODULES_SUB, inValues);
      then
        ();

    // Special case for --postOptModules-=<value>
    case (_, _) guard(configFlagEq(inFlag, Flags.POST_OPT_MODULES_SUB))
      equation
        setAdditionalOptModules(Flags.POST_OPT_MODULES_SUB, Flags.POST_OPT_MODULES_ADD, inValues);
      then
        ();

    // Special case for --initOptModules+=<value>
    case (_, _) guard(configFlagEq(inFlag, Flags.INIT_OPT_MODULES_ADD))
      equation
        setAdditionalOptModules(Flags.INIT_OPT_MODULES_ADD, Flags.INIT_OPT_MODULES_SUB, inValues);
      then
        ();

    // Special case for --initOptModules-=<value>
    case (_, _) guard(configFlagEq(inFlag, Flags.INIT_OPT_MODULES_SUB))
      equation
        setAdditionalOptModules(Flags.INIT_OPT_MODULES_SUB, Flags.INIT_OPT_MODULES_ADD, inValues);
      then
        ();

    // All other configuration flags, set the flag to the given values.
    case (_, Flags.FLAGS(configFlags = config_flags))
      equation
        setConfigFlag(inFlag, config_flags, inValues);
      then
        ();

  end match;
end evaluateConfigFlag;

protected function setDebugFlag
  "Enables a debug flag given as a string, or disables it if it's prefixed with -."
  input String inFlag;
  input array<Boolean> inFlags;
protected
  Boolean negated,neg1,neg2;
  String flag_str;
algorithm
  neg1 := stringEq(stringGetStringChar(inFlag, 1), "-");
  neg2 := System.strncmp("no",inFlag,2) == 0;
  negated :=  neg1 or neg2;
  flag_str := if negated then StringUtil.rest(inFlag) else inFlag;
  flag_str := if neg2 then StringUtil.rest(flag_str) else flag_str;
  setDebugFlag2(flag_str, not negated, inFlags);
end setDebugFlag;

protected function setDebugFlag2
  input String inFlag;
  input Boolean inValue;
  input array<Boolean> inFlags;
algorithm
  _ := matchcontinue(inFlag, inValue, inFlags)
    local
      Flags.DebugFlag flag;

    case (_, _, _)
      equation
        flag = List.getMemberOnTrue(inFlag, allDebugFlags, matchDebugFlag);
        (_, _) = updateDebugFlagArray(inFlags, inValue, flag);
      then
        ();

    else
      equation
        Error.addMessage(Error.UNKNOWN_DEBUG_FLAG, {inFlag});
      then
        fail();

  end matchcontinue;
end setDebugFlag2;

protected function matchDebugFlag
  "Returns true if the given flag has the given name, otherwise false."
  input String inFlagName;
  input Flags.DebugFlag inFlag;
  output Boolean outMatches;
protected
  String name;
algorithm
  Flags.DEBUG_FLAG(name = name) := inFlag;
  outMatches := stringEq(inFlagName, name);
end matchDebugFlag;

protected function matchConfigFlag
  "Returns true if the given flag has the given name, otherwise false."
  input String inFlagName;
  input Flags.ConfigFlag inFlag;
  output Boolean outMatches;
protected
  Option<String> opt_shortname;
  String name, shortname;
algorithm
  // A configuration flag may have two names, one long and one short.
  Flags.CONFIG_FLAG(name = name, shortname = opt_shortname) := inFlag;
  shortname := Util.getOptionOrDefault(opt_shortname, "");
  outMatches := stringEq(inFlagName, shortname) or
                stringEq(System.tolower(inFlagName), System.tolower(name));
end matchConfigFlag;

protected function setConfigFlag
  "Sets the value of a configuration flag, where the value is given as a list of
  strings."
  input Flags.ConfigFlag inFlag;
  input array<Flags.FlagData> inConfigData;
  input list<String> inValues;
protected
  Flags.FlagData data, default_value;
  String name;
  Option<Flags.ValidOptions> validOptions;
algorithm
  Flags.CONFIG_FLAG(name = name, defaultValue = default_value, validOptions = validOptions) := inFlag;
  data := stringFlagData(inValues, default_value, validOptions, name);
  _ := updateConfigFlagArray(inConfigData, data, inFlag);
end setConfigFlag;

protected function stringFlagData
  "Converts a list of strings into a FlagData value. The expected type is also
   given so that the value can be typechecked."
  input list<String> inValues;
  input Flags.FlagData inExpectedType;
  input Option<Flags.ValidOptions> validOptions;
  input String inName;
  output Flags.FlagData outValue;
algorithm
  outValue := matchcontinue(inValues, inExpectedType, validOptions, inName)
    local
      Boolean b;
      Integer i;
      list<Integer> ilst;
      String s, et, at;
      list<tuple<String, Integer>> enums;
      list<String> flags, slst;
      Flags.ValidOptions options;

    // A boolean value.
    case ({s}, Flags.BOOL_FLAG(), _, _)
      equation
        b = Util.stringBool(s);
      then
        Flags.BOOL_FLAG(b);

    // No value, but a boolean flag => enable the flag.
    case ({}, Flags.BOOL_FLAG(), _, _) then Flags.BOOL_FLAG(true);

    // An integer value.
    case ({s}, Flags.INT_FLAG(), _, _)
      equation
        i = stringInt(s);
        true = stringEq(intString(i), s);
      then
        Flags.INT_FLAG(i);

    // integer list.
    case (slst, Flags.INT_LIST_FLAG(), _, _)
      equation
        ilst = List.map(slst,stringInt);
      then
        Flags.INT_LIST_FLAG(ilst);

    // A real value.
    case ({s}, Flags.REAL_FLAG(), _, _)
      then Flags.REAL_FLAG(System.stringReal(s));

    // A string value.
    case ({s}, Flags.STRING_FLAG(), SOME(options), _)
      equation
        flags = getValidStringOptions(options);
        true = listMember(s,flags);
      then Flags.STRING_FLAG(s);
    case ({s}, Flags.STRING_FLAG(), NONE(), _) then Flags.STRING_FLAG(s);

    // A multiple-string value.
    case (_, Flags.STRING_LIST_FLAG(), _, _) then Flags.STRING_LIST_FLAG(inValues);

    // An enumeration value.
    case ({s}, Flags.ENUM_FLAG(validValues = enums), _, _)
      equation
        i = Util.assoc(s, enums);
      then
        Flags.ENUM_FLAG(i, enums);

    // Type mismatch, print error.
    case (_, _, NONE(), _)
      equation
        et = printExpectedTypeStr(inExpectedType);
        at = printActualTypeStr(inValues);
        Error.addMessage(Error.INVALID_FLAG_TYPE, {inName, et, at});
      then
        fail();

    case (_, _, SOME(options), _)
      equation
        flags = getValidStringOptions(options);
        et = stringDelimitList(flags, ", ");
        at = printActualTypeStr(inValues);
        Error.addMessage(Error.INVALID_FLAG_TYPE_STRINGS, {inName, et, at});
      then
        fail();

  end matchcontinue;
end stringFlagData;

protected function printExpectedTypeStr
  "Prints the expected type as a string."
  input Flags.FlagData inType;
  output String outTypeStr;
algorithm
  outTypeStr := match(inType)
    local
      list<tuple<String, Integer>> enums;
      list<String> enum_strs;

    case Flags.BOOL_FLAG() then "a boolean value";
    case Flags.INT_FLAG() then "an integer value";
    case Flags.REAL_FLAG() then "a floating-point value";
    case Flags.STRING_FLAG() then "a string";
    case Flags.STRING_LIST_FLAG() then "a comma-separated list of strings";
    case Flags.ENUM_FLAG(validValues = enums)
      equation
        enum_strs = List.map(enums, Util.tuple21);
      then
        "one of the values {" + stringDelimitList(enum_strs, ", ") + "}";
  end match;
end printExpectedTypeStr;

protected function printActualTypeStr
  "Prints the actual type as a string."
  input list<String> inType;
  output String outTypeStr;
algorithm
  outTypeStr := matchcontinue(inType)
    local
      String s;
      Integer i;

    case {} then "nothing";
    case {s} equation Util.stringBool(s); then "the boolean value " + s;
    case {s}
      equation
        i = stringInt(s);
        // intString returns 0 on failure, so this is to make sure that it
        // actually succeeded.
        true = stringEq(intString(i), s);
      then
        "the number " + intString(i);
    //case {s}
    //  equation
    //    System.stringReal(s);
    //  then
    //    "the number " + intString(i);
    case {s} then "the string \"" + s + "\"";
    else "a list of values.";
  end matchcontinue;
end printActualTypeStr;

protected function configFlagsIsEqualIndex
  "Checks if two config flags have the same index."
  input Flags.ConfigFlag inFlag1;
  input Flags.ConfigFlag inFlag2;
  output Boolean outEqualIndex;
protected
  Integer index1, index2;
algorithm
  Flags.CONFIG_FLAG(index = index1) := inFlag1;
  Flags.CONFIG_FLAG(index = index2) := inFlag2;
  outEqualIndex := intEq(index1, index2);
end configFlagsIsEqualIndex;

protected function handleDeprecatedFlags
  "Gives warnings when deprecated flags are used. Sets newer flags if
   appropriate."
protected
  list<String> remaining_flags;
algorithm
  // At some point in the future remove all these flags and do the checks in
  // parseConfigFlag or something like that...

  // DEBUG FLAGS
  if Flags.isSet(Flags.NF_UNITCHECK) then
    disableDebug(Flags.NF_UNITCHECK);
    setConfigBool(Flags.UNIT_CHECKING, true);
    Error.addMessage(Error.DEPRECATED_FLAG, {"-d=frontEndUnitCheck", "--unitChecking"});
  end if;
  if Flags.isSet(Flags.OLD_FE_UNITCHECK) then
    disableDebug(Flags.OLD_FE_UNITCHECK);
    setConfigBool(Flags.UNIT_CHECKING, true);
    Error.addMessage(Error.DEPRECATED_FLAG, {"-d=oldFrontEndUnitCheck", "--unitChecking"});
  end if;
  if Flags.isSet(Flags.INTERACTIVE_TCP) then
    disableDebug(Flags.INTERACTIVE_TCP);
    setConfigString(Flags.INTERACTIVE, "tcp");
    Error.addMessage(Error.DEPRECATED_FLAG, {"-d=interactive", "--interactive=tcp"});
    // The error message might get lost, so also print it directly here.
    print("The flag -d=interactive is depreciated. Please use --interactive=tcp instead.\n");
  end if;
  if Flags.isSet(Flags.INTERACTIVE_CORBA) then
    disableDebug(Flags.INTERACTIVE_CORBA);
    setConfigString(Flags.INTERACTIVE, "corba");
    Error.addMessage(Error.DEPRECATED_FLAG, {"-d=interactiveCorba", "--interactive=corba"});
    // The error message might get lost, so also print it directly here.
    print("The flag -d=interactiveCorba is depreciated. Please use --interactive=corba instead.\n");
  end if;
  // add other deprecated flags here...

  // CONFIG_FLAGS
  if Flags.getConfigString(Flags.TEARING_METHOD) == "noTearing" then
    setConfigString(Flags.TEARING_METHOD, "minimalTearing");
    Error.addMessage(Error.DEPRECATED_FLAG, {"--tearingMethod=noTearing", "--tearingMethod=minimalTearing"});
  end if;
  remaining_flags := {};
  for flag in Flags.getConfigStringList(Flags.PRE_OPT_MODULES) loop
    if flag == "unitChecking" then
      setConfigBool(Flags.UNIT_CHECKING, true);
      Error.addMessage(Error.DEPRECATED_FLAG, {"--preOptModules=unitChecking", "--unitChecking"});
    //elseif flag ==
    // add other deprecated flags here...
    else
      remaining_flags := flag :: remaining_flags;
    end if;
  end for;
  setConfigStringList(Flags.PRE_OPT_MODULES, listReverse(remaining_flags));
  remaining_flags := {};
  for flag in Flags.getConfigStringList(Flags.PRE_OPT_MODULES_ADD) loop
    if flag == "unitChecking" then
      setConfigBool(Flags.UNIT_CHECKING, true);
      Error.addMessage(Error.DEPRECATED_FLAG, {"--preOptModules+=unitChecking", "--unitChecking"});
    //elseif flag ==
    // add other deprecated flags here...
    else
      remaining_flags := flag :: remaining_flags;
    end if;
  end for;
  setConfigStringList(Flags.PRE_OPT_MODULES_ADD, listReverse(remaining_flags));
  // add other deprecated flags here...
end handleDeprecatedFlags;

protected function applySideEffects
  "Some flags have side effects, which are handled by this function."
  input Flags.ConfigFlag inFlag;
  input Flags.FlagData inValue;
algorithm
  _ := matchcontinue(inFlag, inValue)
    local
      Boolean value;
      String corba_name, corba_objid_path, zeroMQFileSuffix;

    // +showErrorMessages needs to be sent to the C runtime.
    case (_, _)
      equation
        true = configFlagsIsEqualIndex(inFlag, Flags.SHOW_ERROR_MESSAGES);
        Flags.BOOL_FLAG(data = value) = inValue;
        ErrorExt.setShowErrorMessages(value);
      then
        ();

    // The corba object reference file path needs to be sent to the C runtime.
    case (_, _)
      equation
        true = configFlagsIsEqualIndex(inFlag, Flags.CORBA_OBJECT_REFERENCE_FILE_PATH);
        Flags.STRING_FLAG(data = corba_objid_path) = inValue;
        Corba.setObjectReferenceFilePath(corba_objid_path);
      then
        ();

    // The corba session name needs to be sent to the C runtime.
    case (_, _)
      equation
        true = configFlagsIsEqualIndex(inFlag, Flags.CORBA_SESSION);
        Flags.STRING_FLAG(data = corba_name) = inValue;
        Corba.setSessionName(corba_name);
      then
        ();

    else ();
  end matchcontinue;
end applySideEffects;

public function setConfigValue
  "Sets the value of a configuration flag."
  input Flags.ConfigFlag inFlag;
  input Flags.FlagData inValue;
protected
  array<Boolean> debug_flags;
  array<Flags.FlagData> config_flags;
  Flags.Flag flags;
algorithm
  flags := loadFlags();
  Flags.FLAGS(debug_flags, config_flags) := flags;
  config_flags := updateConfigFlagArray(config_flags, inValue, inFlag);
  saveFlags(Flags.FLAGS(debug_flags, config_flags));
end setConfigValue;

public function setConfigBool
  "Sets the value of a boolean configuration flag."
  input Flags.ConfigFlag inFlag;
  input Boolean inValue;
algorithm
  setConfigValue(inFlag, Flags.BOOL_FLAG(inValue));
end setConfigBool;

public function setConfigInt
  "Sets the value of an integer configuration flag."
  input Flags.ConfigFlag inFlag;
  input Integer inValue;
algorithm
  setConfigValue(inFlag, Flags.INT_FLAG(inValue));
end setConfigInt;

public function setConfigReal
  "Sets the value of a real configuration flag."
  input Flags.ConfigFlag inFlag;
  input Real inValue;
algorithm
  setConfigValue(inFlag, Flags.REAL_FLAG(inValue));
end setConfigReal;

public function setConfigString
  "Sets the value of a string configuration flag."
  input Flags.ConfigFlag inFlag;
  input String inValue;
algorithm
  setConfigValue(inFlag, Flags.STRING_FLAG(inValue));
end setConfigString;

public function setConfigStringList
  "Sets the value of a multiple-string configuration flag."
  input Flags.ConfigFlag inFlag;
  input list<String> inValue;
algorithm
  setConfigValue(inFlag, Flags.STRING_LIST_FLAG(inValue));
end setConfigStringList;

public function setConfigEnum
  "Sets the value of an enumeration configuration flag."
  input Flags.ConfigFlag inFlag;
  input Integer inValue;
protected
  list<tuple<String, Integer>> valid_values;
algorithm
  Flags.CONFIG_FLAG(defaultValue = Flags.ENUM_FLAG(validValues = valid_values)) := inFlag;
  setConfigValue(inFlag, Flags.ENUM_FLAG(inValue, valid_values));
end setConfigEnum;

// Used by the print functions below to indent descriptions.
protected constant String descriptionIndent = "                            ";

public function printHelp
  "Prints out help for the given list of topics."
  input list<String> inTopics;
  output String help;
algorithm
  help := matchcontinue (inTopics)
    local
      Gettext.TranslatableContent desc;
      list<String> rest_topics, strs, data;
      String str,name,str1,str1a,str1b,str2,str3,str3a,str3b,str4,str5,str5a,str5b,str6,str7,str7a,str7b,str8,str9,str9a,str9b,str10;
      Flags.ConfigFlag config_flag;
      list<tuple<String,String>> topics;

    case {} then printUsage();

    case {"omc"} then printUsage();

    case {"omcall-sphinxoutput"} then printUsageSphinxAll();

    //case {"mos"} then System.gettext("TODO: Write help-text");

    case {"topics"}
      equation
        topics = {
          //("mos",System.gettext("Help on the command-line and scripting environments, including OMShell and OMNotebook.")),
          ("omc",System.gettext("The command-line options available for omc.")),
          ("debug",System.gettext("Flags that enable debugging, diagnostics, and research prototypes.")),
          ("optmodules",System.gettext("Flags that determine which symbolic methods are used to produce the causalized equation system.")),
          ("simulation",System.gettext("The command-line options available for simulation executables generated by OpenModelica.")),
          ("<flagname>",System.gettext("Displays option descriptions for multi-option flag <flagname>.")),
          ("topics",System.gettext("This help-text."))
        };
        str = System.gettext("The available topics (help(\"topics\")) are as follows:\n");
        strs = List.map(topics,makeTopicString);
        help = str + stringDelimitList(strs,"\n") + "\n";
      then help;

    case {"simulation"}
      equation
        help = System.gettext("The simulation executable takes the following flags:\n\n") + System.getSimulationHelpText(true);
      then help;

    case {"simulation-sphinxoutput"}
      equation
        help = System.gettext("The simulation executable takes the following flags:\n\n") + System.getSimulationHelpText(true,sphinx=true);
      then help;

    case {"debug"}
      equation
        str1 = System.gettext("The debug flag takes a comma-separated list of flags which are used by the\ncompiler for debugging or experimental purposes.\nFlags prefixed with \"-\" or \"no\" will be disabled.\n");
        str2 = System.gettext("The available flags are (+ are enabled by default, - are disabled):\n\n");
        strs = list(printDebugFlag(flag) for flag in List.sort(allDebugFlags,compareDebugFlags));
        help = stringAppendList(str1 :: str2 :: strs);
      then help;

    case {"optmodules"}
      equation
        // pre-optimization
        str1 = System.gettext("The --preOptModules flag sets the optimization modules which are used before the\nmatching and index reduction in the back end. These modules are specified as a comma-separated list.");
        str1 = stringAppendList(StringUtil.wordWrap(str1,System.getTerminalWidth(),"\n"));
        Flags.CONFIG_FLAG(defaultValue=Flags.STRING_LIST_FLAG(data=data)) = Flags.PRE_OPT_MODULES;
        str1a = System.gettext("The modules used by default are:") + "\n--preOptModules=" + stringDelimitList(data, ",");
        str1b = System.gettext("The valid modules are:");
        str2 = printFlagValidOptionsDesc(Flags.PRE_OPT_MODULES);

        // matching
        str3 = System.gettext("The --matchingAlgorithm sets the method that is used for the matching algorithm, after the pre optimization modules.");
        str3 = stringAppendList(StringUtil.wordWrap(str3,System.getTerminalWidth(),"\n"));
        Flags.CONFIG_FLAG(defaultValue=Flags.STRING_FLAG(data=str3a)) = Flags.MATCHING_ALGORITHM;
        str3a = System.gettext("The method used by default is:") + "\n--matchingAlgorithm=" + str3a;
        str3b = System.gettext("The valid methods are:");
        str4 = printFlagValidOptionsDesc(Flags.MATCHING_ALGORITHM);

        // index reduction
        str5 = System.gettext("The --indexReductionMethod sets the method that is used for the index reduction, after the pre optimization modules.");
        str5 = stringAppendList(StringUtil.wordWrap(str5,System.getTerminalWidth(),"\n"));
        Flags.CONFIG_FLAG(defaultValue=Flags.STRING_FLAG(data=str5a)) = Flags.INDEX_REDUCTION_METHOD;
        str5a = System.gettext("The method used by default is:") + "\n--indexReductionMethod=" + str5a;
        str5b = System.gettext("The valid methods are:");
        str6 = printFlagValidOptionsDesc(Flags.INDEX_REDUCTION_METHOD);

        // post-optimization (initialization)
        str7 = System.gettext("The --initOptModules then sets the optimization modules which are used after the index reduction to optimize the system for initialization, specified as a comma-separated list.");
        str7 = stringAppendList(StringUtil.wordWrap(str7,System.getTerminalWidth(),"\n"));
        Flags.CONFIG_FLAG(defaultValue=Flags.STRING_LIST_FLAG(data=data)) = Flags.INIT_OPT_MODULES;
        str7a = System.gettext("The modules used by default are:") + "\n--initOptModules=" + stringDelimitList(data, ",");
        str7b = System.gettext("The valid modules are:");
        str8 = printFlagValidOptionsDesc(Flags.INIT_OPT_MODULES);

        // post-optimization (simulation)
        str9 = System.gettext("The --postOptModules then sets the optimization modules which are used after the index reduction to optimize the system for simulation, specified as a comma-separated list.");
        str9 = stringAppendList(StringUtil.wordWrap(str9,System.getTerminalWidth(),"\n"));
        Flags.CONFIG_FLAG(defaultValue=Flags.STRING_LIST_FLAG(data=data)) = Flags.POST_OPT_MODULES;
        str9a = System.gettext("The modules used by default are:") + "\n--postOptModules=" + stringDelimitList(data, ",");
        str9b = System.gettext("The valid modules are:");
        str10 = printFlagValidOptionsDesc(Flags.POST_OPT_MODULES);

        help = stringAppendList({str1,"\n\n",str1a,"\n\n",str1b,"\n",str2,"\n",str3,"\n\n",str3a,"\n\n",str3b,"\n",str4,"\n",str5,"\n\n",str5a,"\n\n",str5b,"\n",str6,"\n",str7,"\n\n",str7a,"\n\n",str7b,"\n",str8,"\n",str9,"\n\n",str9a,"\n\n",str9b,"\n",str10,"\n"});
      then help;

    case {str}
      equation
        (config_flag as Flags.CONFIG_FLAG(name=name,description=desc)) = List.getMemberOnTrue(str, allConfigFlags, matchConfigFlag);
        str1 = "-" + name;
        str2 = stringAppendList(StringUtil.wordWrap(Gettext.translateContent(desc), System.getTerminalWidth(), "\n"));
        str = printFlagValidOptionsDesc(config_flag);
        help = stringAppendList({str1,"\n",str2,"\n",str});
      then help;

    case {str}
      then "I'm sorry, I don't know what " + str + " is.\n";

    case (str :: (rest_topics as _::_))
      equation
        str = printHelp({str}) + "\n";
        help = printHelp(rest_topics);
      then str + help;

  end matchcontinue;
end printHelp;

public function getValidOptionsAndDescription
  input String flagName;
  output list<String> validStrings;
  output String mainDescriptionStr;
  output list<String> descriptions;
protected
  Flags.ValidOptions validOptions;
  Gettext.TranslatableContent mainDescription;
algorithm
  Flags.CONFIG_FLAG(description=mainDescription,validOptions=SOME(validOptions)) := List.getMemberOnTrue(flagName, allConfigFlags, matchConfigFlag);
  mainDescriptionStr := Gettext.translateContent(mainDescription);
  (validStrings,descriptions) := getValidOptionsAndDescription2(validOptions);
end getValidOptionsAndDescription;

protected function getValidOptionsAndDescription2
  input Flags.ValidOptions validOptions;
  output list<String> validStrings;
  output list<String> descriptions;
algorithm
  (validStrings,descriptions) := match validOptions
    local
      list<tuple<String,Gettext.TranslatableContent>> options;
    case Flags.STRING_OPTION(validStrings) then (validStrings,{});
    case Flags.STRING_DESC_OPTION(options)
      equation
        validStrings = List.map(options,Util.tuple21);
        descriptions = List.mapMap(options,Util.tuple22,Gettext.translateContent);
      then (validStrings,descriptions);
  end match;
end getValidOptionsAndDescription2;

protected function compareDebugFlags
  input Flags.DebugFlag flag1;
  input Flags.DebugFlag flag2;
  output Boolean b;
protected
  String name1,name2;
algorithm
  Flags.DEBUG_FLAG(name=name1) := flag1;
  Flags.DEBUG_FLAG(name=name2) := flag2;
  b := stringCompare(name1,name2) > 0;
end compareDebugFlags;

protected function makeTopicString
  input tuple<String,String> topic;
  output String str;
protected
  String str1,str2;
algorithm
  (str1,str2) := topic;
  str1 := Util.stringPadRight(str1,13," ");
  str := stringAppendList(StringUtil.wordWrap(str1 + str2, System.getTerminalWidth(), "\n               "));
end makeTopicString;

public function printUsage
  "Prints out the usage text for the compiler."
  output String usage;
algorithm
  Print.clearBuf();
  Print.printBuf("OpenModelica Compiler "); Print.printBuf(Settings.getVersionNr()); Print.printBuf("\n");
  Print.printBuf(System.gettext("Copyright © 2019 Open Source Modelica Consortium (OSMC)\n"));
  Print.printBuf(System.gettext("Distributed under OMSC-PL and GPL, see www.openmodelica.org\n\n"));
  //Print.printBuf("Please check the System Guide for full information about flags.\n");
  Print.printBuf(System.gettext("Usage: omc [Options] (Model.mo | Script.mos) [Libraries | .mo-files] \n* Libraries: Fully qualified names of libraries to load before processing Model or Script.\n             The libraries should be separated by spaces: Lib1 Lib2 ... LibN.\n"));
  Print.printBuf(System.gettext("\n* Options:\n"));
  Print.printBuf(printAllConfigFlags());
  Print.printBuf(System.gettext("\nFor more details on a specific topic, use --help=topics or help(\"topics\")\n\n"));
  Print.printBuf(System.gettext("* Examples:\n"));
  Print.printBuf(System.gettext("  omc Model.mo             will produce flattened Model on standard output.\n"));
  Print.printBuf(System.gettext("  omc -s Model.mo          will produce simulation code for the model:\n"));
  Print.printBuf(System.gettext("                            * Model.c           The model C code.\n"));
  Print.printBuf(System.gettext("                            * Model_functions.c The model functions C code.\n"));
  Print.printBuf(System.gettext("                            * Model.makefile    The makefile to compile the model.\n"));
  Print.printBuf(System.gettext("                            * Model_init.xml    The initial values.\n"));
  //Print.printBuf("\tomc Model.mof            will produce flattened Model on standard output\n");
  Print.printBuf(System.gettext("  omc Script.mos           will run the commands from Script.mos.\n"));
  Print.printBuf(System.gettext("  omc Model.mo Modelica    will first load the Modelica library and then produce \n                            flattened Model on standard output.\n"));
  Print.printBuf(System.gettext("  omc Model1.mo Model2.mo  will load both Model1.mo and Model2.mo, and produce \n                            flattened Model1 on standard output.\n"));
  Print.printBuf(System.gettext("  *.mo (Modelica files) \n"));
  //Print.printBuf("\t*.mof (Flat Modelica files) \n");
  Print.printBuf(System.gettext("  *.mos (Modelica Script files)\n\n"));
  Print.printBuf(System.gettext("For available simulation flags, use --help=simulation.\n\n"));
  Print.printBuf(System.gettext("Documentation is available in the built-in package OpenModelica.Scripting or\nonline <https://build.openmodelica.org/Documentation/OpenModelica.Scripting.html>.\n"));
  usage := Print.getString();
  Print.clearBuf();
end printUsage;

public function printUsageSphinxAll
  "Prints out the usage text for the compiler."
  output String usage;
protected
  String s;
algorithm
  Print.clearBuf();
  s := "OpenModelica Compiler Flags";
  Print.printBuf("\n.. _openmodelica-compiler-flags :\n\n");
  Print.printBuf(s);
  Print.printBuf("\n");
  Print.printBuf(sum("=" for e in 1:stringLength(s)));
  Print.printBuf("\n");
  Print.printBuf(System.gettext("Usage: omc [Options] (Model.mo | Script.mos) [Libraries | .mo-files]\n\n* Libraries: Fully qualified names of libraries to load before processing Model or Script.\n  The libraries should be separated by spaces: Lib1 Lib2 ... LibN.\n\n"));
  Print.printBuf("\n.. _omcflags-options :\n\n");
  s := System.gettext("Options");
  Print.printBuf(s);
  Print.printBuf("\n");
  Print.printBuf(sum("-" for e in 1:stringLength(s)));
  Print.printBuf("\n\n");
  for flag in allConfigFlags loop
    Print.printBuf(printConfigFlagSphinx(flag));
  end for;

  Print.printBuf("\n.. _omcflag-debug-section:\n\n");
  s := System.gettext("Debug flags");
  Print.printBuf(s);
  Print.printBuf("\n");
  Print.printBuf(sum("-" for e in 1:stringLength(s)));
  Print.printBuf("\n\n");
  Print.printBuf(System.gettext("The debug flag takes a comma-separated list of flags which are used by the\ncompiler for debugging or experimental purposes.\nFlags prefixed with \"-\" or \"no\" will be disabled.\n"));
  Print.printBuf(System.gettext("The available flags are (+ are enabled by default, - are disabled):\n\n"));
  for flag in List.sort(allDebugFlags,compareDebugFlags) loop
    Print.printBuf(printDebugFlag(flag, sphinx=true));
  end for;

  Print.printBuf("\n.. _omcflag-optmodules-section:\n\n");
  s := System.gettext("Flags for Optimization Modules");
  Print.printBuf(s);
  Print.printBuf("\n");
  Print.printBuf(sum("-" for e in 1:stringLength(s)));
  Print.printBuf("\n\n");

  Print.printBuf("Flags that determine which symbolic methods are used to produce the causalized equation system.\n\n");

  Print.printBuf(System.gettext("The :ref:`--preOptModules <omcflag-preOptModules>` flag sets the optimization modules which are used before the\nmatching and index reduction in the back end. These modules are specified as a comma-separated list."));
  Print.printBuf("\n\n");
  Print.printBuf(System.gettext("The :ref:`--matchingAlgorithm <omcflag-matchingAlgorithm>` sets the method that is used for the matching algorithm, after the pre optimization modules."));
  Print.printBuf("\n\n");
  Print.printBuf(System.gettext("The :ref:`--indexReductionMethod <omcflag-indexReductionMethod>` sets the method that is used for the index reduction, after the pre optimization modules."));
  Print.printBuf("\n\n");
  Print.printBuf(System.gettext("The :ref:`--initOptModules <omcflag-initOptModules>` then sets the optimization modules which are used after the index reduction to optimize the system for initialization, specified as a comma-separated list."));
  Print.printBuf("\n\n");
  Print.printBuf(System.gettext("The :ref:`--postOptModules <omcflag-postOptModules>` then sets the optimization modules which are used after the index reduction to optimize the system for simulation, specified as a comma-separated list."));
  Print.printBuf("\n\n");

  usage := Print.getString();
  Print.clearBuf();
end printUsageSphinxAll;

public function printAllConfigFlags
  "Prints all configuration flags to a string."
  output String outString;
algorithm
  outString := stringAppendList(List.map(allConfigFlags, printConfigFlag));
end printAllConfigFlags;

protected function printConfigFlag
  "Prints a configuration flag to a string."
  input Flags.ConfigFlag inFlag;
  output String outString;
algorithm
  outString := match(inFlag)
    local
      Gettext.TranslatableContent desc;
      String name, desc_str, flag_str, delim_str, opt_str;
      list<String> wrapped_str;

    case Flags.CONFIG_FLAG(visibility = Flags.INTERNAL()) then "";

    case Flags.CONFIG_FLAG(description = desc)
      equation
        desc_str = Gettext.translateContent(desc);
        name = Util.stringPadRight(printConfigFlagName(inFlag), 28, " ");
        flag_str = stringAppendList({name, " ", desc_str});
        delim_str = descriptionIndent + "  ";
        wrapped_str = StringUtil.wordWrap(flag_str, System.getTerminalWidth(), delim_str);
        opt_str = printValidOptions(inFlag);
        flag_str = stringDelimitList(wrapped_str, "\n") + opt_str + "\n";
      then
        flag_str;

  end match;
end printConfigFlag;

protected function printConfigFlagSphinx
  "Prints a configuration flag to a restructured text string."
  input Flags.ConfigFlag inFlag;
  output String outString;
algorithm
  outString := match(inFlag)
    local
      Gettext.TranslatableContent desc;
      String name, longName, desc_str, flag_str, delim_str, opt_str;
      list<String> wrapped_str;

    case Flags.CONFIG_FLAG(visibility = Flags.INTERNAL()) then "";

    case Flags.CONFIG_FLAG(description = desc)
      equation
        desc_str = Gettext.translateContent(desc);
        desc_str = System.stringReplace(desc_str, "--help=debug", ":ref:`--help=debug <omcflag-debug-section>`");
        desc_str = System.stringReplace(desc_str, "--help=optmodules", ":ref:`--help=optmodules <omcflag-optmodules-section>`");
        (name,longName) = printConfigFlagName(inFlag,sphinx=true);
        opt_str = printValidOptionsSphinx(inFlag);
        flag_str = stringAppendList({".. _omcflag-", longName, ":\n\n:ref:`", name, "<omcflag-",longName,">`\n\n", desc_str, "\n", opt_str + "\n"});
      then flag_str;

  end match;
end printConfigFlagSphinx;

protected function printConfigFlagName
  "Prints out the name of a configuration flag, formatted for use by
   printConfigFlag."
  input Flags.ConfigFlag inFlag;
  input Boolean sphinx=false;
  output String outString;
  output String longName;
algorithm
  (outString,longName) := match(inFlag)
    local
      String name, shortname;

    case Flags.CONFIG_FLAG(name = name, shortname = SOME(shortname))
      equation
        shortname = if sphinx then "-" + shortname else Util.stringPadLeft("-" + shortname, 4, " ");
      then (stringAppendList({shortname, ", --", name}), name);

    case Flags.CONFIG_FLAG(name = name, shortname = NONE())
      then ((if sphinx then "--" else "      --") + name, name);

  end match;
end printConfigFlagName;

protected function printValidOptions
  "Prints out the valid options of a configuration flag to a string."
  input Flags.ConfigFlag inFlag;
  output String outString;
algorithm
  outString := match(inFlag)
    local
      list<String> strl;
      String opt_str;
      list<tuple<String, Gettext.TranslatableContent>> descl;

    case Flags.CONFIG_FLAG(validOptions = NONE()) then "";
    case Flags.CONFIG_FLAG(validOptions = SOME(Flags.STRING_OPTION(options = strl)))
      equation
        opt_str = descriptionIndent + "   " + System.gettext("Valid options:") + " " +
          stringDelimitList(strl, ", ");
        strl = StringUtil.wordWrap(opt_str, System.getTerminalWidth(), descriptionIndent + "     ");
        opt_str = stringDelimitList(strl, "\n");
        opt_str = "\n" + opt_str;
      then
        opt_str;
    case Flags.CONFIG_FLAG(validOptions = SOME(Flags.STRING_DESC_OPTION(options = descl)))
      equation
        opt_str = "\n" + descriptionIndent + "   " + System.gettext("Valid options:") + "\n" +
          stringAppendList(list(printFlagOptionDescShort(d) for d in descl));
      then
        opt_str;
  end match;
end printValidOptions;

protected function printValidOptionsSphinx
  "Prints out the valid options of a configuration flag to a string."
  input Flags.ConfigFlag inFlag;
  output String outString;
algorithm
  outString := match(inFlag)
    local
      list<String> strl;
      String opt_str;
      list<tuple<String, Gettext.TranslatableContent>> descl;

    case Flags.CONFIG_FLAG(validOptions = NONE()) then "\n" + defaultFlagSphinx(inFlag.defaultValue) + "\n";
    case Flags.CONFIG_FLAG(validOptions = SOME(Flags.STRING_OPTION(options = strl)))
      equation
        opt_str = "\n" + defaultFlagSphinx(inFlag.defaultValue) + " " + System.gettext("Valid options") + ":\n\n" +
          sum("* " + s + "\n" for s in strl);
      then opt_str;
    case Flags.CONFIG_FLAG(validOptions = SOME(Flags.STRING_DESC_OPTION(options = descl)))
      equation
        opt_str = "\n" + defaultFlagSphinx(inFlag.defaultValue) + " " + System.gettext("Valid options") + ":\n\n" +
          sum(printFlagOptionDesc(s, sphinx=true) for s in descl);
      then
        opt_str;
  end match;
end printValidOptionsSphinx;

protected function defaultFlagSphinx
  input Flags.FlagData flag;
  output String str;
algorithm
  str := match flag
    local
      Integer i;
    case Flags.BOOL_FLAG() then System.gettext("Boolean (default")+" ``" + boolString(flag.data) + "``).";
    case Flags.INT_FLAG() then System.gettext("Integer (default")+" ``" + intString(flag.data) + "``).";
    case Flags.REAL_FLAG() then System.gettext("Real (default")+" ``" + realString(flag.data) + "``).";
    case Flags.STRING_FLAG("") then System.gettext("String (default *empty*).");
    case Flags.STRING_FLAG() then System.gettext("String (default")+" " + flag.data + ").";
    case Flags.STRING_LIST_FLAG(data={}) then System.gettext("String list (default *empty*).");
    case Flags.STRING_LIST_FLAG() then System.gettext("String list (default")+" " + stringDelimitList(flag.data, ",") + ").";
    case Flags.ENUM_FLAG()
      algorithm
        for f in flag.validValues loop
          (str,i) := f;
          if i==flag.data then
            str := System.gettext("String (default ")+" " + str + ").";
            return;
          end if;
        end for;
      then "#ENUM_FLAG Failed#" + anyString(flag);
    else "Unknown default value" + anyString(flag);
  end match;
end defaultFlagSphinx;

protected function printFlagOptionDescShort
  "Prints out the name of a flag option."
  input tuple<String, Gettext.TranslatableContent> inOption;
  input Boolean sphinx=false;
  output String outString;
protected
  String name;
algorithm
  (name, _) := inOption;
  outString := (if sphinx then "* " else descriptionIndent + "    * ") + name + "\n";
end printFlagOptionDescShort;

protected function printFlagValidOptionsDesc
  "Prints out the names and descriptions of the valid options for a
   configuration flag."
  input Flags.ConfigFlag inFlag;
  output String outString;
protected
  list<tuple<String, Gettext.TranslatableContent>> options;
algorithm
  Flags.CONFIG_FLAG(validOptions = SOME(Flags.STRING_DESC_OPTION(options = options))) := inFlag;
  outString := sum(printFlagOptionDesc(o) for o in options);
end printFlagValidOptionsDesc;

protected function sphinxMathMode
  input String s;
  output String o = s;
protected
  Integer i;
  list<String> strs;
  String s1,s2,s3;
algorithm
  (i,strs) := System.regex(o, "^(.*)[$]([^$]*)[$](.*)$", 4, extended=true);
  if i==4 then
    _::s1::s2::s3::_ := strs;
    o := s1 + " :math:`" + s2 + "` " + s3;
  end if;
end sphinxMathMode;

protected function removeSphinxMathMode
  input String s;
  output String o = s;
protected
  Integer i;
  list<String> strs;
  String s1,s2,s3;
algorithm
  (i,strs) := System.regex(o, "^(.*):math:`([^`]*)[`](.*)$", 4, extended=true);
  if i==4 then
    o := removeSphinxMathMode(stringAppendList(listRest(strs)));
  end if;
end removeSphinxMathMode;

protected function printFlagOptionDesc
  "Helper function to printFlagValidOptionsDesc."
  input tuple<String, Gettext.TranslatableContent> inOption;
  input Boolean sphinx=false;
  output String outString;
protected
  Gettext.TranslatableContent desc;
  String name, desc_str, str;
algorithm
  (name, desc) := inOption;
  desc_str := Gettext.translateContent(desc);
  if sphinx then
    desc_str := sum(System.trim(s) for s in System.strtok(desc_str, "\n"));
    outString := "* " + name + " (" + desc_str + ")\n";
  else
    str := Util.stringPadRight(" * " + name + " ", 30, " ") + removeSphinxMathMode(desc_str);
    outString := stringDelimitList(
      StringUtil.wordWrap(str, System.getTerminalWidth(), descriptionIndent + "    "), "\n") + "\n";
  end if;
end printFlagOptionDesc;

protected function printDebugFlag
  "Prints out name and description of a debug flag."
  input Flags.DebugFlag inFlag;
  input Boolean sphinx=false;
  output String outString;
protected
  Gettext.TranslatableContent desc;
  String name, desc_str;
  Boolean default;
algorithm
  Flags.DEBUG_FLAG(default = default, name = name, description = desc) := inFlag;
  desc_str := Gettext.translateContent(desc);
  if sphinx then
    desc_str := stringDelimitList(list(System.trim(s) for s in System.strtok(desc_str, "\n")), "\n  ");
    outString := "\n.. _omcflag-debug-"+name+":\n\n" +
      ":ref:`" + name + " <omcflag-debug-"+name+">`" +
      " (default: "+(if default then "on" else "off")+")\n  " + desc_str + "\n";
  else
    outString := Util.stringPadRight((if default then " + " else " - ") + name + " ", 26, " ") + removeSphinxMathMode(desc_str);
    outString := stringDelimitList(StringUtil.wordWrap(outString, System.getTerminalWidth(),
      descriptionIndent), "\n") + "\n";
  end if;
end printDebugFlag;

public function debugFlagName
  "Prints out name of a debug flag."
  input Flags.DebugFlag inFlag;
  output String name;
algorithm
  Flags.DEBUG_FLAG(name = name) := inFlag;
end debugFlagName;

public function configFlagName
  "Prints out name of a debug flag."
  input Flags.ConfigFlag inFlag;
  output String name;
algorithm
  Flags.CONFIG_FLAG(name = name) := inFlag;
end configFlagName;

protected function getValidStringOptions
  input Flags.ValidOptions inOptions;
  output list<String> validOptions;
algorithm
  validOptions := match inOptions
    local
      list<tuple<String, Gettext.TranslatableContent>> options;
    case Flags.STRING_OPTION(validOptions) then validOptions;
    case Flags.STRING_DESC_OPTION(options) then List.map(options,Util.tuple21);
  end match;
end getValidStringOptions;

public
function flagDataEq
  input Flags.FlagData data1;
  input Flags.FlagData data2;
  output Boolean eq;
algorithm
  eq := match (data1, data2)
    case (Flags.EMPTY_FLAG(), Flags.EMPTY_FLAG()) then true;
    case (Flags.BOOL_FLAG(), Flags.BOOL_FLAG()) then data1.data == data2.data;
    case (Flags.INT_FLAG(), Flags.INT_FLAG()) then data1.data == data2.data;
    case (Flags.INT_LIST_FLAG(), Flags.INT_LIST_FLAG())
      then List.isEqualOnTrue(data1.data, data2.data, intEq);
    case (Flags.REAL_FLAG(), Flags.REAL_FLAG()) then data1.data == data2.data;
    case (Flags.STRING_FLAG(), Flags.STRING_FLAG()) then data1.data == data2.data;
    case (Flags.STRING_LIST_FLAG(), Flags.STRING_LIST_FLAG())
      then List.isEqualOnTrue(data1.data, data2.data, stringEq);
    case (Flags.ENUM_FLAG(), Flags.ENUM_FLAG())
      then referenceEq(data1.validValues, data2.validValues) and
           data1.data == data2.data;
    else false;
  end match;
end flagDataEq;

function flagDataString
  input Flags.FlagData flagData;
  output String str;
algorithm
  str := match flagData
    local
      Integer v;

    case Flags.BOOL_FLAG() then boolString(flagData.data);
    case Flags.INT_FLAG() then intString(flagData.data);
    case Flags.INT_LIST_FLAG()
      then List.toString(flagData.data, intString, "", "", ",", "", false);

    case Flags.REAL_FLAG() then realString(flagData.data);
    case Flags.STRING_FLAG() then flagData.data;
    case Flags.STRING_LIST_FLAG() then stringDelimitList(flagData.data, ",");
    case Flags.ENUM_FLAG()
      algorithm
        for vt in flagData.validValues loop
          (str, v) := vt;
          if v == flagData.data then
            return;
          end if;
        end for;
      then
        "";

    else "";
  end match;
end flagDataString;

function unparseFlags
  "Goes through all the existing flags, and returns a list of all flags with
   values that differ from the default. The format of each string is flag=value."
  output list<String> flagStrings = {};
protected
  Flags.Flag flags;
  array<Boolean> debug_flags;
  array<Flags.FlagData> config_flags;
  String name;
  list<String> strl = {};
  Boolean fvalue;
algorithm
  try
    Flags.FLAGS(debugFlags = debug_flags, configFlags = config_flags) := loadFlags(false);
  else
    return;
  end try;

  for f in allConfigFlags loop
    if not flagDataEq(f.defaultValue, config_flags[f.index]) then
      name := match f.shortname
        case SOME(name) then "-" + name;
        else "--" + f.name;
      end match;

      flagStrings := (name + "=" + flagDataString(config_flags[f.index])) :: flagStrings;
    end if;
  end for;

  for f in allDebugFlags loop
    fvalue := debug_flags[f.index];
    if f.default <> fvalue then
      name := if fvalue then f.name else "no" + f.name;
      strl := name :: strl;
    end if;
  end for;

  if not listEmpty(strl) then
    flagStrings := "-d=" + stringDelimitList(strl, ",") :: flagStrings;
  end if;
end unparseFlags;

annotation(__OpenModelica_Interface="util");
end FlagsUtil;<|MERGE_RESOLUTION|>--- conflicted
+++ resolved
@@ -252,11 +252,8 @@
   Flags.DUMP_EVENTS,
   Flags.DUMP_RESIZABLE,
   Flags.DUMP_SOLVE,
-<<<<<<< HEAD
   Flags.FMI20_PARAMETER_JACOBIAN
-=======
   Flags.FORCE_SCALARIZE
->>>>>>> ea227872
 };
 
 protected
