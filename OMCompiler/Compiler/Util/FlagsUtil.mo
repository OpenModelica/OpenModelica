--- conflicted
+++ resolved
@@ -243,13 +243,10 @@
   Flags.ARRAY_CONNECT,
   Flags.COMBINE_SUBSCRIPTS,
   Flags.ZMQ_LISTEN_TO_ALL,
-<<<<<<< HEAD
+  Flags.DUMP_CONVERSION_RULES,
   Flags.DUMP_SIMPLIFY,
   Flags.DUMP_BACKEND_CLOCKS,
   Flags.DUMP_SET_BASED_GRAPHS
-=======
-  Flags.DUMP_CONVERSION_RULES
->>>>>>> c263934f
 };
 
 protected
