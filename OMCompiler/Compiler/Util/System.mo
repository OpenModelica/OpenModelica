--- conflicted
+++ resolved
@@ -173,13 +173,8 @@
 end tolower;
 
 public function strtok
-<<<<<<< HEAD
-"Break string into a series of tokens using the delimiter token.
- See strtok from C standard."
-=======
   "Break string into a series of tokens using the delimiter token.
    See strtok from C standard."
->>>>>>> 842f9acb
   input String string;
   input String token;
   output list<String> strings;
