/*
* This file is part of OpenModelica.
*
* Copyright (c) 1998-2020, Open Source Modelica Consortium (OSMC),
* c/o Linköpings universitet, Department of Computer and Information Science,
* SE-58183 Linköping, Sweden.
*
* All rights reserved.
*
* THIS PROGRAM IS PROVIDED UNDER THE TERMS OF GPL VERSION 3 LICENSE OR
* THIS OSMC PUBLIC LICENSE (OSMC-PL) VERSION 1.2.
* ANY USE, REPRODUCTION OR DISTRIBUTION OF THIS PROGRAM CONSTITUTES
* RECIPIENT'S ACCEPTANCE OF THE OSMC PUBLIC LICENSE OR THE GPL VERSION 3,
* ACCORDING TO RECIPIENTS CHOICE.
*
* The OpenModelica software and the Open Source Modelica
* Consortium (OSMC) Public License (OSMC-PL) are obtained
* from OSMC, either from the above address,
* from the URLs: http://www.ida.liu.se/projects/OpenModelica or
* http://www.openmodelica.org, and in the OpenModelica distribution.
* GNU version 3 is obtained from: http://www.gnu.org/copyleft/gpl.html.
*
* This program is distributed WITHOUT ANY WARRANTY; without
* even the implied warranty of  MERCHANTABILITY or FITNESS
* FOR A PARTICULAR PURPOSE, EXCEPT AS EXPRESSLY SET FORTH
* IN THE BY RECIPIENT SELECTED SUBSIDIARY LICENSE CONDITIONS OF OSMC-PL.
*
* See the full OSMC Public License conditions for more details.
*
*/
encapsulated package NSimJacobian
"file:        NSimJacobian.mo
 package:     NSimJacobian
 description: This file contains the functions for creating simcode jaobians and sparsity patterns.
"

public
  // NF imports
  import ComponentRef = NFComponentRef;
  import NFInstNode.InstNode;
  import FunctionTree = NFFlatten.FunctionTree;
  import Subscript = NFSubscript;
  import Type = NFType;

  // Backend imports
  import BackendDAE = NBackendDAE;
  import NBEquation.{Equation, EquationPointer, EquationPointers, EqData};
  import BEquation = NBEquation;
  import NBVariable.{VariablePointers, VarData};
  import BVariable = NBVariable;
  import Jacobian = NBJacobian;
  import System = NBSystem;

  // SimCode imports
  import SimCodeUtil = NSimCodeUtil;
  import SimCode = NSimCode;
  import SimGenericCall = NSimGenericCall;
  import SimStrongComponent = NSimStrongComponent;
  import NSimVar.{SimVar, SimVars, VarType};

  // Old SimCode imports
  import OldSimCode = SimCode;

  // Util imports
  import StringUtil;

  type SparsityPattern = list<tuple<Integer, list<Integer>>>;
  type SparsityColoring = list<list<Integer>>;

  uniontype SimJacobian
    record SIM_JAC
      String name                                     "unique matrix name";
      Integer jacobianIndex                           "unique jacobian index";
      Integer partitionIndex                          "index of partition it belongs to";
      Integer numberOfResultVars                      "corresponds to the number of rows";
      list<SimStrongComponent.Block> columnEqns       "column equations equals in size to column vars";
      list<SimStrongComponent.Block> constantEqns     "List of constant equations independent of seed variables";
      list<SimVar> columnVars                         "all column vars, none results vars index -1, the other corresponding to rows index";
      list<SimVar> seedVars                           "corresponds to the number of columns";
      SparsityPattern sparsity                        "sparsity pattern in index form";
      SparsityPattern sparsityT                       "transposed sparsity pattern";
      SparsityColoring coloring                       "coloring groups in index form";
      Integer numColors                               "number of colors";
      list<SimGenericCall> generic_loop_calls         "Generic for-loop and array calls";
      Option<UnorderedMap<ComponentRef, SimVar>> jac_map   "hash table for cref -> simVar";
    end SIM_JAC;

    function toString
      input SimJacobian simJac;
      output String str = "";
    protected
      Integer idx;
      list<Integer> dependencies;
    algorithm
      str := match simJac
        case SIM_JAC() algorithm
          if isEmpty(simJac) then
            str := StringUtil.headline_2("[EMPTY] SimCode Jacobian " + simJac.name + "(idx = " + intString(simJac.jacobianIndex) + ", partition = " + intString(simJac.partitionIndex) + ")") + "\n";
          else
            str := StringUtil.headline_2("SimCode Jacobian " + simJac.name + "(idx = " + intString(simJac.jacobianIndex) + ", partition = " + intString(simJac.jacobianIndex) + ")") + "\n";
            str := str + StringUtil.headline_4("ColumnVars (size = " + intString(simJac.numberOfResultVars) + ")");
            for var in simJac.columnVars loop
              str := str + SimVar.toString(var, "  ") + "\n";
            end for;
            str := str + "\n" + StringUtil.headline_4("SeedVars");
            for var in simJac.seedVars loop
              str := str + SimVar.toString(var, "  ") + "\n";
            end for;
            str := str + "\n" + StringUtil.headline_3("Column Equations (size = " + intString(simJac.numberOfResultVars) + ")");
            for eq in simJac.columnEqns loop
              str := str + SimStrongComponent.Block.toString(eq, "  ");
            end for;
            if not listEmpty(simJac.constantEqns) then
              str := str + StringUtil.headline_3("Constant Equations");
              for eq in simJac.constantEqns loop
                str := str + SimStrongComponent.Block.toString(eq, "  ");
              end for;
            end if;
            str := str + "\n" + StringUtil.headline_4("Sparsity Pattern Cols");
            if not listEmpty(simJac.sparsityT) then
              for tpl in simJac.sparsityT loop
                (idx, dependencies) := tpl;
                str := str + "  " + intString(idx) + ":\t" + List.toString(dependencies, intString) + "\n";
              end for;
            end if;
            str := str + "\n" + StringUtil.headline_4("Sparsity Pattern Rows");
            if not listEmpty(simJac.sparsity) then
              for tpl in simJac.sparsity loop
                (idx, dependencies) := tpl;
                str := str + "  " + intString(idx) + ":\t" + List.toString(dependencies, intString) + "\n";
              end for;
            end if;        str := str + "\n" + StringUtil.headline_4("Sparsity Coloring Groups");
            if not listEmpty(simJac.coloring) then
              for lst in simJac.coloring loop
                str := str +  "  " + List.toString(lst, intString) + "\n";
              end for;
            end if;
            if not listEmpty(simJac.generic_loop_calls) then
              str := str + StringUtil.headline_3("Generic Calls");
              str := str + List.toString(simJac.generic_loop_calls, SimGenericCall.toString, "", "  ", "\n  ", "\n");
            end if;
            str := str + "\n";
          end if;
        then str;
        else algorithm
          Error.addMessage(Error.INTERNAL_ERROR,{getInstanceName() + " failed!"});
        then fail();
      end match;
    end toString;

    function isEmpty
      input SimJacobian simJac;
      output Boolean b;
    algorithm
      b := match simJac
        case SIM_JAC() then simJac.numberOfResultVars == 0;
        else false;
      end match;
    end isEmpty;

/*
    function fromSystems
      input list<System.System> systems;
      output Option<SimJacobian> simJacobian;
      input output SimCode.SimCodeIndices indices;
    protected
      list<BackendDAE> jacobians = {};
    algorithm
      for system in systems loop
        if Util.isSome(system.jacobian) then
          jacobians := Util.getOption(system.jacobian) :: jacobians;
        end if;
      end for;

      if listEmpty(jacobians) then
        simJacobian := NONE();
      else
        (simJacobian, indices) := create(Jacobian.combine(jacobians, "A"), indices);
      end if;
    end fromSystems;

    function fromSystemsSparsity
      input list<System.System> systems;
      input output Option<SimJacobian> simJacobian;
      input UnorderedMap<ComponentRef, SimVar> sim_map;
      input output SimCode.SimCodeIndices indices;
    algorithm
      (simJacobian, indices) := match (systems, simJacobian)
        local
          BackendDAE jacobian;

        case (_, NONE())                                      then (NONE(), indices);
        case ({System.SYSTEM(jacobian = NONE())}, _)          then (NONE(), indices);
        case ({System.SYSTEM(jacobian = SOME(jacobian))}, _)  then createSparsity(jacobian, Util.getOption(simJacobian), sim_map, indices);
        else algorithm
          Error.addMessage(Error.INTERNAL_ERROR,{getInstanceName() + " failed! Partitioned systems are not yet supported by this function."});
        then fail();

      end match;
    end fromSystemsSparsity;
*/
    function create
      input BackendDAE jacobian;
      output Option<SimJacobian> simJacobian;
      input output SimCode.SimCodeIndices indices;
      input UnorderedMap<ComponentRef, SimVar> simcode_map;
    algorithm
      simJacobian := match jacobian
        local
          // dummy map for strong component creation (no alias possible here)
          UnorderedMap<ComponentRef, SimVar> dummy_map = UnorderedMap.new<SimVar>(ComponentRef.hash, ComponentRef.isEqual);
          SimStrongComponent.Block columnEqn;
          VarData varData;
          VariablePointers unknowns_scalar, seed_scalar;
          list<SimStrongComponent.Block> columnEqns = {};
          Pointer<list<SimVar>> columnVars_ptr = Pointer.create({});
          Pointer<list<SimVar>> seedVars_ptr = Pointer.create({});
          list<SimVar> columnVars, seedVars;
          UnorderedMap<ComponentRef, SimVar> jac_map;
          SparsityPattern sparsity, sparsityT;
          SparsityColoring coloring;
          Integer numColors;
          SimJacobian jac;
          UnorderedMap<EquationPointer, Integer> sim_map;
          list<SimGenericCall> generic_loop_calls;

        case BackendDAE.JACOBIAN(varData = varData as BVariable.VAR_DATA_JAC()) algorithm
          // temporarly safe the generic call map from simcode to recover it afterwards
          // we use a local map to have seperated generic call lists for each jacobian
          sim_map := indices.generic_call_map;
          indices.generic_call_map := UnorderedMap.new<Integer>(Equation.hash, Equation.equalName);
          for i in arrayLength(jacobian.comps):-1:1 loop
            (columnEqn, indices, _) := SimStrongComponent.Block.fromStrongComponent(jacobian.comps[i], indices, NBSystem.SystemType.JAC, dummy_map);
            columnEqns := columnEqn :: columnEqns;
          end for;

          // extract generic loop calls and put the old generic call map back
          generic_loop_calls := list(SimGenericCall.fromEquation(tpl) for tpl in UnorderedMap.toList(indices.generic_call_map));
          indices.generic_call_map := sim_map;

          // scalarize variables for sim code
          unknowns_scalar := VariablePointers.scalarize(varData.unknowns);
          seed_scalar := VariablePointers.scalarize(varData.seedVars);

          // use dummy simcode indices to always start at 0 for column and seed vars
          VariablePointers.map(unknowns_scalar, function SimVar.traverseCreate(acc = columnVars_ptr, indices_ptr = Pointer.create(NSimCode.EMPTY_SIM_CODE_INDICES()), varType =  VarType.SIMULATION));
          VariablePointers.map(seed_scalar, function SimVar.traverseCreate(acc = seedVars_ptr, indices_ptr = Pointer.create(NSimCode.EMPTY_SIM_CODE_INDICES()), varType =  VarType.SIMULATION));
          columnVars := listReverse(Pointer.access(columnVars_ptr));
          seedVars := listReverse(Pointer.access(seedVars_ptr));

          jac_map := UnorderedMap.new<SimVar>(ComponentRef.hash, ComponentRef.isEqual, listLength(columnVars) + listLength(seedVars));
          SimCodeUtil.addListSimCodeMap(columnVars, jac_map);
          SimCodeUtil.addListSimCodeMap(seedVars, jac_map);

          (sparsity, sparsityT, coloring, indices) := createSparsity(jacobian, simcode_map, indices);

          jac := SIM_JAC(
            name                = jacobian.name,
            jacobianIndex       = indices.jacobianIndex,
            partitionIndex      = 0,
            numberOfResultVars  = listLength(columnVars),
            columnEqns          = listReverse(columnEqns),
            constantEqns        = {},
            columnVars          = columnVars,
            seedVars            = seedVars,
            sparsity            = sparsity,
            sparsityT           = sparsityT,
            coloring            = coloring,
            numColors           = listLength(coloring),
            generic_loop_calls  = generic_loop_calls,
            jac_map             = SOME(jac_map)
          );

          indices.jacobianIndex := indices.jacobianIndex + 1;
        then SOME(jac);

        else algorithm
          Error.addMessage(Error.INTERNAL_ERROR,{getInstanceName() + " failed!"});
        then fail();
      end match;
    end create;

    function createSimulationJacobian
      input list<System.System> ode;
      input list<System.System> ode_event;
      output SimJacobian simJac;
      input output SimCode.SimCodeIndices simCodeIndices;
      input UnorderedMap<ComponentRef, SimVar> simcode_map;
    protected
      list<System.System> systems = listAppend(ode, ode_event);
      list<BackendDAE> jacobians = {};
      BackendDAE simJacobian;
      Option<SimJacobian> simJac_opt;
    algorithm
      for system in systems loop
        // save jacobian if existant
        if Util.isSome(system.jacobian) then
          jacobians := Util.getOption(system.jacobian) :: jacobians;
        end if;
      end for;

      // create empty jacobian as fallback
      if listEmpty(jacobians) then
        (simJac, simCodeIndices) := SimJacobian.empty("A", simCodeIndices);
      else
        simJacobian := Jacobian.combine(jacobians, "A");
        (simJac_opt, simCodeIndices) := SimJacobian.create(simJacobian, simCodeIndices, simcode_map);
        if Util.isSome(simJac_opt) then
          simJac := Util.getOption(simJac_opt);
        else
          (simJac, simCodeIndices) := SimJacobian.empty("A", simCodeIndices);
        end if;
      end if;
    end createSimulationJacobian;

    function createSparsity
      input BackendDAE jacobian;
      input UnorderedMap<ComponentRef, SimVar> sim_map;
      output SparsityPattern sparsity;
      output SparsityPattern sparsityT;
      output SparsityColoring coloring;
      input output SimCode.SimCodeIndices indices;
    algorithm
      (sparsity, sparsityT, coloring) := match jacobian
        local
          Jacobian.SparsityPattern Bpattern;
          Jacobian.SparsityColoring Bcoloring;

        case BackendDAE.JACOBIAN(sparsityPattern = Bpattern, sparsityColoring = Bcoloring) algorithm
          sparsity  := createSparsityPattern(Bpattern.col_wise_pattern, sim_map, false);
          sparsityT := createSparsityPattern(Bpattern.row_wise_pattern, sim_map, true);
          coloring  := createSparsityColoring(Bcoloring, sim_map);
        then (sparsity, sparsityT, coloring);

        else algorithm
          Error.addMessage(Error.INTERNAL_ERROR,{getInstanceName() + " failed!"});
        then fail();
      end match;
    end createSparsity;

    function createSparsityPattern
      input list<Jacobian.SparsityPatternCol> cols    "columns that need to be generated (can be used for rows too)";
      input UnorderedMap<ComponentRef, SimVar> sim_map   "hash table cr --> simVar";
      input Boolean transposed;
      output SparsityPattern simPattern = {};
    protected
      ComponentRef cref;
      list<ComponentRef> dependencies;
      list<Integer> dep_indices;
    algorithm
      for col in cols loop
        (cref, dependencies) := col;
        try
          // this state derivative -> state transformation is for conversion to the old simcode
          if transposed then
            // get state for cref
            cref := derivativeToStateCref(cref);
          else
            // get states for dependencies
            dependencies := list(derivativeToStateCref(dep) for dep in dependencies);
          end if;
          dep_indices := list(SimVar.getIndex(UnorderedMap.getSafe(dep, sim_map, sourceInfo())) for dep in dependencies);
          simPattern := (SimVar.getIndex(UnorderedMap.getSafe(cref, sim_map, sourceInfo())), List.sort(dep_indices, intGt)) :: simPattern;
        else
          Error.addMessage(Error.INTERNAL_ERROR,{getInstanceName() + " failed to get index for cref: " + ComponentRef.toString(cref)});
          fail();
        end try;
      end for;
    end createSparsityPattern;

    function createSparsityColoring
      input Jacobian.SparsityColoring coloring;
      input UnorderedMap<ComponentRef, SimVar> sim_map;
      output SparsityColoring simColoring = {};
    protected
      list<Integer> tmp;
    algorithm
      for group in listReverse(arrayList(coloring.cols)) loop
        try
          tmp := list(SimVar.getIndex(UnorderedMap.getSafe(cref, sim_map, sourceInfo())) for cref in group);
        else
          Error.addMessage(Error.INTERNAL_ERROR,{getInstanceName() + " failed to get indices for crefs:\n"
            + List.toString(group, ComponentRef.toString)});
        end try;
        simColoring := tmp :: simColoring;
      end for;
    end createSparsityColoring;

    function empty
      input String name = "";
      output SimJacobian emptyJac = EMPTY_SIM_JAC;
      input output SimCode.SimCodeIndices indices;
    algorithm
      emptyJac := match emptyJac
        case SIM_JAC() algorithm
          emptyJac.name := name;
          emptyJac.jacobianIndex := indices.jacobianIndex;
          indices.jacobianIndex := indices.jacobianIndex + 1;
        then emptyJac;
      end match;
    end empty;

    function getJacobianBlocks
      input SimJacobian jacobian;
      output list<SimStrongComponent.Block> blcks;
    algorithm
      blcks := match jacobian
        case SIM_JAC() then listAppend(jacobian.constantEqns, jacobian.columnEqns);
        else algorithm
          Error.addMessage(Error.INTERNAL_ERROR,{getInstanceName() + " failed!"});
        then fail();
      end match;
    end getJacobianBlocks;

    function getJacobiansBlocks
      input list<SimJacobian> jacobians;
      output list<SimStrongComponent.Block> blcks = {};
    algorithm
      for jacobian in jacobians loop
        blcks := listAppend(getJacobianBlocks(jacobian), blcks);
      end for;
    end getJacobiansBlocks;

    function getJacobianHT
      input SimJacobian jacobian;
      output Option<UnorderedMap<ComponentRef, SimVar>> jac_map;
    algorithm
      jac_map := match jacobian
        case SIM_JAC() then jacobian.jac_map;
        else algorithm
          Error.addMessage(Error.INTERNAL_ERROR,{getInstanceName() + " failed!"});
        then fail();
      end match;
    end getJacobianHT;

    function convert
      input SimJacobian simJac;
      output OldSimCode.JacobianMatrix oldJac;
    protected
      OldSimCode.JacobianColumn oldJacCol;
    algorithm
      oldJac := match simJac
        case SIM_JAC() algorithm
          oldJacCol := OldSimCode.JAC_COLUMN(
            columnEqns          = list(SimStrongComponent.Block.convert(blck) for blck in simJac.columnEqns),
            columnVars          = list(SimVar.convert(var) for var in simJac.columnVars),
            numberOfResultVars  = simJac.numberOfResultVars,
            constantEqns        = list(SimStrongComponent.Block.convert(blck) for blck in simJac.constantEqns)
          );

          oldJac := OldSimCode.JAC_MATRIX(
<<<<<<< HEAD
            columns         = {oldJacCol},
            seedVars        = SimVar.convertList(simJac.seedVars),
            matrixName      = simJac.name,
            sparsity        = simJac.sparsity,
            sparsityT       = simJac.sparsityT,
            nonlinear       = {}, // kabdelhak: these have to be computed in the backend using the jacobian
            nonlinearT      = {},
            coloredCols     = simJac.coloring,
            maxColorCols    = simJac.numColors,
            jacobianIndex   = simJac.jacobianIndex,
            partitionIndex  = simJac.partitionIndex,
            crefsHT         = if Util.isSome(simJac.jac_map) then SOME(SimCodeUtil.convertSimCodeMap(Util.getOption(simJac.jac_map))) else NONE()
=======
            columns             = {oldJacCol},
            seedVars            = SimVar.convertList(simJac.seedVars),
            matrixName          = simJac.name,
            sparsity            = simJac.sparsity,
            sparsityT           = simJac.sparsityT,
            coloredCols         = simJac.coloring,
            maxColorCols        = simJac.numColors,
            jacobianIndex       = simJac.jacobianIndex,
            partitionIndex      = simJac.partitionIndex,
            generic_loop_calls  = list(SimGenericCall.convert(gc) for gc in simJac.generic_loop_calls),
            crefsHT             = if Util.isSome(simJac.jac_map) then SOME(SimCodeUtil.convertSimCodeMap(Util.getOption(simJac.jac_map))) else NONE()
>>>>>>> b95bae18
          );
        then oldJac;

        else algorithm
          Error.addMessage(Error.INTERNAL_ERROR,{getInstanceName() + " failed!"});
        then fail();
      end match;
    end convert;

    function convertOpt
      input Option<SimJacobian> simJac_opt;
      output Option<OldSimCode.JacobianMatrix> oldJac_opt;
    algorithm
      oldJac_opt := match simJac_opt
        local
          SimJacobian simJac;
          OldSimCode.JacobianMatrix oldJac;
        case SOME(simJac) then SOME(convert(simJac));
        case NONE()       then NONE();
        else algorithm
          Error.addMessage(Error.INTERNAL_ERROR,{getInstanceName() + " failed!"});
        then fail();
      end match;
    end convertOpt;
  end SimJacobian;

  constant SimJacobian EMPTY_SIM_JAC = SIM_JAC("", 0, 0, 0, {}, {}, {}, {}, {}, {}, {}, 0, {}, NONE());

protected
  function derivativeToStateCref
    "returns the state of a derivative if it is one, otherwise it just returns the cref itself.
    used for getting jacobian dependencies in the sparsity pattern."
    input output ComponentRef cref;
  protected
    list<Subscript> subscripts;
  algorithm
    if BVariable.checkCref(cref, BVariable.isStateDerivative) then
      subscripts := ComponentRef.subscriptsAllFlat(cref);
      cref := BVariable.getStateCref(ComponentRef.stripSubscriptsAll(cref));
      cref := ComponentRef.mergeSubscripts(subscripts, cref);
    end if;
  end derivativeToStateCref;

  annotation(__OpenModelica_Interface="backend");
end NSimJacobian;<|MERGE_RESOLUTION|>--- conflicted
+++ resolved
@@ -449,32 +449,19 @@
           );
 
           oldJac := OldSimCode.JAC_MATRIX(
-<<<<<<< HEAD
-            columns         = {oldJacCol},
-            seedVars        = SimVar.convertList(simJac.seedVars),
-            matrixName      = simJac.name,
-            sparsity        = simJac.sparsity,
-            sparsityT       = simJac.sparsityT,
-            nonlinear       = {}, // kabdelhak: these have to be computed in the backend using the jacobian
-            nonlinearT      = {},
-            coloredCols     = simJac.coloring,
-            maxColorCols    = simJac.numColors,
-            jacobianIndex   = simJac.jacobianIndex,
-            partitionIndex  = simJac.partitionIndex,
-            crefsHT         = if Util.isSome(simJac.jac_map) then SOME(SimCodeUtil.convertSimCodeMap(Util.getOption(simJac.jac_map))) else NONE()
-=======
             columns             = {oldJacCol},
             seedVars            = SimVar.convertList(simJac.seedVars),
             matrixName          = simJac.name,
             sparsity            = simJac.sparsity,
             sparsityT           = simJac.sparsityT,
+            nonlinear           = {}, // kabdelhak: these have to be computed in the backend using the jacobian
+            nonlinearT          = {},
             coloredCols         = simJac.coloring,
             maxColorCols        = simJac.numColors,
             jacobianIndex       = simJac.jacobianIndex,
             partitionIndex      = simJac.partitionIndex,
             generic_loop_calls  = list(SimGenericCall.convert(gc) for gc in simJac.generic_loop_calls),
             crefsHT             = if Util.isSome(simJac.jac_map) then SOME(SimCodeUtil.convertSimCodeMap(Util.getOption(simJac.jac_map))) else NONE()
->>>>>>> b95bae18
           );
         then oldJac;
 
