/*
* This file is part of OpenModelica.
*
* Copyright (c) 1998-2020, Open Source Modelica Consortium (OSMC),
* c/o Linköpings universitet, Department of Computer and Information Science,
* SE-58183 Linköping, Sweden.
*
* All rights reserved.
*
* THIS PROGRAM IS PROVIDED UNDER THE TERMS OF GPL VERSION 3 LICENSE OR
* THIS OSMC PUBLIC LICENSE (OSMC-PL) VERSION 1.2.
* ANY USE, REPRODUCTION OR DISTRIBUTION OF THIS PROGRAM CONSTITUTES
* RECIPIENT'S ACCEPTANCE OF THE OSMC PUBLIC LICENSE OR THE GPL VERSION 3,
* ACCORDING TO RECIPIENTS CHOICE.
*
* The OpenModelica software and the Open Source Modelica
* Consortium (OSMC) Public License (OSMC-PL) are obtained
* from OSMC, either from the above address,
* from the URLs: http://www.ida.liu.se/projects/OpenModelica or
* http://www.openmodelica.org, and in the OpenModelica distribution.
* GNU version 3 is obtained from: http://www.gnu.org/copyleft/gpl.html.
*
* This program is distributed WITHOUT ANY WARRANTY; without
* even the implied warranty of  MERCHANTABILITY or FITNESS
* FOR A PARTICULAR PURPOSE, EXCEPT AS EXPRESSLY SET FORTH
* IN THE BY RECIPIENT SELECTED SUBSIDIARY LICENSE CONDITIONS OF OSMC-PL.
*
* See the full OSMC Public License conditions for more details.
*
*/
encapsulated package NSimJacobian
"file:        NSimJacobian.mo
 package:     NSimJacobian
 description: This file contains the functions for creating simcode jaobians and sparsity patterns.
"

public
  // NF imports
  import ComponentRef = NFComponentRef;
  import NFInstNode.InstNode;
  import FunctionTree = NFFlatten.FunctionTree;
  import Subscript = NFSubscript;
  import Type = NFType;

  // Backend imports
  import BackendDAE = NBackendDAE;
  import NBEquation.{Equation, EquationPointer, EquationPointers, EqData};
  import BEquation = NBEquation;
  import NBVariable.{VariablePointers, VarData};
  import BVariable = NBVariable;
  import Jacobian = NBJacobian;
  import Partition = NBPartition;

  // SimCode imports
  import SimCodeUtil = NSimCodeUtil;
  import SimCode = NSimCode;
  import SimGenericCall = NSimGenericCall;
  import NSimCode.Identifier;
  import SimStrongComponent = NSimStrongComponent;
  import NSimVar.{SimVar, SimVars, VarType};

  // Old SimCode imports
  import OldSimCode = SimCode;

  // Util imports
  import StringUtil;

  type SparsityPattern = list<tuple<Integer, list<Integer>>>;
  type SparsityColoring = list<list<Integer>>;

  uniontype SimJacobian
    record SIM_JAC
      String name                                         "unique matrix name";
      Integer jacobianIndex                               "unique jacobian index";
      Integer partitionIndex                              "index of partition it belongs to";
      Integer numberOfResultVars                          "corresponds to the number of rows";
      list<SimStrongComponent.Block> columnEqns           "column equations equals in size to column vars";
      list<SimStrongComponent.Block> constantEqns         "List of constant equations independent of seed variables";
      list<SimVar> columnVars                             "all column vars, none results vars index -1, the other corresponding to rows index";
      list<SimVar> seedVars                               "corresponds to the number of columns";
      SparsityPattern sparsity                            "sparsity pattern in index form";
      SparsityPattern sparsityT                           "transposed sparsity pattern";
      SparsityColoring coloring                           "coloring columns in index form (column coloring)";
      SparsityColoring rowColoring                        "coloring rows in index form (row coloring)";
      Integer numColors                                   "number of colors";
      list<SimGenericCall> generic_loop_calls             "Generic for-loop and array calls";
      Option<UnorderedMap<ComponentRef, SimVar>> jac_map  "hash table for cref -> simVar";
      Boolean isAdjoint                                 "indicates if this is an adjoint jacobian";
    end SIM_JAC;

    function toString
      input SimJacobian simJac;
      output String str = "";
    protected
      Integer idx;
      list<Integer> dependencies;
    algorithm
      str := match simJac
        case SIM_JAC() algorithm
          if isEmpty(simJac) then
            str := StringUtil.headline_2("[EMPTY] SimCode Jacobian " + simJac.name + "(idx = " + intString(simJac.jacobianIndex) + ", partition = " + intString(simJac.partitionIndex) + ")") + "\n";
          else
            str := StringUtil.headline_2("SimCode Jacobian " + simJac.name + "(idx = " + intString(simJac.jacobianIndex) + ", partition = " + intString(simJac.jacobianIndex) + ")") + "\n";
            str := str + StringUtil.headline_4("ColumnVars (size = " + intString(simJac.numberOfResultVars) + ")");
            for var in simJac.columnVars loop
              str := str + SimVar.toString(var, "  ") + "\n";
            end for;
            str := str + "\n" + StringUtil.headline_4("SeedVars (size = " + intString(listLength(simJac.seedVars)) + ")");
            for var in simJac.seedVars loop
              str := str + SimVar.toString(var, "  ") + "\n";
            end for;
            str := str + "\n" + StringUtil.headline_3("Column Equations (size = " + intString(simJac.numberOfResultVars) + ")");
            for eq in simJac.columnEqns loop
              str := str + SimStrongComponent.Block.toString(eq, "  ");
            end for;
            if not listEmpty(simJac.constantEqns) then
              str := str + StringUtil.headline_3("Constant Equations");
              for eq in simJac.constantEqns loop
                str := str + SimStrongComponent.Block.toString(eq, "  ");
              end for;
            end if;
            str := str + "\n" + StringUtil.headline_4("Sparsity Pattern Cols");
            if not listEmpty(simJac.sparsityT) then
              for tpl in simJac.sparsityT loop
                (idx, dependencies) := tpl;
                str := str + "  " + intString(idx) + ":\t" + List.toString(dependencies, intString) + "\n";
              end for;
            end if;
            str := str + "\n" + StringUtil.headline_4("Sparsity Pattern Rows");
            if not listEmpty(simJac.sparsity) then
              for tpl in simJac.sparsity loop
                (idx, dependencies) := tpl;
                str := str + "  " + intString(idx) + ":\t" + List.toString(dependencies, intString) + "\n";
              end for;
            end if;
            str := str + "\n" + StringUtil.headline_4("Sparsity Coloring Columns");
            if not listEmpty(simJac.coloring) then
              for lst in simJac.coloring loop
                str := str +  "  " + List.toString(lst, intString) + "\n";
              end for;
            end if;
            str := str + "\n" + StringUtil.headline_4("Sparsity Coloring Rows");
            if not listEmpty(simJac.rowColoring) then
              for lst in simJac.rowColoring loop
                str := str +  "  " + List.toString(lst, intString) + "\n";
              end for;
            end if;
            if not listEmpty(simJac.generic_loop_calls) then
              str := str + StringUtil.headline_3("Generic Calls");
              str := str + List.toString(simJac.generic_loop_calls, SimGenericCall.toString, "", "  ", "\n  ", "\n");
            end if;
            str := str + "\n";
          end if;
        then str;
        else algorithm
          Error.addMessage(Error.INTERNAL_ERROR, {getInstanceName() + " failed."});
        then fail();
      end match;
    end toString;

    function isEmpty
      input SimJacobian simJac;
      output Boolean b;
    algorithm
      b := match simJac
        case SIM_JAC() then simJac.numberOfResultVars == 0;
        else false;
      end match;
    end isEmpty;

/*
    function fromSystems
      input list<System.System> partitions;
      output Option<SimJacobian> simJacobian;
      input output SimCode.SimCodeIndices indices;
    protected
      list<BackendDAE> jacobians = {};
    algorithm
      for partition in partitions loop
        if Util.isSome(partition.jacobian) then
          jacobians := Util.getOption(partition.jacobian) :: jacobians;
        end if;
      end for;

      if listEmpty(jacobians) then
        simJacobian := NONE();
      else
        (simJacobian, indices) := create(Jacobian.combine(jacobians, "A"), indices);
      end if;
    end fromSystems;

    function fromSystemsSparsity
      input list<System.System> partitions;
      input output Option<SimJacobian> simJacobian;
      input UnorderedMap<ComponentRef, SimVar> sim_map;
      input output SimCode.SimCodeIndices indices;
    algorithm
      (simJacobian, indices) := match (partitions, simJacobian)
        local
          BackendDAE jacobian;

        case (_, NONE())                                      then (NONE(), indices);
        case ({System.SYSTEM(jacobian = NONE())}, _)          then (NONE(), indices);
        case ({System.SYSTEM(jacobian = SOME(jacobian))}, _)  then createSparsity(jacobian, Util.getOption(simJacobian), sim_map, indices);
        else algorithm
          Error.addMessage(Error.INTERNAL_ERROR,{getInstanceName() + " failed! Partitioned partitions are not yet supported by this function."});
        then fail();

      end match;
    end fromSystemsSparsity;
*/
    function create
      input BackendDAE jacobian;
      output Option<SimJacobian> simJacobian;
      input output SimCode.SimCodeIndices indices;
      input UnorderedMap<ComponentRef, SimVar> simcode_map;
    algorithm
      simJacobian := match jacobian
        local
          // dummy map for strong component creation (no alias possible here)
          UnorderedMap<ComponentRef, SimVar> dummy_sim_map = UnorderedMap.new<SimVar>(ComponentRef.hash, ComponentRef.isEqual);
          UnorderedMap<ComponentRef, SimStrongComponent.Block> dummy_eqn_map = UnorderedMap.new<SimStrongComponent.Block>(ComponentRef.hash, ComponentRef.isEqual);
          SimStrongComponent.Block columnEqn;
          list<SimStrongComponent.Block> columnEqns = {};
          VarData varData;
<<<<<<< HEAD
          VariablePointers seed_scalar, res_scalar, tmp_scalar, seed_sparsity_scalar;
=======
          VariablePointers seed_vec, res_vec, tmp_vec;
>>>>>>> 1665bc52
          Pointer<list<SimVar>> seedVars_ptr = Pointer.create({});
          Pointer<list<SimVar>> resVars_ptr = Pointer.create({});
          Pointer<list<SimVar>> tmpVars_ptr = Pointer.create({});
          Pointer<list<SimVar>> seed_sparsity_Vars_ptr = Pointer.create({});
          list<SimVar> seedVars, resVars, tmpVars, loopVars, seed_sparsity_Vars;
          UnorderedMap<ComponentRef, SimVar> jac_map;
          UnorderedMap<ComponentRef, Integer> idx_map;
          ComponentRef cref;
          list<Subscript> subscripts;
          SparsityPattern sparsity, sparsityT;
          Jacobian.SparsityPattern Bpattern;
          SparsityColoring coloring, rowColoring;
          SimJacobian jac;
          UnorderedMap<Identifier, Integer> sim_map;
          list<SimGenericCall> generic_loop_calls;

        case BackendDAE.JACOBIAN(varData = varData as BVariable.VAR_DATA_JAC(), sparsityPattern = Bpattern) algorithm
          // temporarily save the generic call map from simcode to recover it afterwards
          // we use a local map to have seperated generic call lists for each jacobian
          sim_map := indices.generic_call_map;
          indices.generic_call_map := UnorderedMap.new<Integer>(Identifier.hash, Identifier.isEqual);
          for i in arrayLength(jacobian.comps):-1:1 loop
            (columnEqn, indices, _) := SimStrongComponent.Block.fromStrongComponent(jacobian.comps[i], indices, NBPartition.Kind.JAC, dummy_sim_map, dummy_eqn_map);
            columnEqns := columnEqn :: columnEqns;
          end for;

          // extract generic loop calls and put the old generic call map back
          generic_loop_calls := list(SimGenericCall.fromIdentifier(tpl) for tpl in UnorderedMap.toList(indices.generic_call_map));
          indices.generic_call_map := sim_map;

          // scalarize variables for sim code
<<<<<<< HEAD
          seed_scalar := VariablePointers.scalarize(varData.seedVars);
          res_scalar  := VariablePointers.scalarize(varData.resultVars);
          tmp_scalar  := VariablePointers.scalarize(varData.tmpVars);
          seed_sparsity_scalar := VariablePointers.scalarize(BVariable.VariablePointers.variablePointersFromExistingCrefs(Bpattern.seed_vars));
          // use dummy simcode indices to always start at 0 for column and seed vars
          VariablePointers.map(seed_scalar, function SimVar.traverseCreate(acc = seedVars_ptr, indices_ptr = Pointer.create(NSimCode.EMPTY_SIM_CODE_INDICES()), varType = VarType.SIMULATION));
          VariablePointers.map(res_scalar,  function SimVar.traverseCreate(acc = resVars_ptr,  indices_ptr = Pointer.create(NSimCode.EMPTY_SIM_CODE_INDICES()), varType = VarType.SIMULATION));
          VariablePointers.map(tmp_scalar,  function SimVar.traverseCreate(acc = tmpVars_ptr,  indices_ptr = Pointer.create(NSimCode.EMPTY_SIM_CODE_INDICES()), varType = VarType.SIMULATION));
          VariablePointers.map(seed_sparsity_scalar,  function SimVar.traverseCreate(acc = seed_sparsity_Vars_ptr,  indices_ptr = Pointer.create(NSimCode.EMPTY_SIM_CODE_INDICES()), varType = VarType.SIMULATION));
=======
          if Flags.getConfigBool(Flags.SIM_CODE_SCALARIZE) then
            seed_vec := VariablePointers.scalarize(varData.seedVars);
            res_vec  := VariablePointers.scalarize(varData.resultVars);
            tmp_vec  := VariablePointers.scalarize(varData.tmpVars);
          else
            seed_vec := varData.seedVars;
            res_vec  := varData.resultVars;
            tmp_vec  := varData.tmpVars;
          end if;

          // use dummy simcode indices to always start at 0 for column and seed vars
          VariablePointers.map(seed_vec,  function SimVar.traverseCreate(acc = seedVars_ptr, indices_ptr = Pointer.create(NSimCode.EMPTY_SIM_CODE_INDICES()), varType = VarType.SIMULATION));
          VariablePointers.map(res_vec,   function SimVar.traverseCreate(acc = resVars_ptr,  indices_ptr = Pointer.create(NSimCode.EMPTY_SIM_CODE_INDICES()), varType = VarType.SIMULATION));
          VariablePointers.map(tmp_vec,   function SimVar.traverseCreate(acc = tmpVars_ptr,  indices_ptr = Pointer.create(NSimCode.EMPTY_SIM_CODE_INDICES()), varType = VarType.SIMULATION));
>>>>>>> 1665bc52
          seedVars  := listReverse(Pointer.access(seedVars_ptr));
          resVars   := listReverse(Pointer.access(resVars_ptr));
          tmpVars   := listReverse(Pointer.access(tmpVars_ptr));
          seed_sparsity_Vars := listReverse(Pointer.access(seed_sparsity_Vars_ptr));

          jac_map := UnorderedMap.new<SimVar>(ComponentRef.hash, ComponentRef.isEqual, listLength(seedVars) + listLength(resVars) + listLength(tmpVars));
          SimCodeUtil.addListSimCodeMap(seedVars, jac_map);
          SimCodeUtil.addListSimCodeMap(resVars, jac_map);
          SimCodeUtil.addListSimCodeMap(tmpVars, jac_map);

          try
            idx_map := UnorderedMap.new<Integer>(ComponentRef.hash, ComponentRef.isEqual, listLength(seedVars) + listLength(resVars));
            if Jacobian.isDynamic(jacobian.jacType) then
              if Flags.getConfigString(Flags.GENERATE_DYNAMIC_JACOBIAN) == "adjoint" then
                loopVars := seed_sparsity_Vars;
              else
                loopVars := seedVars;
              end if;
              for var in loopVars loop
                cref := SimVar.getName(var);
                if BVariable.checkCref(cref, BVariable.isSeed, sourceInfo()) then
                  // FIXME this should not happen, fix it when collecting seedVars!
                  print("is seed" + ComponentRef.toString(cref) + "\n");
                  cref := BVariable.getPartnerCref(cref, BVariable.getVarSeed);
                end if;
                UnorderedMap.add(cref, var.index, idx_map);
                if BVariable.checkCref(cref, BVariable.isState, sourceInfo()) then
                  print("is state" + ComponentRef.toString(cref) + "\n");
                  cref := BVariable.getPartnerCref(cref, BVariable.getVarDer);
                  UnorderedMap.add(cref, var.index, idx_map);
                end if;
              end for;

              print("Index map for jacobian:\n");
              print(UnorderedMap.toString(idx_map, ComponentRef.toString, intString) + "\n");

              // also add residuals if its DAE Mode
              if jacobian.jacType == NBJacobian.JacobianType.DAE then
                for var in resVars loop
                  cref := SimVar.getName(var);
                  UnorderedMap.add(cref, var.index, idx_map);
                  //cref := BVariable.getPartnerCref(cref, BVariable.getVarPDer);
                  //UnorderedMap.add(cref, var.index, idx_map);
                end for;
              end if;
            else
              for var in seedVars loop
                cref := SimVar.getName(var);
                UnorderedMap.add(cref, var.index, idx_map);
                cref := BVariable.getPartnerCref(cref, BVariable.getVarSeed);
                UnorderedMap.add(cref, var.index, idx_map);
              end for;
              for var in resVars loop
                cref := SimVar.getName(var);
                UnorderedMap.add(cref, var.index, idx_map);
                cref := BVariable.getPartnerCref(cref, BVariable.getVarPDer);
                UnorderedMap.add(cref, var.index, idx_map);
              end for;
            end if;

            print("vor createSparsity\n");
            (sparsity, sparsityT, coloring, rowColoring) := createSparsity(jacobian, idx_map);
            print("nach createSparsity\n");
            print("adjoint in nsimjaccobian create: " + boolString(jacobian.isAdjoint) + " for jacobian matrix: " + jacobian.name + "\n");

            jac := SIM_JAC(
              name                = jacobian.name,
              jacobianIndex       = indices.jacobianIndex,
              partitionIndex      = 0,
              numberOfResultVars  = listLength(resVars),
              columnEqns          = columnEqns,
              constantEqns        = {},
              columnVars          = resVars,
              seedVars            = seedVars,
              sparsity            = sparsity,
              sparsityT           = sparsityT,
              coloring            = coloring,
              rowColoring         = rowColoring,
              numColors           = listLength(coloring),
              generic_loop_calls  = generic_loop_calls,
              jac_map             = SOME(jac_map),
              isAdjoint           = jacobian.isAdjoint
            );

            print("Created simcode jacobian:\n" + toString(jac) + "\n");

            indices.jacobianIndex := indices.jacobianIndex + 1;
            simJacobian := SOME(jac);
          else
            simJacobian := NONE();
            Error.addCompilerWarning(getInstanceName() + " could not generate sparsity pattern.");
          end try;
        then simJacobian;

        else algorithm
          Error.addMessage(Error.INTERNAL_ERROR, {getInstanceName() + " failed."});
        then fail();
      end match;
    end create;

    function createSimulationJacobian
      input list<Partition.Partition> partitions;
      output SimJacobian simJac;
      output SimJacobian simJacAdjoint;
      input output SimCode.SimCodeIndices simCodeIndices;
      input UnorderedMap<ComponentRef, SimVar> simcode_map;
    protected
      list<BackendDAE> jacobians = {}, jacobiansAdjoint = {};
      BackendDAE simJacobian, simJacobianAdjoint;
      Option<SimJacobian> simJac_opt, simJacAdj_opt;
      Option<BackendDAE> jacobian, jacobianAdjoint;
    algorithm
      for partition in partitions loop
        // save jacobian if existent
        jacobian := Partition.Partition.getJacobian(partition);
        if Util.isSome(jacobian) then
          jacobians := Util.getOption(jacobian) :: jacobians;
        end if;
        jacobianAdjoint := Partition.Partition.getJacobianAdjoint(partition);
        if Util.isSome(jacobianAdjoint) then
          jacobiansAdjoint := Util.getOption(jacobianAdjoint) :: jacobiansAdjoint;
        end if;
      end for;

      // create empty jacobian as fallback
      // ToDo: handle simCodeIndices correctly here
      if listEmpty(jacobians) then
        (simJac, simCodeIndices) := SimJacobian.empty("A", simCodeIndices);
      else
        simJacobian := Jacobian.combine(jacobians, "A");
        (simJac_opt, simCodeIndices) := SimJacobian.create(simJacobian, simCodeIndices, simcode_map);
        if Util.isSome(simJac_opt) then
          simJac := Util.getOption(simJac_opt);
        else
          (simJac, simCodeIndices) := SimJacobian.empty("A", simCodeIndices);
        end if;
      end if;

      // create empty adjoint jacobian as fallback
      if listEmpty(jacobiansAdjoint) then
        (simJacAdjoint, simCodeIndices) := SimJacobian.empty("ADJ", simCodeIndices);
      else
        simJacobianAdjoint := Jacobian.combine(jacobiansAdjoint, "ADJ");
        (simJacAdj_opt, simCodeIndices) := SimJacobian.create(simJacobianAdjoint, simCodeIndices, simcode_map);
        if Util.isSome(simJacAdj_opt) then
          simJacAdjoint := Util.getOption(simJacAdj_opt);
        else
          (simJacAdjoint, simCodeIndices) := SimJacobian.empty("ADJ", simCodeIndices);
        end if;
      end if;
    end createSimulationJacobian;

    function createSparsity
      input BackendDAE jacobian;
      input UnorderedMap<ComponentRef, Integer> idx_map;
      output SparsityPattern sparsity;
      output SparsityPattern sparsityT;
      output SparsityColoring coloring;
      output SparsityColoring rowColoring;
    algorithm
      (sparsity, sparsityT, coloring, rowColoring) := match jacobian
        local
          Jacobian.SparsityPattern Bpattern;
          Jacobian.SparsityColoring Bcoloring;

        case BackendDAE.JACOBIAN(sparsityPattern = Bpattern, sparsityColoring = Bcoloring) algorithm
          print("vor col wise pattern\n");
          sparsity  := createSparsityPattern(Bpattern.col_wise_pattern, idx_map);
          print("nach col wise pattern\n");
          print("vor row wise pattern\n");
          sparsityT := createSparsityPattern(Bpattern.row_wise_pattern, idx_map);
          print("nach row wise pattern\n");
          print("vor coloring\n");
          (coloring, rowColoring) := createSparsityColoring(Bcoloring, idx_map);
          print("nach coloring\n");
        then (sparsity, sparsityT, coloring, rowColoring);

        else algorithm
          Error.addMessage(Error.INTERNAL_ERROR, {getInstanceName() + " failed."});
        then fail();
      end match;
    end createSparsity;

    function createSparsityPattern
      input list<Jacobian.SparsityPatternCol> cols      "columns that need to be generated (can be used for rows too)";
      input UnorderedMap<ComponentRef, Integer> idx_map "hash table cref --> index";
      output SparsityPattern simPattern = {};
    protected
      ComponentRef cref;
      list<ComponentRef> dependencies;
      list<Integer> dep_indices;
    algorithm
      for col in cols loop
        (cref, dependencies) := col;
        dep_indices := List.map(dependencies, function UnorderedMap.getOrFail(map = idx_map));
        simPattern := (UnorderedMap.getOrFail(cref, idx_map), List.sort(dep_indices, intGt)) :: simPattern;
      end for;
      simPattern := List.sort(simPattern, sparsityTplSortGt);
    end createSparsityPattern;

    function sparsityTplSortGt
      input tuple<Integer, list<Integer>> col1 "or row1";
      input tuple<Integer, list<Integer>> col2 "or row2";
      output Boolean b = Util.tuple21(col1) > Util.tuple21(col2);
    end sparsityTplSortGt;

    function createSparsityColoring
      input Jacobian.SparsityColoring coloring;
      input UnorderedMap<ComponentRef, Integer> idx_map;
      output SparsityColoring simColoringCols;
      output SparsityColoring simColoringRows;
    algorithm
      simColoringCols := list(List.map(group, function UnorderedMap.getOrFail(map = idx_map)) for group in coloring.cols);
      simColoringRows := list(List.map(group, function UnorderedMap.getOrFail(map = idx_map)) for group in coloring.rows);
    end createSparsityColoring;

    function empty
      input String name = "";
      output SimJacobian emptyJac = EMPTY_SIM_JAC;
      input output SimCode.SimCodeIndices indices;
    algorithm
      emptyJac := match emptyJac
        case SIM_JAC() algorithm
          emptyJac.name := name;
          emptyJac.jacobianIndex := indices.jacobianIndex;
          indices.jacobianIndex := indices.jacobianIndex + 1;
        then emptyJac;
        else algorithm
          Error.addMessage(Error.INTERNAL_ERROR, {getInstanceName() + " failed."});
        then fail();
      end match;
    end empty;

    function getJacobianBlocks
      input SimJacobian jacobian;
      output list<SimStrongComponent.Block> blcks;
    algorithm
      blcks := match jacobian
        case SIM_JAC() then listAppend(jacobian.constantEqns, jacobian.columnEqns);
        else algorithm
          Error.addMessage(Error.INTERNAL_ERROR, {getInstanceName() + " failed."});
        then fail();
      end match;
    end getJacobianBlocks;

    function getJacobiansBlocks
      input list<SimJacobian> jacobians;
      output list<SimStrongComponent.Block> blcks = {};
    algorithm
      for jacobian in jacobians loop
        blcks := listAppend(getJacobianBlocks(jacobian), blcks);
      end for;
    end getJacobiansBlocks;

    function getJacobianHT
      input SimJacobian jacobian;
      output Option<UnorderedMap<ComponentRef, SimVar>> jac_map;
    algorithm
      jac_map := match jacobian
        case SIM_JAC() then jacobian.jac_map;
        else algorithm
          Error.addMessage(Error.INTERNAL_ERROR, {getInstanceName() + " failed."});
        then fail();
      end match;
    end getJacobianHT;

    function convert
      input SimJacobian simJac;
      output OldSimCode.JacobianMatrix oldJac;
    protected
      OldSimCode.JacobianColumn oldJacCol;
    algorithm
      oldJac := match simJac
        case SIM_JAC() algorithm
          oldJacCol := OldSimCode.JAC_COLUMN(
            columnEqns          = list(SimStrongComponent.Block.convert(blck) for blck in simJac.columnEqns),
            columnVars          = list(SimVar.convert(var) for var in simJac.columnVars),
            numberOfResultVars  = simJac.numberOfResultVars,
            constantEqns        = list(SimStrongComponent.Block.convert(blck) for blck in simJac.constantEqns)
          );

          oldJac := OldSimCode.JAC_MATRIX(
            columns             = {oldJacCol},
            seedVars            = SimVar.convertList(simJac.seedVars),
            matrixName          = simJac.name,
            sparsity            = simJac.sparsity,
            sparsityT           = simJac.sparsityT,
            nonlinear           = {}, // kabdelhak: these have to be computed in the backend using the jacobian
            nonlinearT          = {},
            coloredCols         = simJac.coloring,
            coloredRows         = simJac.rowColoring,
            maxColorCols        = simJac.numColors,
            jacobianIndex       = simJac.jacobianIndex,
            partitionIndex      = simJac.partitionIndex,
            generic_loop_calls  = list(SimGenericCall.convert(gc) for gc in simJac.generic_loop_calls),
            crefsHT             = Util.applyOption(simJac.jac_map, SimCodeUtil.convertSimCodeMap),
            isAdjoint           = simJac.isAdjoint
          );
        then oldJac;

        else algorithm
          Error.addMessage(Error.INTERNAL_ERROR, {getInstanceName() + " failed."});
        then fail();
      end match;
    end convert;
  end SimJacobian;

  constant SimJacobian EMPTY_SIM_JAC = SIM_JAC("", 0, 0, 0, {}, {}, {}, {}, {}, {}, {}, {}, 0, {}, NONE(), false);

  annotation(__OpenModelica_Interface="backend");
end NSimJacobian;<|MERGE_RESOLUTION|>--- conflicted
+++ resolved
@@ -223,11 +223,7 @@
           SimStrongComponent.Block columnEqn;
           list<SimStrongComponent.Block> columnEqns = {};
           VarData varData;
-<<<<<<< HEAD
-          VariablePointers seed_scalar, res_scalar, tmp_scalar, seed_sparsity_scalar;
-=======
-          VariablePointers seed_vec, res_vec, tmp_vec;
->>>>>>> 1665bc52
+          VariablePointers seed_scalar, res_scalar, tmp_scalar, seed_sparsity_scalar, seed_vec, res_vec, tmp_vec;
           Pointer<list<SimVar>> seedVars_ptr = Pointer.create({});
           Pointer<list<SimVar>> resVars_ptr = Pointer.create({});
           Pointer<list<SimVar>> tmpVars_ptr = Pointer.create({});
@@ -259,7 +255,6 @@
           indices.generic_call_map := sim_map;
 
           // scalarize variables for sim code
-<<<<<<< HEAD
           seed_scalar := VariablePointers.scalarize(varData.seedVars);
           res_scalar  := VariablePointers.scalarize(varData.resultVars);
           tmp_scalar  := VariablePointers.scalarize(varData.tmpVars);
@@ -269,7 +264,7 @@
           VariablePointers.map(res_scalar,  function SimVar.traverseCreate(acc = resVars_ptr,  indices_ptr = Pointer.create(NSimCode.EMPTY_SIM_CODE_INDICES()), varType = VarType.SIMULATION));
           VariablePointers.map(tmp_scalar,  function SimVar.traverseCreate(acc = tmpVars_ptr,  indices_ptr = Pointer.create(NSimCode.EMPTY_SIM_CODE_INDICES()), varType = VarType.SIMULATION));
           VariablePointers.map(seed_sparsity_scalar,  function SimVar.traverseCreate(acc = seed_sparsity_Vars_ptr,  indices_ptr = Pointer.create(NSimCode.EMPTY_SIM_CODE_INDICES()), varType = VarType.SIMULATION));
-=======
+          
           if Flags.getConfigBool(Flags.SIM_CODE_SCALARIZE) then
             seed_vec := VariablePointers.scalarize(varData.seedVars);
             res_vec  := VariablePointers.scalarize(varData.resultVars);
@@ -284,7 +279,6 @@
           VariablePointers.map(seed_vec,  function SimVar.traverseCreate(acc = seedVars_ptr, indices_ptr = Pointer.create(NSimCode.EMPTY_SIM_CODE_INDICES()), varType = VarType.SIMULATION));
           VariablePointers.map(res_vec,   function SimVar.traverseCreate(acc = resVars_ptr,  indices_ptr = Pointer.create(NSimCode.EMPTY_SIM_CODE_INDICES()), varType = VarType.SIMULATION));
           VariablePointers.map(tmp_vec,   function SimVar.traverseCreate(acc = tmpVars_ptr,  indices_ptr = Pointer.create(NSimCode.EMPTY_SIM_CODE_INDICES()), varType = VarType.SIMULATION));
->>>>>>> 1665bc52
           seedVars  := listReverse(Pointer.access(seedVars_ptr));
           resVars   := listReverse(Pointer.access(resVars_ptr));
           tmpVars   := listReverse(Pointer.access(tmpVars_ptr));
