--- conflicted
+++ resolved
@@ -2809,15 +2809,12 @@
         list<Expression> diff_arguments, diff_inv_arguments;
         Operator operator, addOp, powOp, mulOp, mulEWOp, addEWOp;
         Operator.SizeClassification sizeClass, powSizeClass;
-<<<<<<< HEAD
         Expression current_grad, upstream, e_over_f, term, e_over_g, numProd, denomProd;
         List<Expression> add_terms, sub_terms, arg_rest, arg_products;
         Boolean hasArray, hasArrayNum;
         Expression local_grad, localUpF, localUpG;
         Integer i;
-=======
         Type powTy;
->>>>>>> f66058aa
 
       // Dash calculations (ADD, SUB, ADD_EW, SUB_EW, ...)
       // NOTE: Multary always contains ADDITION
