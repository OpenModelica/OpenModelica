--- conflicted
+++ resolved
@@ -3002,26 +3002,18 @@
       case Expression.MULTARY(arguments = arguments, inv_arguments = {}, operator = operator)
         guard(Operator.getMathClassification(operator) == NFOperator.MathClassification.MULTIPLICATION)
         algorithm
-<<<<<<< HEAD
           if listLength(arguments) == 2 and (Type.isArray(Expression.typeOf(listGet(arguments, 1))) or Type.isArray(Expression.typeOf(listGet(arguments, 2)))) then
             // for "pure" multiplication of exactly two arguments where atleast one is an array just use binary differentiation
             (diff_arg, diffArguments) := differentiateBinary(Expression.BINARY(listGet(arguments, 1), operator, listGet(arguments, 2)), diffArguments);
             new_arguments := {diff_arg};
           else
             // create addition operator
-            (_, sizeClass) := Operator.classify(operator);
+            sizeClass := Operator.classifyAddition(operator);
             addOp := Operator.fromClassification((NFOperator.MathClassification.ADDITION, sizeClass), operator.ty);
             // the adjoint is handled inside here
             (new_arguments, diffArguments) := differentiateMultaryMultiplicationArgs(arguments, diffArguments, operator);
           end if;
-=======
-          // create addition operator
-          sizeClass := Operator.classifyAddition(operator);
-          addOp     := Operator.fromClassification((NFOperator.MathClassification.ADDITION, sizeClass), operator.ty);
-          (new_arguments, diffArguments) := differentiateMultaryMultiplicationArgs(arguments, diffArguments, operator);
->>>>>>> 1665bc52
       then Expression.MULTARY(new_arguments, {}, addOp);
-
       // Dot calculations (MUL, DIV, MUL_EW, DIV_EW, ...)
       // NOTE: Multary always contains MULTIPLICATION
       // (prod(f_i)) / prod(g_j))'
