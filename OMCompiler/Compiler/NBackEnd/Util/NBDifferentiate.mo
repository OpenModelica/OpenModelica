--- conflicted
+++ resolved
@@ -769,10 +769,6 @@
 
       // REC(i, ...)' = REC(i', ...)
       case Expression.RECORD_ELEMENT() algorithm
-<<<<<<< HEAD
-        (elem1, diffArguments) := differentiateExpression(exp.recordExp, diffArguments);
-      then (Expression.RECORD_ELEMENT(elem1, exp.index, exp.fieldName, exp.ty), diffArguments);
-=======
         // check if differentiating for simple cref and if it contains it
         if diffArguments.diffType == DifferentiationType.SIMPLE and not Expression.containsCref(exp.recordExp, diffArguments.diffCref) then
           elem1 := Expression.makeZero(Expression.typeOf(exp));
@@ -781,7 +777,6 @@
           elem1 := Expression.RECORD_ELEMENT(elem1, exp.index, exp.fieldName, exp.ty);
         end if;
       then (elem1, diffArguments);
->>>>>>> 353244ab
 
       // differentiate a passed function pointer
       case Expression.PARTIAL_FUNCTION_APPLICATION() algorithm
