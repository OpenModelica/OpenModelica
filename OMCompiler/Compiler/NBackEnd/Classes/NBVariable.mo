/*
* This file is part of OpenModelica.
*
* Copyright (c) 1998-2021, Open Source Modelica Consortium (OSMC),
* c/o Linköpings universitet, Department of Computer and Information Science,
* SE-58183 Linköping, Sweden.
*
* All rights reserved.
*
* THIS PROGRAM IS PROVIDED UNDER THE TERMS OF GPL VERSION 3 LICENSE OR
* THIS OSMC PUBLIC LICENSE (OSMC-PL) VERSION 1.2.
* ANY USE, REPRODUCTION OR DISTRIBUTION OF THIS PROGRAM CONSTITUTES
* RECIPIENT'S ACCEPTANCE OF THE OSMC PUBLIC LICENSE OR THE GPL VERSION 3,
* ACCORDING TO RECIPIENTS CHOICE.
*
* The OpenModelica software and the Open Source Modelica
* Consortium (OSMC) Public License (OSMC-PL) are obtained
* from OSMC, either from the above address,
* from the URLs: http://www.ida.liu.se/projects/OpenModelica or
* http://www.openmodelica.org, and in the OpenModelica distribution.
* GNU version 3 is obtained from: http://www.gnu.org/copyleft/gpl.html.
*
* This program is distributed WITHOUT ANY WARRANTY; without
* even the implied warranty of  MERCHANTABILITY or FITNESS
* FOR A PARTICULAR PURPOSE, EXCEPT AS EXPRESSLY SET FORTH
* IN THE BY RECIPIENT SELECTED SUBSIDIARY LICENSE CONDITIONS OF OSMC-PL.
*
* See the full OSMC Public License conditions for more details.
*
*/
encapsulated package NBVariable
" file:         NBVariable.mo
  description:  This ONLY contains the backend variable functions!
  ===================================================================
  kabdelhak: The Variable declarations for this file are defined in
  NFVariable.mo to avoid that the FrontEnd depends on the BackEnd
  due to the component references containing an InstNode with a
  pointer to a variable.
  ===================================================================
"

public
  //OF Imports
  import SCodeUtil;

  //NF Imports
  import Attributes = NFAttributes;
  import NFBackendExtension.{BackendInfo, StateSelect, VariableAttributes, VariableKind};
  import NFBinding.Binding;
  import Ceval = NFCeval;
  import Class = NFClass;
  import ComponentRef = NFComponentRef;
  import Dimension = NFDimension;
  import Expression = NFExpression;
  import NFInstNode.InstNode;
  import Prefixes = NFPrefixes;
  import Scalarize = NFScalarize;
  import SimplifyExp = NFSimplifyExp;
  import Subscript = NFSubscript;
  import Type = NFType;
  import Variable = NFVariable;

  // Backend Imports
  import NBAdjacency.Mapping;
  import BackendDAE = NBackendDAE;
  import BackendUtil = NBBackendUtil;
  import NBEquation.Iterator;
  import BVariable = NBVariable;

  //Util Imports
  import Array;
  import BaseHashTable;
  import ExpandableArray;
  import Slice = NBSlice;
  import StringUtil;
  import UnorderedMap;
  import Util;

public
  type VariablePointer = Pointer<Variable> "mainly used for mapping purposes";

  // ==========================================================================
  //               Single Variable constants and functions
  // ==========================================================================
  constant Variable DUMMY_VARIABLE = Variable.VARIABLE(ComponentRef.EMPTY(), Type.ANY(),
    NFBinding.EMPTY_BINDING, NFPrefixes.Visibility.PUBLIC, NFAttributes.DEFAULT_ATTR,
    {}, {}, NONE(), SCodeUtil.dummyInfo, NFBackendExtension.DUMMY_BACKEND_INFO);

  constant Variable TIME_VARIABLE = Variable.VARIABLE(NFBuiltin.TIME_CREF, Type.REAL(),
    NFBinding.EMPTY_BINDING, NFPrefixes.Visibility.PUBLIC, NFAttributes.DEFAULT_ATTR,
    {}, {}, NONE(), SCodeUtil.dummyInfo, BackendInfo.BACKEND_INFO(
    VariableKind.TIME(), NFBackendExtension.EMPTY_VAR_ATTR_REAL, NFBackendExtension.EMPTY_ANNOTATIONS, NONE(), NONE()));

  constant String DERIVATIVE_STR          = "$DER";
  constant String DUMMY_DERIVATIVE_STR    = "$dDER";
  constant String PARTIAL_DERIVATIVE_STR  = "$pDER";
  constant String FUNCTION_DERIVATIVE_STR = "$fDER";
  constant String FUNCTION_STR            = "$FUN";
  constant String PREVIOUS_STR            = "$PRE";
  constant String AUXILIARY_STR           = "$AUX";
  constant String START_STR               = "$START";
  constant String RESIDUAL_STR            = "$RES";
  constant String TEMPORARY_STR           = "$TMP";
  constant String SEED_STR                = "$SEED";
  constant String TIME_EVENT_STR          = "$TEV";
  constant String STATE_EVENT_STR         = "$SEV";

  function toString
    input Variable var;
    input output String str = "";
  protected
    String attr;
  algorithm
    attr := VariableAttributes.toString(var.backendinfo.attributes);
    str := str + VariableKind.toString(var.backendinfo.varKind) + " (" + intString(Variable.size(var)) + ") " + Variable.toString(var) + (if attr == "" then "" else " " + attr);
  end toString;

  function pointerToString
    input Pointer<Variable> var_ptr;
    output String str = toString(Pointer.access(var_ptr));
  end pointerToString;

  function nameString
    input Pointer<Variable> var_ptr;
    output String str = ComponentRef.toString(getVarName(var_ptr));
  end nameString;

  function hash
    input Pointer<Variable> var_ptr;
    output Integer i = Variable.hash(Pointer.access(var_ptr));
  end hash;

  function equalName
    input Pointer<Variable> var_ptr1;
    input Pointer<Variable> var_ptr2;
    output Boolean b = Variable.equalName(Pointer.access(var_ptr1), Pointer.access(var_ptr2));
  end equalName;

  function size
    input Pointer<Variable> var_ptr;
    output Integer s = Variable.size(Pointer.access(var_ptr));
  end size;

  function fromCref
    input ComponentRef cref;
    input Attributes attr = NFAttributes.DEFAULT_ATTR;
    input Binding binding = NFBinding.EMPTY_BINDING;
    output Variable variable;
  protected
    InstNode node, class_node;
    array<InstNode> child_nodes;
    ComponentRef child_cref;
    Type ty;
    Prefixes.Visibility vis;
    SourceInfo info;
    Integer complexSize;
    list<Variable> children = {};
  algorithm
    node := ComponentRef.node(cref);
    ty   := ComponentRef.getSubscriptedType(cref, true);
    vis  := InstNode.visibility(node);
    info := InstNode.info(node);
    // get the record children if the variable is a record (and not an external object)
    if not Type.isExternalObject(ty) then
      children := match Type.arrayElementType(ty)
        case Type.COMPLEX(cls = class_node) algorithm
          child_nodes := Class.getComponents(InstNode.getClass(class_node));
          children := list(fromCref(ComponentRef.prefixCref(c, InstNode.getType(c), {}, cref)) for c in child_nodes);
        then children;
        else {};
      end match;
    end if;

    variable := Variable.VARIABLE(cref, ty, binding, vis, attr, {}, children, NONE(), info, NFBackendExtension.DUMMY_BACKEND_INFO);
  end fromCref;

  function makeVarPtrCyclic
    "Needs a prepared variable and name cref and creates a cyclic dependency between
    a pointer to the variable and its component reference."
    input Variable var;
    output Pointer<Variable> var_ptr;
    input output ComponentRef name;
  algorithm
    var_ptr := Pointer.create(var);
    name := BackendDAE.lowerComponentReferenceInstNode(name, var_ptr);
    var.name := name;
    Pointer.update(var_ptr, var);
  end makeVarPtrCyclic;

  function connectPrePostVar
    "sets the pre() var for the variable and also sets the variable pointer at the pre() variable"
    input Pointer<Variable> var_ptr;
    input Pointer<Variable> pre_ptr;
  protected
    Variable var = Pointer.access(var_ptr);
    Variable pre = Pointer.access(pre_ptr);
  algorithm
    var.backendinfo := BackendInfo.setPrePost(var.backendinfo, SOME(pre_ptr));
    pre.backendinfo := BackendInfo.setPrePost(pre.backendinfo, SOME(var_ptr));
    Pointer.update(var_ptr, var);
    Pointer.update(pre_ptr, pre);
  end connectPrePostVar;

  function getVar
    input ComponentRef cref;
    output Variable var;
  algorithm
    var := Pointer.access(getVarPointer(cref));
  end getVar;

  // The following functions provide layers of protection. Whenever accessing names or pointers use these!
  function getVarPointer
    input ComponentRef cref;
    output Pointer<Variable> var;
  algorithm
    var := match cref
      local
        Pointer<Variable> varPointer;
      case ComponentRef.CREF(node = InstNode.VAR_NODE(varPointer = varPointer)) then varPointer;
      case ComponentRef.CREF(node = InstNode.NAME_NODE())                       then Pointer.create(DUMMY_VARIABLE);
      case ComponentRef.WILD()                                                  then Pointer.create(DUMMY_VARIABLE);
      else algorithm
        Error.addMessage(Error.INTERNAL_ERROR,{getInstanceName() + " failed for " + ComponentRef.toString(cref) +
        ", because of wrong InstNode (not VAR_NODE). Show lowering errors with -d=failtrace."});
      then fail();
    end match;
  end getVarPointer;

  function getVarName
    input Pointer<Variable> var_ptr;
    output ComponentRef name;
  protected
    Variable var = Pointer.access(var_ptr);
  algorithm
    name := var.name;
  end getVarName;

  function setVarName
    input output Pointer<Variable> var_ptr;
    input ComponentRef name;
  protected
    Variable var = Pointer.access(var_ptr);
  algorithm
    var.name := name;
    Pointer.update(var_ptr, var);
  end setVarName;

  function subIdxName
    "creates new variable pointer to not change the old variable!"
    input output Pointer<Variable> var_ptr;
    input Pointer<Integer> index;
  protected
    Variable var = Pointer.access(var_ptr);
  algorithm
    var.name := ComponentRef.rename(ComponentRef.firstName(var.name) + "_" + intString(Pointer.access(index)), var.name);
    var_ptr := Pointer.create(var);
  end subIdxName;

  function toExpression
    input Pointer<Variable> var_ptr;
    output Expression exp = Expression.fromCref(getVarName(var_ptr));
  end toExpression;

  partial function checkVar
    input Pointer<Variable> var_ptr;
    output Boolean b;
  end checkVar;

  function isArray extends checkVar;
  protected
    Variable var = Pointer.access(var_ptr);
  algorithm
    b := Type.isArray(var.ty);
  end isArray;

  function getDimensions
    input Pointer<Variable> var_ptr;
    output List<Dimension> dims;
  protected
    Variable var;
  algorithm
    var := Pointer.access(var_ptr);
    dims := Type.arrayDims(var.ty);
  end getDimensions;

  function isEmpty extends checkVar;
  algorithm
    b := ComponentRef.isEmpty(getVarName(var_ptr));
  end isEmpty;

  function isState extends checkVar;
  algorithm
    b := match Pointer.access(var_ptr)
      case Variable.VARIABLE(backendinfo = BackendInfo.BACKEND_INFO(varKind = VariableKind.STATE())) then true;
      else false;
    end match;
  end isState;

  function isStateDerivative extends checkVar;
  algorithm
    b := match Pointer.access(var_ptr)
      case Variable.VARIABLE(backendinfo = BackendInfo.BACKEND_INFO(varKind = VariableKind.STATE_DER())) then true;
      else false;
    end match;
  end isStateDerivative;

  function isAlgebraic extends checkVar;
  algorithm
    b := match Pointer.access(var_ptr)
      case Variable.VARIABLE(backendinfo = BackendInfo.BACKEND_INFO(varKind = VariableKind.ALGEBRAIC())) then true;
      else false;
    end match;
  end isAlgebraic;

  function isStart extends checkVar;
  algorithm
    b := match Pointer.access(var_ptr)
      case Variable.VARIABLE(backendinfo = BackendInfo.BACKEND_INFO(varKind = VariableKind.START())) then true;
      else false;
    end match;
  end isStart;

  function isTime extends checkVar;
  algorithm
    b := match Pointer.access(var_ptr)
      case Variable.VARIABLE(backendinfo = BackendInfo.BACKEND_INFO(varKind = VariableKind.TIME())) then true;
      else false;
    end match;
  end isTime;

  function isContinuous extends checkVar;
    input Boolean init  "true if its an initial system";
  algorithm
    b := match Pointer.access(var_ptr)
      local
        Variable var;
      case Variable.VARIABLE(backendinfo = BackendInfo.BACKEND_INFO(varKind = VariableKind.DISCRETE_STATE()))   then false;
      case Variable.VARIABLE(backendinfo = BackendInfo.BACKEND_INFO(varKind = VariableKind.DISCRETE()))         then false;
      case Variable.VARIABLE(backendinfo = BackendInfo.BACKEND_INFO(varKind = VariableKind.PREVIOUS()))         then false;
      case Variable.VARIABLE(backendinfo = BackendInfo.BACKEND_INFO(varKind = VariableKind.CONSTANT()))         then false;
      case var as Variable.VARIABLE(backendinfo = BackendInfo.BACKEND_INFO(varKind = VariableKind.PARAMETER()))
      then init and Type.isContinuous(var.ty);
      else true;
    end match;
  end isContinuous;

  function isDiscreteState extends checkVar;
  algorithm
    b := match Pointer.access(var_ptr)
      case Variable.VARIABLE(backendinfo = BackendInfo.BACKEND_INFO(varKind = VariableKind.DISCRETE_STATE())) then true;
      else false;
    end match;
  end isDiscreteState;

  function isDiscrete extends checkVar;
  algorithm
    b := match Pointer.access(var_ptr)
      case Variable.VARIABLE(backendinfo = BackendInfo.BACKEND_INFO(varKind = VariableKind.DISCRETE())) then true;
      else false;
    end match;
  end isDiscrete;

  function isPrevious extends checkVar;
  algorithm
    b := match Pointer.access(var_ptr)
      case Variable.VARIABLE(backendinfo = BackendInfo.BACKEND_INFO(varKind = VariableKind.PREVIOUS())) then true;
      else false;
    end match;
  end isPrevious;

  function isRecord extends checkVar;
  algorithm
    b := match Pointer.access(var_ptr)
      case Variable.VARIABLE(backendinfo = BackendInfo.BACKEND_INFO(varKind = VariableKind.RECORD())) then true;
      else false;
    end match;
  end isRecord;

  function isKnownRecord extends checkVar;
  algorithm
    b := match Pointer.access(var_ptr)
      local
        Boolean known;
      case Variable.VARIABLE(backendinfo = BackendInfo.BACKEND_INFO(varKind = VariableKind.RECORD(known = known))) then known;
      else false;
    end match;
  end isKnownRecord;

  function getPrePost
    "gets the pre() / previous() var if its a variable / clocked variable or the other way around"
    input Pointer<Variable> var_ptr;
    output Option<Pointer<Variable>> pre_post;
  protected
    Variable var = Pointer.access(var_ptr);
  algorithm
    pre_post := var.backendinfo.pre_post;
  end getPrePost;

  function getPrePostCref
    "only use if you are sure there is a pre-post variable"
    input ComponentRef cref;
    output ComponentRef pre_post;
  protected
    Option<Pointer<Variable>> pre_post_opt;
  algorithm
    pre_post_opt := getPrePost(getVarPointer(cref));
    if Util.isSome(pre_post_opt) then
      pre_post := getVarName(Util.getOption(pre_post_opt));
    else
      Error.addMessage(Error.INTERNAL_ERROR,{getInstanceName() + " failed for " + ComponentRef.toString(cref) + " because it had no pre or post variable."});
      fail();
    end if;
  end getPrePostCref;

  function hasStartAttr extends checkVar;
  algorithm
    b := match Pointer.access(var_ptr)
      local
        VariableAttributes attr;
      case Variable.VARIABLE(backendinfo = BackendInfo.BACKEND_INFO(attributes = attr))
        then Util.isSome(VariableAttributes.getStartAttribute(attr));
      else false;
    end match;
  end hasStartAttr;

  function hasPre
    "only returns true if the variable itself is not a pre() or previous() and has a pre() pointer set"
    extends checkVar;
  algorithm
    b := not isPrevious(var_ptr) and Util.isSome(getPrePost(var_ptr));
  end hasPre;

  function isDummyState extends checkVar;
  algorithm
    b := match Pointer.access(var_ptr)
      case Variable.VARIABLE(backendinfo = BackendInfo.BACKEND_INFO(varKind = VariableKind.DUMMY_STATE())) then true;
      else false;
    end match;
  end isDummyState;

  function isDummyDer extends checkVar;
  algorithm
    b := match Pointer.access(var_ptr)
      case Variable.VARIABLE(backendinfo = BackendInfo.BACKEND_INFO(varKind = VariableKind.DUMMY_DER())) then true;
      else false;
    end match;
  end isDummyDer;

  function isParamOrConst extends checkVar;
  algorithm
    b := match Pointer.access(var_ptr)
      case Variable.VARIABLE(backendinfo = BackendInfo.BACKEND_INFO(varKind = VariableKind.PARAMETER()))  then true;
      case Variable.VARIABLE(backendinfo = BackendInfo.BACKEND_INFO(varKind = VariableKind.CONSTANT()))   then true;
      else false;
    end match;
  end isParamOrConst;

  function isConst extends checkVar;
  algorithm
    b := match Pointer.access(var_ptr)
      case Variable.VARIABLE(backendinfo = BackendInfo.BACKEND_INFO(varKind = VariableKind.CONSTANT())) then true;
      else false;
    end match;
  end isConst;

  function isKnown extends checkVar;
  algorithm
    b := match Pointer.access(var_ptr)
      case Variable.VARIABLE(backendinfo = BackendInfo.BACKEND_INFO(varKind = VariableKind.PARAMETER()))  then true;
      case Variable.VARIABLE(backendinfo = BackendInfo.BACKEND_INFO(varKind = VariableKind.CONSTANT()))   then true;
      case Variable.VARIABLE(backendinfo = BackendInfo.BACKEND_INFO(varKind = VariableKind.STATE()))      then true;
      else false;
    end match;
  end isKnown;

  function isDAEResidual extends checkVar;
  algorithm
    b := match Pointer.access(var_ptr)
      case Variable.VARIABLE(backendinfo = BackendInfo.BACKEND_INFO(varKind = VariableKind.DAE_RESIDUAL_VAR())) then true;
      else false;
    end match;
  end isDAEResidual;

  function isSeed extends checkVar;
  algorithm
    b := match Pointer.access(var_ptr)
      case Variable.VARIABLE(backendinfo = BackendInfo.BACKEND_INFO(varKind = VariableKind.SEED_VAR())) then true;
      else false;
    end match;
  end isSeed;

  function isInput extends checkVar;
  algorithm
    b := match Pointer.access(var_ptr)
      case Variable.VARIABLE(attributes = Attributes.ATTRIBUTES(direction = NFPrefixes.Direction.INPUT)) then true;
      else false;
    end match;
  end isInput;

  function isOutput extends checkVar;
  algorithm
    b := match Pointer.access(var_ptr)
      case Variable.VARIABLE(attributes = Attributes.ATTRIBUTES(direction = NFPrefixes.Direction.OUTPUT)) then true;
      else false;
    end match;
  end isOutput;

  function isFixed extends checkVar;
  algorithm
    b := match Pointer.access(var_ptr)
      local
        Expression fixed;
      case Variable.VARIABLE(backendinfo = BackendInfo.BACKEND_INFO(attributes = VariableAttributes.VAR_ATTR_REAL(fixed = SOME(fixed))))        then Expression.isAllTrue(fixed);
      case Variable.VARIABLE(backendinfo = BackendInfo.BACKEND_INFO(attributes = VariableAttributes.VAR_ATTR_INT(fixed = SOME(fixed))))         then Expression.isAllTrue(fixed);
      case Variable.VARIABLE(backendinfo = BackendInfo.BACKEND_INFO(attributes = VariableAttributes.VAR_ATTR_BOOL(fixed = SOME(fixed))))        then Expression.isAllTrue(fixed);
      case Variable.VARIABLE(backendinfo = BackendInfo.BACKEND_INFO(attributes = VariableAttributes.VAR_ATTR_STRING(fixed = SOME(fixed))))      then Expression.isAllTrue(fixed);
      case Variable.VARIABLE(backendinfo = BackendInfo.BACKEND_INFO(attributes = VariableAttributes.VAR_ATTR_ENUMERATION(fixed = SOME(fixed)))) then Expression.isAllTrue(fixed);
      else false;
    end match;
  end isFixed;

  function isFixable
    "states, discretes and parameters are fixable if they are not already fixed.
    discrete states are always fixable. previous vars are only fixable if the discrete state for it wasn't fixed."
    extends checkVar;
  algorithm
    b := match Pointer.access(var_ptr)
      case Variable.VARIABLE(backendinfo = BackendInfo.BACKEND_INFO(varKind = VariableKind.STATE()))          then not isFixed(var_ptr);
      case Variable.VARIABLE(backendinfo = BackendInfo.BACKEND_INFO(varKind = VariableKind.ALGEBRAIC()))      then not isFixed(var_ptr) and hasStartAttr(var_ptr);
      case Variable.VARIABLE(backendinfo = BackendInfo.BACKEND_INFO(varKind = VariableKind.DISCRETE()))       then not isFixed(var_ptr) or hasPre(var_ptr);
      case Variable.VARIABLE(backendinfo = BackendInfo.BACKEND_INFO(varKind = VariableKind.DISCRETE_STATE())) then not isFixed(var_ptr) or hasPre(var_ptr);
      case Variable.VARIABLE(backendinfo = BackendInfo.BACKEND_INFO(varKind = VariableKind.PARAMETER()))      then not isFixed(var_ptr);
      case Variable.VARIABLE(backendinfo = BackendInfo.BACKEND_INFO(varKind = VariableKind.PREVIOUS()))       then true;
      else false;
    end match;
  end isFixable;

  function isStateSelect
    "checks if a variable has a certain StateSelect attribute"
    extends checkVar;
    input StateSelect stateSelect;
  algorithm
    b := match Pointer.access(var_ptr)
      local
        VariableAttributes attributes;
      case Variable.VARIABLE(backendinfo = BackendInfo.BACKEND_INFO(attributes = attributes))
      then VariableAttributes.getStateSelect(attributes) == stateSelect;
      else algorithm
        Error.addMessage(Error.INTERNAL_ERROR,{getInstanceName() + " failed for " + toString(Pointer.access(var_ptr))});
      then fail();
    end match;
  end isStateSelect;

  function getVariableAttributes
    input Variable var;
    output VariableAttributes variableAttributes = var.backendinfo.attributes;
  end getVariableAttributes;

  function setVariableAttributes
    input output Variable var;
    input VariableAttributes variableAttributes;
  algorithm
    var := match var
      local
        BackendInfo backendinfo;
      case NFVariable.VARIABLE(backendinfo = backendinfo) algorithm
        backendinfo.attributes := variableAttributes;
        var.backendinfo := backendinfo;
      then var;
    end match;
  end setVariableAttributes;

  function setMin
    input output Variable var;
    input Option<Expression> min_val;
    input Boolean overwrite = false;
  algorithm
    var := match var
      local
        BackendExtension.BackendInfo backendinfo;
        BackendExtension.VariableAttributes variableAttributes;
      case NFVariable.VARIABLE(backendinfo = backendinfo as BackendExtension.BACKEND_INFO(attributes = variableAttributes)) algorithm

        backendinfo.attributes := BackendExtension.VariableAttributes.setMin(variableAttributes, min_val, overwrite);
        var.backendinfo := backendinfo;
      then var;
    end match;
  end setMin;

  function setMax
    input output Variable var;
    input Option<Expression> max_val;
    input Boolean overwrite = false;
  algorithm
    var := match var
      local
        BackendExtension.BackendInfo backendinfo;
        BackendExtension.VariableAttributes variableAttributes;
      case NFVariable.VARIABLE(backendinfo = backendinfo as BackendExtension.BACKEND_INFO(attributes = variableAttributes)) algorithm

        backendinfo.attributes := BackendExtension.VariableAttributes.setMax(variableAttributes, max_val, overwrite);
        var.backendinfo := backendinfo;
      then var;
    end match;
  end setMax;

  function setStartAttribute
    input output Variable var;
    input Expression start_val;
    input Boolean overwrite = false;
  algorithm
    var := match var
      local
        BackendExtension.BackendInfo backendinfo;
        BackendExtension.VariableAttributes variableAttributes;
      case NFVariable.VARIABLE(backendinfo = backendinfo as BackendExtension.BACKEND_INFO(attributes = variableAttributes)) algorithm

        backendinfo.attributes := BackendExtension.VariableAttributes.setStartAttribute(variableAttributes, start_val, overwrite);
        var.backendinfo := backendinfo;
      then var;
    end match;
  end setStartAttribute;

  function setStateSelect
    input output Variable var;
    input BackendExtension.StateSelect stateSelect_val;
    input Boolean overwrite = false;
  algorithm
    var := match var
      local
        BackendExtension.BackendInfo backendinfo;
        BackendExtension.VariableAttributes variableAttributes;
      case NFVariable.VARIABLE(backendinfo = backendinfo as BackendExtension.BACKEND_INFO(attributes = variableAttributes)) algorithm

        backendinfo.attributes := BackendExtension.VariableAttributes.setStateSelect(variableAttributes, stateSelect_val, overwrite);
        var.backendinfo := backendinfo;
      then var;
    end match;
  end setStateSelect;

  function setTearingSelect
    input output Variable var;
    input BackendExtension.TearingSelect tearingSelect_val;
    input Boolean overwrite = false;
  algorithm
    var := match var
      local
        BackendExtension.BackendInfo backendinfo;
        BackendExtension.VariableAttributes variableAttributes;
      case NFVariable.VARIABLE(backendinfo = backendinfo as BackendExtension.BACKEND_INFO(attributes = variableAttributes)) algorithm

        backendinfo.attributes := BackendExtension.VariableAttributes.setTearingSelect(variableAttributes, tearingSelect_val, overwrite);
        var.backendinfo := backendinfo;
      then var;
    end match;
  end setTearingSelect;

  function setVarKind
    "use with caution: some variable kinds have extra information that needs to be correct"
    input output Pointer<Variable> varPointer;
    input VariableKind varKind;
  protected
    Variable var;
  algorithm
    var := Pointer.access(varPointer);
    var.backendinfo := BackendInfo.setVarKind(var.backendinfo, varKind);
    Pointer.update(varPointer, var);
  end setVarKind;

  function setParent
    "sets the record parent. only do for record elements!"
    input output Pointer<Variable> varPointer;
    input Pointer<Variable> parent;
  protected
    Variable var = Pointer.access(varPointer);
  algorithm
    var.backendinfo := BackendInfo.setParent(var.backendinfo, parent);
    Pointer.update(varPointer, var);
  end setParent;

  function getParent
    "returns the optional record parent"
    input Pointer<Variable> varPointer;
    output Option<Pointer<Variable>> parent;
  protected
    Variable var = Pointer.access(varPointer);
  algorithm
    parent := var.backendinfo.parent;
  end getParent;

  function isDummyVariable
    "Returns true, if the variable is a dummy variable.
    Note: !Only works in the backend, will return true for any variable if used
    during frontend!"
    extends checkVar;
  algorithm
    b := match Pointer.access(var_ptr)
      case NFVariable.VARIABLE(backendinfo = BackendInfo.BACKEND_INFO(varKind = VariableKind.FRONTEND_DUMMY())) then true;
      else false;
    end match;
  end isDummyVariable;

  function isFunctionAlias extends checkVar;
  algorithm
    b := StringUtil.startsWith(ComponentRef.firstName(getVarName(var_ptr)), FUNCTION_STR);
  end isFunctionAlias;

  function createTimeVar
    output Pointer<Variable> var_ptr;
  protected
    Variable var = TIME_VARIABLE;
  algorithm
    (var_ptr, _) := makeVarPtrCyclic(var, var.name);
  end createTimeVar;

  function makeStateVar
    "Updates a variable pointer to be a state, requires the pointer to its derivative."
    input Pointer<Variable> varPointer;
    input Pointer<Variable> derivative;
  protected
    Variable var;
  algorithm
    var := Pointer.access(varPointer);
    var.backendinfo := BackendInfo.setVarKind(var.backendinfo, VariableKind.STATE(1, SOME(derivative), true));
    Pointer.update(varPointer, var);
  end makeStateVar;

  function makeAlgStateVar
    "Updates a variable pointer to be an algebraic state.
    Only if it currently is an algebraic variable, required for DAEMode."
    input Pointer<Variable> varPointer;
  protected
    Variable var;
  algorithm
    if isAlgebraic(varPointer) then
      var := Pointer.access(varPointer);
      var.backendinfo := BackendInfo.setVarKind(var.backendinfo, VariableKind.ALG_STATE());
      Pointer.update(varPointer, var);
    end if;
  end makeAlgStateVar;

  function makeDerVar
    "Creates a derivative variable pointer from the state cref.
    e.g. height -> $DER.height"
    input ComponentRef cref           "old component reference";
    output ComponentRef der_cref      "new component reference";
    output Pointer<Variable> var_ptr  "pointer to new variable";
  algorithm
    () := match ComponentRef.node(cref)
      local
        InstNode derNode;
        Pointer<Variable> state, dummy_ptr = Pointer.create(DUMMY_VARIABLE);
        Variable var;
      case InstNode.VAR_NODE()
        algorithm
          state := getVarPointer(cref);
          // append the $DER to the name
          derNode := InstNode.VAR_NODE(DERIVATIVE_STR, dummy_ptr);
          der_cref := ComponentRef.append(cref, ComponentRef.fromNode(derNode, ComponentRef.scalarType(cref)));
          // make the actual derivative variable and make cref and the variable cyclic
          var := fromCref(ComponentRef.stripSubscriptsAll(der_cref), Variable.attributes(Pointer.access(state)));
          var.backendinfo := BackendInfo.setVarKind(var.backendinfo, VariableKind.STATE_DER(state, NONE()));
          (var_ptr, der_cref) := makeVarPtrCyclic(var, der_cref);
      then ();

      else algorithm
        Error.addMessage(Error.INTERNAL_ERROR,{getInstanceName() + " failed for " + ComponentRef.toString(cref)});
      then fail();
    end match;
  end makeDerVar;

  function getStateVar
    input Pointer<Variable> der_var;
    output Pointer<Variable> state_var;
  algorithm
    state_var := match Pointer.access(der_var)
      case Variable.VARIABLE(backendinfo = BackendInfo.BACKEND_INFO(varKind = VariableKind.STATE_DER(state = state_var)))
      then state_var;
      else algorithm
          Error.addMessage(Error.INTERNAL_ERROR,{getInstanceName() + " failed for " + pointerToString(der_var) + " because of wrong variable kind."});
        then fail();
    end match;
  end getStateVar;

  function getStateCref
    "Returns the state variable component reference from a state derivative component reference.
    Only works after the state has been detected by the DetectStates module and fails for non-state derivative crefs!"
    input output ComponentRef cref;
  algorithm
    cref := match cref
      local
        Pointer<Variable> state, derivative;
        Variable stateVar;
      case ComponentRef.CREF(node = InstNode.VAR_NODE(varPointer = derivative)) then match Pointer.access(derivative)
        case Variable.VARIABLE(backendinfo = BackendInfo.BACKEND_INFO(varKind = VariableKind.STATE_DER(state = state)))
          algorithm
            stateVar := Pointer.access(state);
        then stateVar.name;
        else algorithm
          Error.addMessage(Error.INTERNAL_ERROR,{getInstanceName() + " failed for " + ComponentRef.toString(cref) + " because of wrong variable kind."});
        then fail();
      end match;
      else algorithm
        Error.addMessage(Error.INTERNAL_ERROR,{getInstanceName() + " failed for " + ComponentRef.toString(cref) + " because of wrong InstNode type."});
      then fail();
    end match;
  end getStateCref;

  function hasDerVar
    input Pointer<Variable> state_var;
    output Boolean b;
  algorithm
    b := match Pointer.access(state_var)
      case Variable.VARIABLE(backendinfo = BackendInfo.BACKEND_INFO(varKind = VariableKind.STATE(derivative = SOME(_)))) then true;
      else false;
    end match;
  end hasDerVar;

  function getDerVar
    input Pointer<Variable> state_var;
    output Pointer<Variable> der_var;
  algorithm
    der_var := match Pointer.access(state_var)
      case Variable.VARIABLE(backendinfo = BackendInfo.BACKEND_INFO(varKind = VariableKind.STATE(derivative = SOME(der_var))))
      then der_var;
      else algorithm
          Error.addMessage(Error.INTERNAL_ERROR,{getInstanceName() + " failed for " + pointerToString(state_var) + " because of wrong variable kind."});
        then fail();
    end match;
  end getDerVar;

  function getDerCref
    "Returns the derivative variable component reference from a state component reference.
    Only works after the state has been detected by the DetectStates module and fails for non-state crefs!"
    input output ComponentRef cref;
  algorithm
    cref := match cref
      local
        Pointer<Variable> state, derivative;
        Variable derVar;
      case ComponentRef.CREF(node = InstNode.VAR_NODE(varPointer = state)) then match Pointer.access(state)
        case Variable.VARIABLE(backendinfo = BackendInfo.BACKEND_INFO(varKind = VariableKind.STATE(derivative = SOME(derivative))))
          algorithm
            derVar := Pointer.access(derivative);
        then derVar.name;
        else algorithm
          Error.addMessage(Error.INTERNAL_ERROR,{getInstanceName() + " failed for " + ComponentRef.toString(cref) + " because of wrong variable kind."});
        then fail();
      end match;
      else algorithm
        Error.addMessage(Error.INTERNAL_ERROR,{getInstanceName() + " failed for " + ComponentRef.toString(cref) + " because of wrong InstNode type."});
      then fail();
    end match;
  end getDerCref;

  function getRecordChildren
    "returns all children of the variable if its a record, otherwise returns empty list"
    input Pointer<Variable> var;
    output list<Pointer<Variable>> children;
  algorithm
    children := match Pointer.access(var)
      local
        VariableKind varKind;
      case Variable.VARIABLE(backendinfo = BackendInfo.BACKEND_INFO(varKind = varKind as VariableKind.RECORD()))
      then varKind.children;
      else {};
    end match;
  end getRecordChildren;

  function makeDummyState
    input Pointer<Variable> varPointer;
    output Pointer<Variable> derivative;
  protected
    Variable var;
  algorithm
    var := Pointer.access(varPointer);
    var.backendinfo := match BackendInfo.getVarKind(var.backendinfo)
      local
        VariableKind varKind;
        Variable der_var;

      case varKind as VariableKind.STATE(derivative = SOME(derivative)) algorithm
        // also update the derivative to be a dummy derivative
        der_var := Pointer.access(derivative);
        der_var.backendinfo := BackendInfo.setVarKind(der_var.backendinfo, VariableKind.DUMMY_DER(varPointer));
        Pointer.update(derivative, der_var);
      then BackendInfo.setVarKind(var.backendinfo, VariableKind.DUMMY_STATE(derivative));

      else algorithm
        Error.addMessage(Error.INTERNAL_ERROR,{getInstanceName() + " failed for " + ComponentRef.toString(getVarName(varPointer)) + "."});
      then fail();
    end match;
    Pointer.update(varPointer, var);
  end makeDummyState;

  function getDummyDerCref
    "Returns the dummy derivative variable component reference from a dummy state component reference.
    Only works after the dummy state has been created by the IndexReduction module and fails for non-dummy-state crefs!"
    input output ComponentRef cref;
  algorithm
    cref := match cref
      local
        Pointer<Variable> dummy_state, dummy_derivative;
        Variable dummy_derVar;
      case ComponentRef.CREF(node = InstNode.VAR_NODE(varPointer = dummy_state)) then match Pointer.access(dummy_state)
        case Variable.VARIABLE(backendinfo = BackendInfo.BACKEND_INFO(varKind = VariableKind.DUMMY_STATE(dummy_der = dummy_derivative)))
          algorithm
            dummy_derVar := Pointer.access(dummy_derivative);
        then dummy_derVar.name;
        else algorithm
          Error.addMessage(Error.INTERNAL_ERROR,{getInstanceName() + " failed for " + ComponentRef.toString(cref) + " because of wrong variable kind."});
        then fail();
      end match;
      else algorithm
        Error.addMessage(Error.INTERNAL_ERROR,{getInstanceName() + " failed for " + ComponentRef.toString(cref) + " because of wrong InstNode type."});
      then fail();
    end match;
  end getDummyDerCref;

  function makeDiscreteStateVar
    "Updates a discrete variable pointer to be a discrete state, requires the pointer to its left limit (pre) variable."
    input Pointer<Variable> varPointer;
  protected
    Variable var = Pointer.access(varPointer);
  algorithm
    var.backendinfo := BackendInfo.setVarKind(var.backendinfo, VariableKind.DISCRETE_STATE(false));
    Pointer.update(varPointer, var);
  end makeDiscreteStateVar;

  function makePreVar
    "Creates a previous variable pointer from the variable cref.
    e.g. isOpen -> $PRE.isOpen"
    input ComponentRef cref           "old component reference";
    output ComponentRef pre_cref      "new component reference";
    output Pointer<Variable> pre_ptr  "pointer to new variable";
  algorithm
    () := match ComponentRef.node(cref)
      local
        InstNode qual;
        Pointer<Variable> var_ptr;
        Variable pre;
      case qual as InstNode.VAR_NODE()
        algorithm
          var_ptr := BVariable.getVarPointer(cref);
          qual.name := PREVIOUS_STR;
          pre_cref := ComponentRef.append(cref, ComponentRef.fromNode(qual, ComponentRef.scalarType(cref)));
          pre := fromCref(pre_cref, Variable.attributes(Pointer.access(var_ptr)));
          pre.backendinfo := BackendInfo.setVarKind(pre.backendinfo, VariableKind.PREVIOUS());
          (pre_ptr, pre_cref) := makeVarPtrCyclic(pre, pre_cref);
          connectPrePostVar(var_ptr, pre_ptr);
      then ();

      else algorithm
        Error.addMessage(Error.INTERNAL_ERROR,{getInstanceName() + " failed for " + ComponentRef.toString(cref)});
      then fail();
    end match;
  end makePreVar;

  function makeSeedVar
    "Creates a seed variable pointer from a cref. Used in NBJacobian and NBHessian
    to represent generic gradient equations.
    e.g: (speed, 'Jac') -> $SEED_Jac.speed"
    input output ComponentRef cref    "old component reference to new component reference";
    input String name                 "name of the matrix this seed belongs to";
    output Pointer<Variable> var_ptr  "pointer to new variable";
  algorithm
    () := match ComponentRef.node(cref)
      local
        InstNode qual;
        Pointer<Variable> old_var_ptr;
        Variable var;
      case qual as InstNode.VAR_NODE()
        algorithm
          // get the variable pointer from the old cref to later on link back to it
          old_var_ptr := BVariable.getVarPointer(cref);
          // prepend the seed str and the matrix name and create the new cref
          qual.name := SEED_STR + "_" + name;
          cref := ComponentRef.append(cref, ComponentRef.fromNode(qual, ComponentRef.scalarType(cref)));
          var := fromCref(cref, NFAttributes.IMPL_DISCRETE_ATTR);
          // update the variable to be a seed and pass the pointer to the original variable
          var.backendinfo := BackendInfo.setVarKind(var.backendinfo, VariableKind.SEED_VAR(old_var_ptr));
          // create the new variable pointer and safe it to the component reference
          (var_ptr, cref) := makeVarPtrCyclic(var, cref);
      then ();

      else algorithm
        Error.addMessage(Error.INTERNAL_ERROR,{getInstanceName() + " failed for " + ComponentRef.toString(cref)});
      then fail();
    end match;
  end makeSeedVar;

  function makePDerVar
    "Creates a partial derivative variable pointer from a cref. Used in NBJacobian and NBHessian
    to represent generic gradient equations.
    e.g: (speed, 'Jac') -> $pDer_Jac.speed"
    input ComponentRef cref           "old component reference";
    input String name                 "name of the matrix this partial derivative belongs to";
    input Boolean isTmp               "sets variable kind for tmpVar or resultVar accordingly";
    output ComponentRef pder_cref     "new component reference";
    output Pointer<Variable> var_ptr  "pointer to new variable";
  protected
    VariableKind varKind = if isTmp then VariableKind.JAC_TMP_VAR() else VariableKind.JAC_VAR();
  algorithm
    () := match ComponentRef.node(cref)
      local
        InstNode qual;
        Variable var;

      // regular case for jacobians
      case qual as InstNode.VAR_NODE() algorithm
        // prepend the seed str and the matrix name and create the new cref_DIFF_DIFF
        qual.name := PARTIAL_DERIVATIVE_STR + "_" + name;
        pder_cref := ComponentRef.append(cref, ComponentRef.fromNode(qual, ComponentRef.scalarType(cref)));
        var := fromCref(pder_cref, Variable.attributes(getVar(cref)));
        // update the variable kind and pass the pointer to the original variable
        var.backendinfo := BackendInfo.setVarKind(var.backendinfo, varKind);
        // create the new variable pointer and safe it to the component reference
        (var_ptr, pder_cref) := makeVarPtrCyclic(var, pder_cref);
      then ();

      else algorithm
        Error.addMessage(Error.INTERNAL_ERROR,{getInstanceName() + " failed for " + ComponentRef.toString(cref)});
      then fail();
    end match;
  end makePDerVar;

  function makeFDerVar
      "Creates a function derivative cref. Used in NBDifferentiation
    for differentiating body vars of a function."
    input output ComponentRef cref    "old component reference to new component reference";
  algorithm
    cref := match ComponentRef.node(cref)
      local
        InstNode qual;

      // for function differentiation (crefs are not lowered and only known locally)
      case qual as InstNode.COMPONENT_NODE() algorithm
        // prepend the seed str, matrix name locally not needed
        qual.name := FUNCTION_DERIVATIVE_STR + "_" + qual.name;
        cref := ComponentRef.fromNode(qual, ComponentRef.nodeType(cref));
     then cref;

      else algorithm
        Error.addMessage(Error.INTERNAL_ERROR,{getInstanceName() + " failed for " + ComponentRef.toString(cref)});
      then fail();
    end match;
  end makeFDerVar;

  function makeStartVar
    "Creates a start variable pointer from a cref. Used in NBInitialization.
    e.g: angle -> $START.angle"
    input ComponentRef cref           "old component reference";
    output ComponentRef start_cref    "new component reference";
    output Pointer<Variable> var_ptr  "pointer to new variable";
  algorithm
    () := match ComponentRef.node(cref)
      local
        InstNode qual;
        Pointer<Variable> old_var_ptr;
        Variable var;
      case qual as InstNode.VAR_NODE()
        algorithm
          // get the variable pointer from the old cref to later on link back to it
          old_var_ptr := BVariable.getVarPointer(cref);
          // prepend the seed str and the matrix name and create the new cref
          qual.name := START_STR;
          start_cref := ComponentRef.append(cref, ComponentRef.fromNode(qual, ComponentRef.scalarType(cref)));
          var := fromCref(start_cref, Variable.attributes(getVar(cref)));
          // update the variable to be a seed and pass the pointer to the original variable
          var.backendinfo := BackendInfo.setVarKind(var.backendinfo, VariableKind.START(old_var_ptr));
          // create the new variable pointer and safe it to the component reference
          var_ptr := Pointer.create(var);
          start_cref := BackendDAE.lowerComponentReferenceInstNode(start_cref, var_ptr);
      then ();

      else algorithm
        Error.addMessage(Error.INTERNAL_ERROR,{getInstanceName() + " failed for " + ComponentRef.toString(cref)});
      then fail();
    end match;
  end makeStartVar;

  function makeResidualVar
    "Creates a residual variable pointer from a unique index and context name.
    e.g. (\"DAE\", 4) --> $RES_DAE_4"
    input String name                 "context name e.g. DAE";
    input Integer uniqueIndex         "unique identifier index";
    input Type ty                     "equation type containing dims";
    output Pointer<Variable> var_ptr  "pointer to new variable";
    output ComponentRef cref          "new component reference";
  protected
    InstNode node;
    Variable var;
    list<Dimension> dims = Type.arrayDims(ty);
  algorithm
    // create inst node with dummy variable pointer and create cref from it
    node := InstNode.VAR_NODE(RESIDUAL_STR + "_" + name + "_" + intString(uniqueIndex), Pointer.create(DUMMY_VARIABLE));
    // Type for residuals is always REAL() !
    cref := ComponentRef.CREF(node, {}, ty, NFComponentRef.Origin.CREF, ComponentRef.EMPTY());
    // create variable and set its kind to dae_residual (change name?)
    var := fromCref(cref);
    // update the variable to be a seed and pass the pointer to the original variable
    var.backendinfo := BackendInfo.setVarKind(var.backendinfo, VariableKind.DAE_RESIDUAL_VAR(uniqueIndex));
    // create the new variable pointer and safe it to the component reference
    (var_ptr, cref) := makeVarPtrCyclic(var, cref);
  end makeResidualVar;

  function makeEventVar
    "Creates a generic boolean variable pointer from a unique index and context name.
    e.g. (\"$SEV\", 4) --> $SEV_4"
    input String name                           "context name e.g. §WHEN";
    input Integer uniqueIndex                   "unique identifier index";
    input Type var_ty                           "variable type";
    input Iterator iterator = Iterator.EMPTY()  "optional for-loop iterator";
    output Pointer<Variable> var_ptr            "pointer to new variable";
    output ComponentRef cref                    "new component reference";
  protected
    InstNode node;
    ComponentRef var_cref;
    Variable var;
    list<ComponentRef> iter_crefs;
    list<Subscript> iter_subs;
    list<Integer> sub_sizes;
    Type ty;
  algorithm
    // get subscripts from optional iterator
    (iter_crefs, _) := Iterator.getFrames(iterator);
    iter_subs := list(Subscript.fromTypedExp(Expression.fromCref(iter)) for iter in iter_crefs);
    if listEmpty(iter_subs) then
      ty := var_ty;
    else
      sub_sizes := Iterator.sizes(iterator);
      ty := Type.liftArrayLeftList(var_ty, list(Dimension.fromInteger(sub_size) for sub_size in sub_sizes));
    end if;
    // create inst node with dummy variable pointer and create cref from it
    node := InstNode.VAR_NODE(name + "_" + intString(uniqueIndex), Pointer.create(DUMMY_VARIABLE));
    cref := ComponentRef.CREF(node, iter_subs, ty, NFComponentRef.Origin.CREF, ComponentRef.EMPTY());
    var_cref := ComponentRef.CREF(node, {}, ty, NFComponentRef.Origin.CREF, ComponentRef.EMPTY());
    // create variable
    var := fromCref(var_cref, NFAttributes.IMPL_DISCRETE_ATTR);
    // update the variable to be discrete and pass the pointer to the original variable
    var.backendinfo := BackendInfo.setVarKind(var.backendinfo, VariableKind.DISCRETE());
    var.backendinfo := BackendInfo.setHideResult(var.backendinfo, true);
    // create the new variable pointer and safe it to the component reference
    (var_ptr, cref) := makeVarPtrCyclic(var, cref);
  end makeEventVar;

  function makeAuxVar
    "Creates an auxillary variable pointer from a unique index and context name.
    e.g. (\"FUN\", 4) --> $FUN_4"
    input String name                 "context name e.g. FUN";
    input Integer uniqueIndex         "unique identifier index";
    input Type ty                     "variable type containing dims";
    input Boolean makeParam           "true if it is a parameter";
    output Pointer<Variable> var_ptr  "pointer to new variable";
    output ComponentRef cref          "new component reference";
  protected
    InstNode node;
    Variable var;
    list<Dimension> dims = Type.arrayDims(ty);
    function updateBackendInfo
      input output Variable var;
      input Boolean makeParam;
    algorithm
      // update the variable kind and set hideResult = true
      var.backendinfo := BackendInfo.setVarKind(var.backendinfo, VariableKind.fromType(Variable.typeOf(var), makeParam));
      var.backendinfo := BackendInfo.setHideResult(var.backendinfo, true);
    end updateBackendInfo;
  algorithm
    // create inst node with dummy variable pointer and create cref from it
    node  := InstNode.VAR_NODE(name + "_" + intString(uniqueIndex), Pointer.create(DUMMY_VARIABLE));
    cref  := ComponentRef.CREF(node, {}, ty, NFComponentRef.Origin.CREF, ComponentRef.EMPTY());
    var   := fromCref(cref);

    var := updateBackendInfo(var, makeParam);
    var.children := list(updateBackendInfo(child, makeParam) for child in var.children);

    // create the new variable pointer and safe it to the component reference
    (var_ptr, cref) := makeVarPtrCyclic(var, cref);
  end makeAuxVar;

  function makeAuxStateVar
    "Creates a auxiliary state variable from an expression.
    e.g. der(x^2 + y) --> der(aux)"
    input Integer uniqueIndex         "unique identifier index";
    input Option<Expression> binding  "optional binding expression";
    output Pointer<Variable> var_ptr  "pointer to new variable";
    output ComponentRef cref          "new component reference";
    output Pointer<Variable> der_var  "pointer to new derivative variable";
    output ComponentRef der_cref      "new derivative component reference";
  protected
    InstNode node;
    Variable var;
    Expression bnd;
  algorithm
    // create inst node with dummy variable pointer and create cref from it
    node := InstNode.VAR_NODE(AUXILIARY_STR + "_" + intString(uniqueIndex), Pointer.create(DUMMY_VARIABLE));
    cref := ComponentRef.CREF(node, {}, Type.REAL(), NFComponentRef.Origin.CREF, ComponentRef.EMPTY());
    // create variable and add optional binding
    if isSome(binding) then
      bnd := Util.getOption(binding);
      var := fromCref(cref, NFAttributes.DEFAULT_ATTR, Binding.FLAT_BINDING(bnd, Expression.variability(bnd), NFBinding.Source.BINDING));
    else
      var := fromCref(cref);
    end if;
    // update the variable to be a seed and pass the pointer to the original variable
    var.backendinfo := BackendInfo.setVarKind(var.backendinfo, VariableKind.ALGEBRAIC());
    // create the new variable pointer and safe it to the component reference
    (var_ptr, cref) := makeVarPtrCyclic(var, cref);
    (der_cref, der_var) := BVariable.makeDerVar(cref);
    BVariable.makeStateVar(var_ptr, der_var);
  end makeAuxStateVar;

  function getBindingVariability
    "returns the variability of the binding, fails if it has the wrong type.
    unbound variables return the most restrictive variability because they have
    to be solved by the system."
    input Pointer<Variable> var_ptr;
    output Prefixes.Variability variability;
  algorithm
    variability := match Pointer.access(var_ptr)
      local
        Prefixes.Variability tmp;
      case Variable.VARIABLE(binding = Binding.TYPED_BINDING(variability = tmp))    then tmp;
      case Variable.VARIABLE(binding = Binding.FLAT_BINDING(variability = tmp))     then tmp;
      case Variable.VARIABLE(binding = Binding.UNBOUND())                           then NFPrefixes.Variability.CONTINUOUS;
      else algorithm
        Error.addMessage(Error.INTERNAL_ERROR,{getInstanceName() + " failed because of wrong binding."});
      then fail();
    end match;
  end getBindingVariability;

  function hasEvaluableBinding extends checkVar;
  protected
    Variable var;
    Expression binding;
  algorithm
    b := false;
    if isBound(var_ptr) then
      var := Pointer.access(var_ptr);
      binding := Binding.getExp(var.binding);
      b := Expression.isLiteral(binding);
      if not b then
        // try to extract literal from array constructor
        (_, binding) := Iterator.extract(binding);
        binding := SimplifyExp.simplifyDump(binding, true, getInstanceName());
        b := Expression.isLiteral(Ceval.tryEvalExp(binding));
      end if;
    end if;
  end hasEvaluableBinding;

  function setFixed
    input output Pointer<Variable> var_ptr;
    input Boolean b = true;
    input Boolean overwrite = false;
  protected
    Variable var;
  algorithm
    var := Pointer.access(var_ptr);
    var := match var
      local
        BackendInfo binfo;

<<<<<<< HEAD
      case Variable.VARIABLE(backendinfo = binfo as BackendExtension.BACKEND_INFO()) algorithm
        binfo.attributes := VariableAttributes.setFixed(binfo.attributes, var.ty, b, overwrite);
=======
      case Variable.VARIABLE(backendinfo = binfo as BackendInfo.BACKEND_INFO()) algorithm
        binfo.attributes := VariableAttributes.setFixed(binfo.attributes, var.ty, b);
>>>>>>> 0fa62968
        var.backendinfo := binfo;
      then var;

      else algorithm
        Error.addMessage(Error.INTERNAL_ERROR,{getInstanceName() + " failed because of wrong binding."});
      then fail();
    end match;
    Pointer.update(var_ptr, var);
  end setFixed;

  function setBindingAsStart
    "use this if a binding is found out to be constant, remove variable to known vars (param/const)
    NOTE: this overwrites the old start value. throw error/warning if different?"
    input output Pointer<Variable> var_ptr;
  protected
    Variable var;
  algorithm
    var := Pointer.access(var_ptr);
    var := match var
      local
        BackendInfo binfo;
        Expression start;

      case Variable.VARIABLE(backendinfo = binfo as BackendInfo.BACKEND_INFO()) algorithm
        start := Binding.getExp(var.binding);
        binfo.attributes := VariableAttributes.setStartAttribute(binfo.attributes, start);
        var.backendinfo := binfo;
      then var;

      else algorithm
        Error.addMessage(Error.INTERNAL_ERROR,{getInstanceName() + " failed because of wrong binding."});
      then fail();
    end match;
    Pointer.update(var_ptr, var);
  end setBindingAsStart;

  function setBindingAsStartAndFix
    input output Pointer<Variable> var_ptr;
    input Boolean b = true;
  algorithm
    var_ptr := setBindingAsStart(var_ptr);
    var_ptr := setFixed(var_ptr, b);
  end setBindingAsStartAndFix;

  function getStartAttribute
    input Pointer<Variable> var_ptr;
    output Option<Expression> start =  VariableAttributes.getStartAttribute(getVariableAttributes(Pointer.access(var_ptr)));
  end getStartAttribute;

  function hasNonTrivialAliasBinding
    "returns true if the binding does not represent a cref, a negated cref or a constant.
     used for alias removal since only those can be stored as actual alias variables"
    extends checkVar;
  protected
    Variable var;
    Expression binding;
  algorithm
    var := Pointer.access(var_ptr);
    binding := Binding.getExp(var.binding);
    b := (not Expression.isTrivialCref(binding)) and checkExpMap(binding, isTimeDependent);
  end hasNonTrivialAliasBinding;

  function hasConstOrParamAliasBinding extends checkVar;
  protected
    Variable var;
    Expression binding;
  algorithm
    var := Pointer.access(var_ptr);
    binding := Binding.getExp(var.binding);
    b := not checkExpMap(binding, isTimeDependent);
  end hasConstOrParamAliasBinding;

  function isTimeDependent extends checkVar;
  algorithm
    b := match Pointer.access(var_ptr)
      local
        Variable var;

      case var as Variable.VARIABLE()
      then VariableKind.isTimeDependent(BackendInfo.getVarKind(var.backendinfo));

      else algorithm
        Error.addMessage(Error.INTERNAL_ERROR,{getInstanceName() + " failed."});
      then fail();
    end match;
  end isTimeDependent;

  function isBound extends checkVar;
  protected
    Variable var = Pointer.access(var_ptr);
  algorithm
    b := match var.binding
      case Binding.TYPED_BINDING()    then true;
      case Binding.UNTYPED_BINDING()  then true;
      case Binding.FLAT_BINDING()     then true;
      else false;
    end match;
  end isBound;

  // ==========================================================================
  //                        Other type wrappers
  //
  // ==========================================================================

  function checkExp
    input Expression exp;
    input checkVar func;
    output Boolean b;
  algorithm
    b := match exp
      local
        ComponentRef cref;
      case Expression.CREF(cref = cref)
      then func(getVarPointer(cref));
      else false;
    end match;
  end checkExp;

  function checkExpMap
    input Expression exp;
    input checkVar func;
    output Boolean b;
    function checkExpTraverse
      input output Expression exp;
      input checkVar func;
      input output Boolean b;
    algorithm
      if not b then
        b := checkExp(exp, func);
      end if;
    end checkExpTraverse;
  algorithm
    (_, b) := Expression.mapFold(exp, function checkExpTraverse(func=func), false);
  end checkExpMap;

  function checkCref
    input ComponentRef cref;
    input checkVar func;
    output Boolean b = func(getVarPointer(cref));
  end checkCref;

  // ==========================================================================
  //                        Variable Array Stuff
  //    All variable arrays are pointer arrays to avoid duplicates
  // ==========================================================================
  uniontype VariablePointers
    record VARIABLE_POINTERS
      UnorderedMap<ComponentRef, Integer> map   "Map for cref->index";
      ExpandableArray<Pointer<Variable>> varArr "Array of variable pointers";
      Boolean scalarized                        "true if the variables are scalarized";
    end VARIABLE_POINTERS;

    function toString
      input VariablePointers variables;
      input output String str = "";
      input Option<array<tuple<Integer,Integer>>> mapping_opt = NONE();
      input Boolean printEmpty = true;
    protected
      Integer numberOfElements = VariablePointers.size(variables);
      Integer length, scal_start;
      String index;
      Boolean useMapping = Util.isSome(mapping_opt);
      array<tuple<Integer,Integer>> mapping;
    algorithm
      if useMapping then
        length := 15;
        mapping := Util.getOption(mapping_opt);
      else
        length := 10;
      end if;
      if printEmpty or numberOfElements > 0 then
        str := StringUtil.headline_4(str + " Variables (" + intString(numberOfElements) + "/" + intString(scalarSize(variables)) + ")");
        for i in 1:numberOfElements loop
          if useMapping then
            (scal_start, _) := mapping[i];
            index := "(" + intString(i) + "|" + intString(scal_start) + ")";
          else
            index := "(" + intString(i) + ")";
          end if;
          index := index + StringUtil.repeat(" ", length - stringLength(index));
          str := str + BVariable.toString(Pointer.access(ExpandableArray.get(i, variables.varArr)), index) + "\n";
        end for;
        str := str + "\n";
      else
        str := "";
      end if;
    end toString;

    function map
      "Traverses all variables and applies a function to them.
       NOTE: Do not changes names with this, it will mess up the Mapping.
       Introduce new variables and delete old variables for that!"
      input output VariablePointers variables;
      input MapFunc func;
      partial function MapFunc
        input output Variable v;
      end MapFunc;
    protected
      Pointer<Variable> var_ptr;
      Variable var, new_var;
    algorithm
      for i in 1:ExpandableArray.getLastUsedIndex(variables.varArr) loop
        if ExpandableArray.occupied(i, variables.varArr) then
          var_ptr := ExpandableArray.get(i, variables.varArr);
          var := Pointer.access(var_ptr);
          new_var := func(var);
          if not referenceEq(var, new_var) then
            // Do not update the expandable array entry, but the pointer itself
            Pointer.update(var_ptr, new_var);
          end if;
        end if;
      end for;
    end map;

    function mapPtr
      "Traverses all variables as pointers and applies a function to them.
       NOTE: Do not changes names with this, it will mess up the Mapping.
       Introduce new variables and delete old variables for that!
       Also does not check for referenceEq, the function has to update the
       pointer itself!"
      input output VariablePointers variables;
      input MapFunc func;
      partial function MapFunc
        input Pointer<Variable> v;
      end MapFunc;
    protected
      Pointer<Variable> var_ptr;
    algorithm
      for i in 1:ExpandableArray.getLastUsedIndex(variables.varArr) loop
        if ExpandableArray.occupied(i, variables.varArr) then
          var_ptr := ExpandableArray.get(i, variables.varArr);
          func(var_ptr);
        end if;
      end for;
    end mapPtr;

    function mapRemovePtr
      "Traverses all variable pointers and may invoke to remove the variable pointer
      (does not affect other instances of the variable)"
      input output VariablePointers variables;
      input MapFunc func;
      partial function MapFunc
        input Pointer<Variable> v;
        output Boolean delete;
      end MapFunc;
    protected
      Pointer<Variable> var_ptr;
    algorithm
      for i in 1:ExpandableArray.getLastUsedIndex(variables.varArr) loop
        if ExpandableArray.occupied(i, variables.varArr) then
          var_ptr := ExpandableArray.get(i, variables.varArr);
          if func(var_ptr) then
            variables := remove(var_ptr, variables);
          end if;
         end if;
      end for;
      variables := compress(variables);
    end mapRemovePtr;

    function empty
      "Creates an empty VariablePointers using given size * 1.4."
      input Integer size = BaseHashTable.bigBucketSize;
      input Boolean scalarized = false;
      output VariablePointers variables;
    protected
      Integer arr_size, bucketSize;
      UnorderedMap<ComponentRef, Integer> map;
    algorithm
      arr_size := max(size, BaseHashTable.lowBucketSize);
      bucketSize := Util.nextPrime(arr_size);
      if scalarized then
        map := UnorderedMap.new<Integer>(ComponentRef.hash, ComponentRef.isEqual, bucketSize);
      else
        map := UnorderedMap.new<Integer>(ComponentRef.hashStrip, ComponentRef.isEqualStrip, bucketSize);
      end if;
      variables := VARIABLE_POINTERS(map, ExpandableArray.new(arr_size, Pointer.create(DUMMY_VARIABLE)), scalarized);
    end empty;

    function clone
      input VariablePointers variables;
      output VariablePointers new = fromList(toList(variables));
    end clone;

    function size
      "returns the number of elements, not the actual scalarized number of variables!"
      input VariablePointers variables;
      output Integer sz = ExpandableArray.getNumberOfElements(variables.varArr);
    end size;

    function scalarSize
      "returns the scalar size."
      input VariablePointers variables;
      output Integer sz = 0;
    algorithm
      for var_ptr in toList(variables) loop
        sz := sz + BVariable.size(var_ptr);
      end for;
    end scalarSize;

    function toList
      "Creates a VariablePointer list from VariablePointers."
      input VariablePointers variables;
      output list<Pointer<Variable>> var_lst;
    algorithm
      var_lst := ExpandableArray.toList(variables.varArr);
    end toList;

    function fromList
      "Creates VariablePointers from a VariablePointer list."
      input list<Pointer<Variable>> var_lst;
      input Boolean scalarized = false;
      output VariablePointers variables;
    algorithm
      variables := empty(listLength(var_lst), scalarized);
      variables := addList(var_lst, variables);
    end fromList;

    function addList
      "Adds a list of variables to the Variables structure. If any variable already
      exists it's updated instead."
      input list<Pointer<Variable>> var_lst;
      input output VariablePointers variables;
    algorithm
      variables := List.fold(var_lst, function add(), variables);
    end addList;

    function removeList
      "Removes a list of variables from the Variables structure."
      input list<Pointer<Variable>> var_lst;
      input output VariablePointers variables;
    algorithm
      variables := List.fold(var_lst, function remove(), variables);
      variables := compress(variables);
    end removeList;

    function add
      "Adds a variable pointer to the set, or updates it if it already exists."
      input Pointer<Variable> varPointer;
      input output VariablePointers variables;
    protected
      Variable var;
      Integer index;
    algorithm
      var := Pointer.access(varPointer);
      () := match UnorderedMap.get(var.name, variables.map)
        case SOME(index) guard(index > 0) algorithm
          ExpandableArray.update(index, varPointer, variables.varArr);
        then ();
        else algorithm
          (_, index) := ExpandableArray.add(varPointer, variables.varArr);
          UnorderedMap.add(var.name, index, variables.map);
        then ();
      end match;
    end add;

    function remove
      "Removes a variable pointer identified by its name from the set."
      input Pointer<Variable> var_ptr;
      input output VariablePointers variables "only an output for mapping";
    protected
      Variable var;
      Integer index;
    algorithm
      var := Pointer.access(var_ptr);
      () := match UnorderedMap.get(var.name, variables.map)
        case SOME(index) guard(index > 0) algorithm
          ExpandableArray.delete(index, variables.varArr);
          // set the index to -1 to avoid removing entries
          UnorderedMap.add(var.name, -1, variables.map);
        then ();
        else ();
      end match;
    end remove;

    function setVarAt
      "Sets a Variable pointer at a specific index in the VariablePointers."
      input VariablePointers variables;
      input Integer idx;
      input Pointer<Variable> var_ptr;
    protected
      Variable var;
    algorithm
      ExpandableArray.set(idx, var_ptr, variables.varArr);
      var := Pointer.access(var_ptr);
      UnorderedMap.add(var.name, idx, variables.map);
    end setVarAt;

    function getVarAt
      "Returns the variable pointer at given index. If there is none it fails."
      input VariablePointers variables;
      input Integer idx;
      output Pointer<Variable> var;
    algorithm
      var := ExpandableArray.get(idx, variables.varArr);
    end getVarAt;

    function getVarSafe
      "Use only for lowering purposes! Otherwise use the InstNode in the
      ComponentRef. Fails if the component ref cannot be found."
      input VariablePointers variables;
      input ComponentRef cref;
      output Pointer<Variable> var_ptr;
    protected
      Integer index;
    algorithm
      var_ptr := match UnorderedMap.get(cref, variables.map)
        case SOME(index) guard(index > 0) then ExpandableArray.get(index, variables.varArr);
        else algorithm
          Error.addMessage(Error.INTERNAL_ERROR,{getInstanceName() + " failed for " + ComponentRef.toString(cref)});
        then fail();
      end match;
    end getVarSafe;

    function getVarIndex
      "Returns -1 if cref was deleted or cannot be found."
      input VariablePointers variables;
      input ComponentRef cref;
      output Integer index;
    algorithm
      index := match UnorderedMap.get(cref, variables.map)
        case SOME(index) then index;
        case NONE() then -1;
      end match;
    end getVarIndex;

    function contains
      "Returns true if the variable is in the variable pointer array."
      input Pointer<Variable> var;
      input VariablePointers variables;
      output Boolean b = containsCref(getVarName(var), variables);
    end contains;

    function containsCref
      "Returns true if a variable with this name is in the variable pointer array."
      input ComponentRef cref;
      input VariablePointers variables;
      output Boolean b = getVarIndex(variables, cref) > 0;
    end containsCref;

    function getVarNames
      "returns a list of crefs representing the names of all variables"
      input VariablePointers variables;
      output list<ComponentRef> names;
    protected
      Pointer<list<ComponentRef>> acc = Pointer.create({});
    algorithm
      mapPtr(variables, function getVarNameTraverse(acc = acc));
      names := listReverse(Pointer.access(acc));
    end getVarNames;

    function getMarkedVars
      input VariablePointers variables;
      input array<Boolean> marks;
      output list<Pointer<Variable>> marked_vars;
    protected
      list<Integer> indices = BackendUtil.findTrueIndices(marks);
    algorithm
      if arrayLength(marks) == VariablePointers.size(variables) then
        marked_vars := list(getVarAt(variables, index) for index in indices);
      else
        Error.addMessage(Error.INTERNAL_ERROR,{getInstanceName() + " failed because the number var marks ("
          + intString(arrayLength(marks)) + ") is not equal to the number of variables ("
          + intString(VariablePointers.size(variables)) + ")."});
        fail();
      end if;
    end getMarkedVars;

    function compress "O(n)
      Reorders the elements in order to remove all the gaps.
      Be careful: This changes the indices of the elements.
      Cannot use ExpandableArray.compress since it needs to
      update the UnorderedMap."
      input output VariablePointers variables;
    protected
      list<Pointer<Variable>> vars = {};
    algorithm
      for i in ExpandableArray.getLastUsedIndex(variables.varArr):-1:1 loop
        if ExpandableArray.occupied(i, variables.varArr) then
          vars := ExpandableArray.get(i, variables.varArr) :: vars;
        end if;
      end for;
      variables := fromList(vars);
    end compress;

    function sort
      "author: kabdelhak
      Sorts the variables solely by their attributes and type hash.
      Does not use the name! Used for reproduceable heuristic behavior independent of names."
      input output VariablePointers variables;
    protected
      Integer size;
      list<tuple<Integer, Pointer<Variable>>> hash_lst;
      Pointer<list<tuple<Integer, Pointer<Variable>>>> hash_lst_ptr = Pointer.create({});
      Pointer<Variable> var_ptr;
    algorithm
      // use number of elements
      size := ExpandableArray.getNumberOfElements(variables.varArr);
      // hash all variables and create hash - variable tpl list
      mapPtr(variables, function createSortHashTpl(mod = realInt(size * log(size)), hash_lst_ptr = hash_lst_ptr));
      hash_lst := List.sort(Pointer.access(hash_lst_ptr), BackendUtil.indexTplGt);
      // create new variables and add them one by one in sorted order
      variables := empty(size, variables.scalarized);
      for tpl in hash_lst loop
        (_, var_ptr) := tpl;
        variables := add(var_ptr, variables);
      end for;
    end sort;

    function scalarize
      "author: kabdelhak
      Expands all variables to their scalar elements."
      input output VariablePointers variables;
    protected
      list<Pointer<Variable>> vars, new_vars = {};
      list<Variable> scalar_vars, element_vars;
      Variable var;
      Boolean flattened = false;
    algorithm
      vars := toList(variables);
      for var_ptr in vars loop
        var := Pointer.access(var_ptr);
        // flatten potential arrays
        if Type.isArray(var.ty) then
          flattened := true;
          scalar_vars := Scalarize.scalarizeBackendVariable(var);
        else
          scalar_vars := {Pointer.access(var_ptr)};
        end if;

        // flatten potential records
        for var in scalar_vars loop
          if Type.isComplex(var.ty) then
            flattened := true;
            element_vars := Scalarize.scalarizeComplexVariable(var);
            for elem_var in listReverse(element_vars) loop
              new_vars := Pointer.create(elem_var) :: new_vars;
            end for;
          else
            new_vars := Pointer.create(var) :: new_vars;
          end if;
        end for;
      end for;

      // only change variables if any of them have been flattened
      if flattened then
        variables := fromList(listReverse(new_vars), true);
      end if;
    end scalarize;

    function varSlice
      input VariablePointers vars;
      input Integer scal;
      input Mapping mapping;
      output ComponentRef cref;
    protected
      Pointer<Variable> var;
      Integer arr, start, size;
      Type ty;
      list<Integer> sizes, vals;
    algorithm
      arr := mapping.var_StA[scal];
      (start, size) := mapping.var_AtS[arr];
      var := VariablePointers.getVarAt(vars, arr);
      Variable.VARIABLE(name = cref, ty = ty) := Pointer.access(var);
      sizes := listReverse(list(Dimension.size(dim) for dim in Type.arrayDims(ty)));
      vals := Slice.indexToLocation(scal-start, sizes);
      cref := ComponentRef.mergeSubscripts(list(Subscript.INDEX(Expression.INTEGER(val+1)) for val in vals), cref, true, true);
    end varSlice;

  protected
    function createSortHashTpl
      "Helper function for sort(). Creates the hash value without considering the name and
      adds it as a tuple to the list in pointer."
      input Pointer<Variable> var_ptr;
      input Integer mod;
      input Pointer<list<tuple<Integer, Pointer<Variable>>>> hash_lst_ptr;
    protected
      Variable var;
      Integer hash;
    algorithm
      var := Pointer.access(var_ptr);
      // create hash only from backendinfo
      hash := stringHashDjb2Mod(BackendInfo.toString(var.backendinfo), mod);
      Pointer.update(hash_lst_ptr, (hash, var_ptr) :: Pointer.access(hash_lst_ptr));
    end createSortHashTpl;
  end VariablePointers;

  // ==========================================================================
  //                        Variable Data
  //    All variable arrays are pointer arrays to avoid duplicates
  // ==========================================================================
  uniontype VarData
    "All variable arrays are pointer subsets of an array of variables indicated
    by preceding comment. Used to traverse all variables of a special kind."

    record VAR_DATA_SIM
      "Only to be used for simulation systems."
      VariablePointers variables          "All variables";
      /* subset of full variable array */
      VariablePointers unknowns           "All state derivatives, algebraic variables,
                                          discrete variables";
      VariablePointers knowns             "Parameters, constants, states";
      VariablePointers initials           "All initial unknowns (unknowns + states + previous + parameters(non const binding))";
      VariablePointers auxiliaries        "Variables created by the backend known to be solved
                                          by given binding. E.g. $cse";
      VariablePointers aliasVars          "Variables removed due to alias removal with 1 or -1 coefficient";
      VariablePointers nonTrivialAlias    "Variables removed due to alias removal with gain * alias + offset function";

      /* subset of unknowns */
      VariablePointers derivatives        "State derivatives (der(x) -> $DER.x)";
      VariablePointers algebraics         "Algebraic variables";
      VariablePointers discretes          "Discrete variables";
      VariablePointers discrete_states    "Discrete state variables";
      VariablePointers previous           "Previous variables (pre(d) -> $PRE.d)";
      // clocked

      /* subset of knowns */
      VariablePointers states             "States";
      VariablePointers top_level_inputs   "Top level inputs";
      VariablePointers parameters         "Parameters";
      VariablePointers constants          "Constants";
      VariablePointers records            "Records";
      VariablePointers external_objects   "External Objects";
      VariablePointers artificials        "artificial variables to have pointers on crefs";
    end VAR_DATA_SIM;

    record VAR_DATA_JAC
      "Only to be used for Jacobians."
      VariablePointers variables          "All jacobian variables";
      /* subset of full variable array */
      VariablePointers unknowns           "All result and temporary vars"; // FIXME unused?
      VariablePointers knowns             "Parameters, constants";
      VariablePointers auxiliaries        "Variables created by the backend known to be solved
                                          by given binding. E.g. $cse";
      VariablePointers aliasVars          "Variables removed due to alias removal";

      /* subset of global full variable array */
      VariablePointers diffVars           "Differentiation variables z where J = dF/dz";
      VariablePointers dependencies       "All occurring unknowns for linearity analysis";

      /* subset of local unknowns */
      VariablePointers resultVars         "Result variable depending on current seed
                                          ($RES.[jacname].[eq_idx])";
      VariablePointers tmpVars            "Temporary variables (inner partial derivatives)
                                          dy/dz with y!=z for all y and z
                                          ($TMP.[jacname].y)";

      /* subset of auxiliaries */
      VariablePointers seedVars           "Seed variables representing a generic derivative
                                          dx/dz which is 1 for x==z and 0 otherwise.
                                          ($SEED.[jacname].x)";
    end VAR_DATA_JAC;

    record VAR_DATA_HES
      "Only to be used for Hessians."
      VariablePointers variables                 "All hessian variables";
      /* subset of full variable array */
      VariablePointers unknowns           "All state derivatives, algebraic variables,
                                          discrete variables";
      VariablePointers knowns             "Parameters, constants";
      VariablePointers auxiliaries        "Variables created by the backend known to be solved
                                          by given binding. E.g. $cse";
      VariablePointers aliasVars          "Variables removed due to alias removal";

      /* subset of global full variable array */
      VariablePointers diffVars           "Differentiation variables z where J = dF/dz";
      VariablePointers dependencies       "All occurring unknowns for linearity analysis";

      /* subset of local unknowns */
      VariablePointers resultVars         "Result variable depending on current seed
                                          ($RES.[jacname].[eq_idx])";
      VariablePointers tmpVars            "Temporary variables (inner partial derivatives)
                                          dy/dz with y!=z for all y and z
                                          ($TMP.[jacname].y)";

      /* subset of auxiliaries */
      VariablePointers seedVars           "Seed variables representing a generic derivative
                                          dx/dz which is 1 for x==z and 0 otherwise.
                                          ($SEED.[jacname].x)";
      /* subset of auxiliaries */
      VariablePointers seedVars2          "Second seed variables representing a generic
                                          derivative dx/dz which is 1 for x==z and 0 otherwise.
                                          ($SEED2.[jacname].x)";
      Option<VariablePointers> lambdaVars "Lambda variables for optimization";
    end VAR_DATA_HES;

    record VAR_DATA_EMPTY end VAR_DATA_EMPTY;

    function size
      input VarData varData;
      output Integer s;
    algorithm
      s := match varData
        case VAR_DATA_SIM() then VariablePointers.size(varData.unknowns);
        case VAR_DATA_JAC() then VariablePointers.size(varData.unknowns);
        case VAR_DATA_HES() then VariablePointers.size(varData.unknowns);
      end match;
    end size;

    function scalarSize
      input VarData varData;
      output Integer s;
    algorithm
      s := match varData
        case VAR_DATA_SIM() then VariablePointers.scalarSize(varData.unknowns);
        case VAR_DATA_JAC() then VariablePointers.scalarSize(varData.unknowns);
        case VAR_DATA_HES() then VariablePointers.scalarSize(varData.unknowns);
      end match;
    end scalarSize;

    function toString
      input VarData varData;
      input Integer level = 0;
      output String str;
    algorithm
      str := if level == 0 then match varData
          case VAR_DATA_SIM()   then VariablePointers.toString(varData.variables, "Simulation");
          case VAR_DATA_JAC()   then VariablePointers.toString(varData.variables, "Jacobian");
          case VAR_DATA_HES()   then VariablePointers.toString(varData.variables, "Hessian");
          case VAR_DATA_EMPTY() then "Empty variable Data!\n";
          else fail();
        end match
      elseif level == 1 then toStringVerbose(varData, false)
      else toStringVerbose(varData, true);
    end toString;

    function toStringVerbose
      input VarData varData;
      input Boolean full = false;
      output String str;
    algorithm
      str := match varData
        local
          String tmp = "";
          VariablePointers lambdaVars;

        case VAR_DATA_SIM() algorithm
          tmp := "Variable Data Simulation (scalar unknowns: " + intString(VariablePointers.scalarSize(varData.unknowns)) + ")";
          tmp := StringUtil.headline_2(tmp) + "\n";
          if not full then
            tmp := tmp + VariablePointers.toString(varData.unknowns, "Unknown", NONE(), false) +
              VariablePointers.toString(varData.states, "Local Known", NONE(), false) +
              VariablePointers.toString(varData.knowns, "Global Known", NONE(), false);
          else
            tmp := tmp + VariablePointers.toString(varData.states, "State", NONE(), false) +
              VariablePointers.toString(varData.derivatives, "Derivative", NONE(), false) +
              VariablePointers.toString(varData.algebraics, "Algebraic", NONE(), false) +
              VariablePointers.toString(varData.discretes, "Discrete", NONE(), false) +
              VariablePointers.toString(varData.discrete_states, "Discrete State", NONE(), false) +
              VariablePointers.toString(varData.previous, "Previous", NONE(), false) +
              VariablePointers.toString(varData.top_level_inputs, "Top Level Input", NONE(), false) +
              VariablePointers.toString(varData.parameters, "Parameter", NONE(), false) +
              VariablePointers.toString(varData.constants, "Constant", NONE(), false) +
              VariablePointers.toString(varData.records, "Record", NONE(), false) +
              VariablePointers.toString(varData.external_objects, "External Object", NONE(), false) +
              VariablePointers.toString(varData.artificials, "Artificial", NONE(), false);
          end if;
          tmp := tmp + VariablePointers.toString(varData.auxiliaries, "Auxiliary", NONE(), false) +
            VariablePointers.toString(varData.aliasVars, "Alias", NONE(), false);
        then tmp;

        case VAR_DATA_JAC() algorithm
          tmp := VariablePointers.toString(varData.unknowns, "Partial Derivative", NONE(), false) +
            VariablePointers.toString(varData.seedVars, "Seed", NONE(), false);
          if full then
            tmp := tmp + VariablePointers.toString(varData.diffVars, "Differentiation", NONE(), false) +
              VariablePointers.toString(varData.resultVars, "Residual", NONE(), false) +
              VariablePointers.toString(varData.tmpVars, "Inner", NONE(), false) +
              VariablePointers.toString(varData.dependencies, "Dependencies", NONE(), false) +
              VariablePointers.toString(varData.knowns, "Known", NONE(), false) +
              VariablePointers.toString(varData.auxiliaries, "Auxiliary", NONE(), false) +
              VariablePointers.toString(varData.aliasVars, "Alias", NONE(), false);
          end if;
        then tmp;

        case VAR_DATA_HES() algorithm
          tmp := StringUtil.headline_2("Variable Data Hessian") + "\n" +
            VariablePointers.toString(varData.unknowns, "Unknown", NONE(), false) +
            VariablePointers.toString(varData.knowns, "Known", NONE(), false) +
            VariablePointers.toString(varData.auxiliaries, "Auxiliary", NONE(), false) +
            VariablePointers.toString(varData.aliasVars, "Alias", NONE(), false);
          if full then
            tmp := tmp + VariablePointers.toString(varData.diffVars, "Differentiation", NONE(), false) +
              VariablePointers.toString(varData.dependencies, "Dependencies", NONE(), false) +
              VariablePointers.toString(varData.resultVars, "Result", NONE(), false) +
              VariablePointers.toString(varData.tmpVars, "Temporary", NONE(), false) +
              VariablePointers.toString(varData.seedVars, "First Seed", NONE(), false) +
              VariablePointers.toString(varData.seedVars2, "Second Seed", NONE(), false);
              if isSome(varData.lambdaVars) then
                SOME(lambdaVars) := varData.lambdaVars;
                tmp := tmp + VariablePointers.toString(lambdaVars, "Lagrangian Lambda", NONE(), false);
              end if;
          end if;
        then tmp;

        else fail();
      end match;
    end toStringVerbose;

    function getVariables
      input VarData varData;
      output VariablePointers variables;
    algorithm
      variables := match varData
        case VAR_DATA_SIM() then varData.variables;
        case VAR_DATA_JAC() then varData.variables;
        case VAR_DATA_HES() then varData.variables;
        else fail();
      end match;
    end getVariables;

    function setVariables
      input output VarData varData;
      input VariablePointers variables;
    algorithm
      varData := match varData
        case VAR_DATA_SIM() algorithm varData.variables := variables; then varData;
        case VAR_DATA_JAC() algorithm varData.variables := variables; then varData;
        case VAR_DATA_HES() algorithm varData.variables := variables; then varData;
        else fail();
      end match;
    end setVariables;

    // used to add specific types. Fill up with Jacobian/Hessian types
    type VarType = enumeration(STATE, STATE_DER, ALGEBRAIC, DISCRETE, DISC_STATE, PREVIOUS, START, PARAMETER, ITERATOR, RECORD);

    function addTypedList
      "can also be used to add single variables"
      input output VarData varData;
      input list<Pointer<Variable>> var_lst;
      input VarType varType;
    algorithm
      varData := match (varData, varType)

        case (VAR_DATA_SIM(), VarType.STATE) algorithm
          varData.variables   := VariablePointers.addList(var_lst, varData.variables);
          varData.knowns      := VariablePointers.addList(var_lst, varData.knowns);
          varData.states      := VariablePointers.addList(var_lst, varData.states);
          varData.initials    := VariablePointers.addList(var_lst, varData.initials);
          // also remove from algebraics in the case it was moved
          varData.unknowns    := VariablePointers.removeList(var_lst, varData.unknowns);
          varData.algebraics  := VariablePointers.removeList(var_lst, varData.algebraics);
        then varData;

        case (VAR_DATA_SIM(), VarType.STATE_DER) algorithm
          varData.variables   := VariablePointers.addList(var_lst, varData.variables);
          varData.unknowns    := VariablePointers.addList(var_lst, varData.unknowns);
          varData.derivatives := VariablePointers.addList(var_lst, varData.derivatives);
          varData.initials    := VariablePointers.addList(var_lst, varData.initials);
        then varData;

        // algebraic variables, dummy states and dummy derivatives are mathematically equal
        case (VAR_DATA_SIM(), VarType.ALGEBRAIC) algorithm
          varData.variables   := VariablePointers.addList(var_lst, varData.variables);
          varData.unknowns    := VariablePointers.addList(var_lst, varData.unknowns);
          varData.algebraics  := VariablePointers.addList(var_lst, varData.algebraics);
          varData.initials    := VariablePointers.addList(var_lst, varData.initials);
        then varData;

        case (VAR_DATA_SIM(), VarType.DISCRETE) algorithm
          varData.variables   := VariablePointers.addList(var_lst, varData.variables);
          varData.unknowns    := VariablePointers.addList(var_lst, varData.unknowns);
          varData.discretes   := VariablePointers.addList(var_lst, varData.discretes);
          varData.initials    := VariablePointers.addList(var_lst, varData.initials);
        then varData;

        case (VAR_DATA_SIM(), VarType.START) algorithm
          varData.variables   := VariablePointers.addList(var_lst, varData.variables);
          varData.initials    := VariablePointers.addList(var_lst, varData.initials);
        then varData;

        case (VAR_DATA_SIM(), VarType.PARAMETER) algorithm
          varData.parameters  := VariablePointers.addList(var_lst, varData.parameters);
          varData.knowns      := VariablePointers.addList(var_lst, varData.knowns);
        then varData;

        case (VAR_DATA_SIM(), VarType.ITERATOR) algorithm
          varData.variables   := VariablePointers.addList(var_lst, varData.variables);
          varData.knowns      := VariablePointers.addList(var_lst, varData.knowns);
        then varData;

        // IMPORTANT: requires the record elements to be added as children beforehand!
        case (VAR_DATA_SIM(), VarType.RECORD) algorithm
          varData.variables   := VariablePointers.addList(var_lst, varData.variables);
          varData.records     := VariablePointers.addList(var_lst, varData.records);
          varData.knowns      := VariablePointers.addList(var_lst, varData.knowns);
          varData.records     := VariablePointers.mapPtr(varData.records, function BackendDAE.lowerRecordChildren(variables = varData.variables));
        then varData;

        // ToDo: other cases

        else algorithm
          Error.addMessage(Error.INTERNAL_ERROR,{getInstanceName() + " failed."});
        then fail();
      end match;
    end addTypedList;

  end VarData;

  // ==========================================================================
  //                      Protected utility functions
  // ==========================================================================
protected
  function getVarNameTraverse
    input Pointer<Variable> var;
    input Pointer<list<ComponentRef>> acc;
  algorithm
    Pointer.update(acc, getVarName(var) :: Pointer.access(acc));
  end getVarNameTraverse;

  annotation(__OpenModelica_Interface="backend");
end NBVariable;<|MERGE_RESOLUTION|>--- conflicted
+++ resolved
@@ -1260,13 +1260,8 @@
       local
         BackendInfo binfo;
 
-<<<<<<< HEAD
-      case Variable.VARIABLE(backendinfo = binfo as BackendExtension.BACKEND_INFO()) algorithm
+      case Variable.VARIABLE(backendinfo = binfo as BackendInfo.BACKEND_INFO()) algorithm
         binfo.attributes := VariableAttributes.setFixed(binfo.attributes, var.ty, b, overwrite);
-=======
-      case Variable.VARIABLE(backendinfo = binfo as BackendInfo.BACKEND_INFO()) algorithm
-        binfo.attributes := VariableAttributes.setFixed(binfo.attributes, var.ty, b);
->>>>>>> 0fa62968
         var.backendinfo := binfo;
       then var;
 
