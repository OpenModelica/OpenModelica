--- conflicted
+++ resolved
@@ -68,13 +68,9 @@
   import DAE;
 
   // NF imports
-<<<<<<< HEAD
   import BackendExtension = NFBackendExtension;
   import NFBackendExtension.{StateSelect, TearingSelect};
-  import Call = NFCall;
-=======
   import NFBackendExtension.VariableKind;
->>>>>>> 0fa62968
   import ComponentRef = NFComponentRef;
   import Expression = NFExpression;
   import Type = NFType;
