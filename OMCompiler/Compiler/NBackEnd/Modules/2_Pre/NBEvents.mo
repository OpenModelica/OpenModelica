--- conflicted
+++ resolved
@@ -351,16 +351,6 @@
           algorithm
             // create auxiliary equation and solve for TIME
             tmpEqn := Pointer.access(Equation.fromLHSandRHS(exp.exp1, exp.exp2, Pointer.create(0), "TMP"));
-<<<<<<< HEAD
-            (tmpEqn, _, status, invert) := Solve.solveBody(tmpEqn, NFBuiltin.TIME_CREF, funcTree);
-            if status == NBSolve.Status.EXPLICIT then
-              // save simplified binary
-              exp.exp1 := Equation.getLHS(tmpEqn);
-              exp.exp2 := Equation.getRHS(tmpEqn);
-              if invert then
-                exp.operator := Operator.invert(exp.operator);
-                // ToDo: Operator cannot be < or <= after inversion, because it has been solved for time -> fail()?
-=======
             _ := Equation.map(tmpEqn, function containsTimeTraverseExp(b = containsTime), SOME(function containsTimeTraverseCref(b = containsTime)));
             if Pointer.access(containsTime) then
               (tmpEqn, _, status, invert) := Solve.solveBody(tmpEqn, NFBuiltin.TIME_CREF, funcTree);
@@ -381,7 +371,6 @@
                 failed := false;
               else
                 failed := true;
->>>>>>> 1a188e91
               end if;
             else
               failed := true;
