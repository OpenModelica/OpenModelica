--- conflicted
+++ resolved
@@ -282,25 +282,14 @@
     Absyn.Path fn_path = Function.nameConsiderBuiltin(fn);
   algorithm
     (outExp, expanded) := match AbsynUtil.pathFirstIdent(fn_path)
-<<<<<<< HEAD
       case "cat"        then expandBuiltinCat(args, call);
       case "der"        then expandBuiltinGeneric(call);
       case "diagonal"   then expandBuiltinDiagonal(listHead(args));
+      case "fill"       then expandBuiltinFill(args);
       case "pre"        then expandBuiltinGeneric(call);
       case "previous"   then expandBuiltinGeneric(call);
       case "promote"    then expandBuiltinPromote(args);
       case "transpose"  then expandBuiltinTranspose(listHead(args));
-      case "fill"       then expandBuiltinFill(args);
-=======
-      case "cat"       then expandBuiltinCat(args, call);
-      case "der"       then expandBuiltinGeneric(call);
-      case "diagonal"  then expandBuiltinDiagonal(listHead(args));
-      case "fill"      then expandBuiltinFill(args);
-      case "pre"       then expandBuiltinGeneric(call);
-      case "previous"  then expandBuiltinGeneric(call);
-      case "promote"   then expandBuiltinPromote(args);
-      case "transpose" then expandBuiltinTranspose(listHead(args));
->>>>>>> ebaac9b1
     end match;
   end expandBuiltinCall;
 
@@ -369,22 +358,6 @@
       outExp := Expression.transposeArray(outExp);
     end if;
   end expandBuiltinTranspose;
-
-  function expandBuiltinFill
-    input list<Expression> args;
-    output Expression outExp;
-    output Boolean expanded = true;
-  protected
-    Expression content;
-    Integer size;
-  algorithm
-    {content, Expression.INTEGER(value = size)} := args;
-    outExp := Expression.ARRAY(
-      ty        = Type.liftArrayLeft(Expression.typeOf(content), Dimension.INTEGER(size, NFPrefixes.Variability.CONSTANT)),
-      elements  = List.fill(content, size),
-      literal   = true
-    );
-  end expandBuiltinFill;
 
   function expandBuiltinGeneric
     input Call call;
