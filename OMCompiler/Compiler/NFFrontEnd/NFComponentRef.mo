/*
 * This file is part of OpenModelica.
 *
 * Copyright (c) 1998-2014, Open Source Modelica Consortium (OSMC),
 * c/o Linköpings universitet, Department of Computer and Information Science,
 * SE-58183 Linköping, Sweden.
 *
 * All rights reserved.
 *
 * THIS PROGRAM IS PROVIDED UNDER THE TERMS OF GPL VERSION 3 LICENSE OR
 * THIS OSMC PUBLIC LICENSE (OSMC-PL) VERSION 1.2.
 * ANY USE, REPRODUCTION OR DISTRIBUTION OF THIS PROGRAM CONSTITUTES
 * RECIPIENT'S ACCEPTANCE OF THE OSMC PUBLIC LICENSE OR THE GPL VERSION 3,
 * ACCORDING TO RECIPIENTS CHOICE.
 *
 * The OpenModelica software and the Open Source Modelica
 * Consortium (OSMC) Public License (OSMC-PL) are obtained
 * from OSMC, either from the above address,
 * from the URLs: http://www.ida.liu.se/projects/OpenModelica or
 * http://www.openmodelica.org, and in the OpenModelica distribution.
 * GNU version 3 is obtained from: http://www.gnu.org/copyleft/gpl.html.
 *
 * This program is distributed WITHOUT ANY WARRANTY; without
 * even the implied warranty of  MERCHANTABILITY or FITNESS
 * FOR A PARTICULAR PURPOSE, EXCEPT AS EXPRESSLY SET FORTH
 * IN THE BY RECIPIENT SELECTED SUBSIDIARY LICENSE CONDITIONS OF OSMC-PL.
 *
 * See the full OSMC Public License conditions for more details.
 *
 */

encapsulated uniontype NFComponentRef
protected
  import Component = NFComponent;
  import Absyn;
  import DAE;
  import Subscript = NFSubscript;
  import Type = NFType;
  import NFInstNode.InstNode;
  import NFInstNode.InstNodeType;
  import Dimension = NFDimension;
  import Expression = NFExpression;
  import NFPrefixes.{Variability, Purity};
  import Class = NFClass;
  import List;
  import Prefixes = NFPrefixes;
  import MetaModelica.Dangerous.*;

  import ComponentRef = NFComponentRef;

public
  type Origin = enumeration(
    CREF "From an Absyn cref.",
    SCOPE "From prefixing the cref with its scope.",
    ITERATOR "From an iterator."
  );

  record CREF
    InstNode node;
    list<Subscript> subscripts;
    Type ty "The type of the node, without taking subscripts into account.";
    Origin origin;
    ComponentRef restCref;
  end CREF;

  record EMPTY end EMPTY;
  record WILD end WILD;

  record STRING
    String name;
    ComponentRef restCref;
  end STRING;

  function fromNode
    input InstNode node;
    input Type ty;
    input list<Subscript> subs = {};
    input Origin origin = Origin.CREF;
    output ComponentRef cref = CREF(node, subs, ty, origin, EMPTY());
  end fromNode;

  function prefixCref
    input InstNode node;
    input Type ty;
    input list<Subscript> subs;
    input ComponentRef restCref;
    output ComponentRef cref = CREF(node, subs, ty, Origin.CREF, restCref);
  end prefixCref;

  function prefixScope
    input InstNode node;
    input Type ty;
    input list<Subscript> subs;
    input ComponentRef restCref;
    output ComponentRef cref = CREF(node, subs, ty, Origin.SCOPE, restCref);
  end prefixScope;

  function fromAbsyn
    input InstNode node;
    input list<Absyn.Subscript> subs;
    input ComponentRef restCref = EMPTY();
    output ComponentRef cref;
  protected
    list<Subscript> sl;
  algorithm
    sl := list(Subscript.RAW_SUBSCRIPT(s) for s in subs);
    cref := CREF(node, sl, Type.UNKNOWN(), Origin.CREF, restCref);
  end fromAbsyn;

  function fromAbsynCref
    input Absyn.ComponentRef acref;
    input ComponentRef restCref = EMPTY();
    output ComponentRef cref;
  algorithm
    cref := match acref
      case Absyn.ComponentRef.CREF_IDENT()
        then fromAbsyn(InstNode.NAME_NODE(acref.name), acref.subscripts, restCref);

      case Absyn.ComponentRef.CREF_QUAL()
        then fromAbsynCref(acref.componentRef,
               fromAbsyn(InstNode.NAME_NODE(acref.name), acref.subscripts, restCref));

      case Absyn.ComponentRef.CREF_FULLYQUALIFIED()
        then fromAbsynCref(acref.componentRef);

      case Absyn.ComponentRef.WILD() then WILD();
      case Absyn.ComponentRef.ALLWILD() then WILD();
    end match;
  end fromAbsynCref;

  function fromBuiltin
    input InstNode node;
    input Type ty;
    output ComponentRef cref = CREF(node, {}, ty, Origin.SCOPE, EMPTY());
  end fromBuiltin;

  function makeIterator
    input InstNode node;
    input Type ty = InstNode.getType(node);
    output ComponentRef cref = CREF(node, {}, ty, Origin.ITERATOR, EMPTY());
  end makeIterator;

  function isEmpty
    input ComponentRef cref;
    output Boolean isEmpty;
  algorithm
    isEmpty := match cref
      case EMPTY() then true;
      else false;
    end match;
  end isEmpty;

  function isSimple
    input ComponentRef cref;
    output Boolean isSimple;
  algorithm
    isSimple := match cref
      case CREF(restCref = EMPTY()) then true;
      else false;
    end match;
  end isSimple;

  function isCref
    input ComponentRef cref;
    output Boolean isCref;
  algorithm
    isCref := match cref
      case CREF() then true;
      else false;
    end match;
  end isCref;

  function isIterator
    input ComponentRef cref;
    output Boolean isIterator;
  algorithm
    isIterator := match cref
      case CREF(origin = Origin.ITERATOR) then true;
      else false;
    end match;
  end isIterator;

  function node
    input ComponentRef cref;
    output InstNode node;
  algorithm
    CREF(node = node) := cref;
  end node;

  function nodes
    input ComponentRef cref;
    input list<InstNode> accum = {};
    output list<InstNode> nodes;
  algorithm
    nodes := match cref
      case CREF() then nodes(cref.restCref, cref.node :: accum);
      else accum;
    end match;
  end nodes;

  function nodesIncludingSplitSubs
    input ComponentRef cref;
    input list<InstNode> accum = {};
    output list<InstNode> nodes = accum;
  protected
    InstNode node;
  algorithm
    nodes := match cref
      case CREF()
        algorithm
          for s in cref.subscripts loop
            if Subscript.isSplitIndex(s) then
              Subscript.SPLIT_INDEX(node = node) := s;
              nodes := node :: nodes;
            end if;
          end for;
        then
          nodesIncludingSplitSubs(cref.restCref, cref.node :: nodes);

      else nodes;
    end match;
  end nodesIncludingSplitSubs;

  function containsNode
    input ComponentRef cref;
    input InstNode node;
    output Boolean res;
  algorithm
    res := match cref
      case CREF()
        then InstNode.refEqual(cref.node, node) or containsNode(cref.restCref, node);
      else false;
    end match;
  end containsNode;

  function nodeType
    input ComponentRef cref;
    output Type ty;
  algorithm
    CREF(ty = ty) := cref;
  end nodeType;

  function setNodeType
    input Type ty;
    input output ComponentRef cref;
  algorithm
    () := match cref
      case CREF()
        algorithm
          cref.ty := ty;
        then
          ();

      else ();
    end match;
  end setNodeType;

  function updateNodeType
    input output ComponentRef cref;
  algorithm
    () := match cref
      case CREF() guard InstNode.isComponent(cref.node)
        algorithm
          cref.ty := InstNode.getType(cref.node);
        then
          ();

      else ();
    end match;
  end updateNodeType;

  function scalarType
    input ComponentRef cref;
    output Type ty;
  algorithm
    CREF(ty = ty) := cref;
    ty := Type.arrayElementType(ty);
  end scalarType;

  function firstName
    input ComponentRef cref;
    output String name;
  algorithm
    name := match cref
      case CREF() then InstNode.name(cref.node);
      else "";
    end match;
  end firstName;

  function rest
    input ComponentRef cref;
    output ComponentRef restCref;
  algorithm
    CREF(restCref = restCref) := cref;
  end rest;

  function last
    input ComponentRef cref;
    output ComponentRef lastCref;
  algorithm
    lastCref := match cref
      case CREF(restCref = CREF()) then last(cref.restCref);
      else cref;
    end match;
  end last;

  function firstNonScope
    input ComponentRef cref;
    output ComponentRef first;
  protected
    ComponentRef rest_cr = rest(cref);
  algorithm
    first := match rest_cr
      case CREF(origin = Origin.SCOPE) then cref;
      case EMPTY() then cref;
      else firstNonScope(rest_cr);
    end match;
  end firstNonScope;

  function append
    input output ComponentRef cref;
    input ComponentRef restCref;
  algorithm
    cref := match cref
      case CREF()
        algorithm
          cref.restCref := append(cref.restCref, restCref);
        then
          cref;

      case EMPTY() then restCref;
    end match;
  end append;

  function getComponentType
    "Returns the type of the component the given cref refers to, without taking
     subscripts into account."
    input ComponentRef cref;
    output Type ty;
  algorithm
    ty := match cref
      case CREF() then cref.ty;
      else Type.UNKNOWN();
    end match;
  end getComponentType;

  function getSubscriptedType
    "Returns the type of a cref, with the subscripts taken into account."
    input ComponentRef cref;
    input Boolean includeScope = false;
    output Type ty;
  algorithm
    ty := match cref
      case CREF()
        then getSubscriptedType2(cref.restCref, Type.subscript(cref.ty, cref.subscripts), includeScope);
      else Type.UNKNOWN();
    end match;
  end getSubscriptedType;

  function getSubscriptedType2
    input ComponentRef restCref;
    input Type accumTy;
    input Boolean includeScope;
    output Type ty;
  algorithm
    ty := match restCref
      case CREF()
        guard restCref.origin == Origin.CREF or includeScope
        algorithm
          ty := Type.liftArrayLeftList(accumTy,
            Type.arrayDims(Type.subscript(restCref.ty, restCref.subscripts)));
        then
          getSubscriptedType2(restCref.restCref, ty, includeScope);

      else accumTy;
    end match;
  end getSubscriptedType2;

  function nodeVariability
    "Returns the variability of the component node the cref refers to."
    input ComponentRef cref;
    output Variability var;
  algorithm
    var := match cref
      case CREF(node = InstNode.COMPONENT_NODE())
        then Component.variability(InstNode.component(cref.node));
      case CREF(node = InstNode.CLASS_NODE()) then Variability.CONSTANT;
      else Variability.CONTINUOUS;
    end match;
  end nodeVariability;

  function subscriptsVariability
    input ComponentRef cref;
    input output Variability var = Variability.CONSTANT;
  algorithm
    () := match cref
      case CREF(origin = Origin.CREF)
        algorithm
          for sub in cref.subscripts loop
            var := Prefixes.variabilityMax(var, Subscript.variability(sub));
          end for;
        then
          ();

      else ();
    end match;
  end subscriptsVariability;

  function variability
    "Returns the variability of the cref, with the variability of the subscripts
     taken into account."
    input ComponentRef cref;
    output Variability var = Prefixes.variabilityMax(nodeVariability(cref),
                                                     subscriptsVariability(cref));
  end variability;

  function purity
    input ComponentRef cref;
    output Purity pur;
  protected
    function sub_purity
      input Subscript sub;
      input output Purity pur;
    algorithm
      pur := Prefixes.purityMin(pur, Subscript.purity(sub));
    end sub_purity;
  algorithm
    pur := match cref
      case CREF(origin = Origin.ITERATOR) then Purity.IMPURE;
      case CREF() then foldSubscripts(cref, sub_purity, Purity.PURE);
      else Purity.IMPURE;
    end match;
  end purity;

  function addSubscript
    input Subscript subscript;
    input output ComponentRef cref;
  algorithm
    () := match cref
      case CREF()
        algorithm
          cref.subscripts := listAppend(cref.subscripts, {subscript});
        then
          ();
    end match;
  end addSubscript;

  function mergeSubscripts
    input list<Subscript> subscripts;
    input output ComponentRef cref;
    input Boolean applyToScope = false;
  algorithm
    ({}, cref) := mergeSubscripts2(subscripts, cref, applyToScope);
  end mergeSubscripts;

  function mergeSubscripts2
    input output list<Subscript> subscripts;
    input output ComponentRef cref;
    input Boolean applyToScope;
  algorithm
    (subscripts, cref) := match cref
      local
        ComponentRef rest_cref;
        list<Subscript> cref_subs;

      case CREF(subscripts = cref_subs)
        guard applyToScope or cref.origin == Origin.CREF
        algorithm
          (subscripts, rest_cref) := mergeSubscripts2(subscripts, cref.restCref, applyToScope);

          if not listEmpty(subscripts) then
            (cref_subs, subscripts) :=
              Subscript.mergeList(subscripts, cref_subs, Type.dimensionCount(cref.ty));
          end if;
        then
          (subscripts, CREF(cref.node, cref_subs, cref.ty, cref.origin, rest_cref));

      else (subscripts, cref);
    end match;
  end mergeSubscripts2;

  function hasSubscripts
    input ComponentRef cref;
    output Boolean hasSubscripts;
  algorithm
    hasSubscripts := match cref
      case CREF()
        then not listEmpty(cref.subscripts) or hasSubscripts(cref.restCref);

      else false;
    end match;
  end hasSubscripts;

  function hasNonModelSubscripts
    input ComponentRef cref;
    output Boolean hasSubscripts;
  algorithm
    hasSubscripts := match cref
      case CREF() guard(InstNode.isModel(cref.node))
        then hasNonModelSubscripts(cref.restCref);
      case CREF()
        then not listEmpty(cref.subscripts) or hasNonModelSubscripts(cref.restCref);
      else false;
    end match;
  end hasNonModelSubscripts;

  function hasSplitSubscripts
    input ComponentRef cref;
    output Boolean res;
  algorithm
    res := match cref
      case CREF(origin = Origin.CREF)
        then List.exist(cref.subscripts, Subscript.isSplitIndex) or
             hasSplitSubscripts(cref.restCref);

      else false;
    end match;
  end hasSplitSubscripts;

  function getSubscripts
    input ComponentRef cref;
    output list<Subscript> subscripts;
  algorithm
    subscripts := match cref
      case CREF() then cref.subscripts;
      else {};
    end match;
  end getSubscripts;

  function setSubscripts
    "Sets the subscripts of the first part of a cref."
    input list<Subscript> subscripts;
    input output ComponentRef cref;
  algorithm
    () := match cref
      case CREF()
        algorithm
          cref.subscripts := subscripts;
        then
          ();
    end match;
  end setSubscripts;

  function setSubscriptsList
    "Sets the subscripts of each part of a cref to the corresponding list of subscripts."
    input list<list<Subscript>> subscripts;
    input output ComponentRef cref;
  algorithm
    cref := match (subscripts, cref)
      local
        list<Subscript> subs;
        list<list<Subscript>> rest_subs;
        ComponentRef rest_cref;

      case (subs :: rest_subs, CREF())
        algorithm
          rest_cref := setSubscriptsList(rest_subs, cref.restCref);
        then
          CREF(cref.node, subs, cref.ty, cref.origin, rest_cref);

      case ({}, _) then cref;
    end match;
  end setSubscriptsList;

  function subscriptsAllWithWhole
    "Returns all subscripts of a cref in reverse order.
     Ex: a[1, 2].b[4].c[6, 3] => {{6,3}, {4}, {1,2}}"
    input ComponentRef cref;
    input list<list<Subscript>> accumSubs = {};
    output list<list<Subscript>> subscripts;
  algorithm
    subscripts := match cref
      local
        list<Integer> sizes_;
        list<Subscript> subs;

      case CREF(subscripts = {}) guard(not backendCref(cref)) algorithm
        sizes_ := sizes(cref);
        subs := {};
        for size in listReverse(sizes_) loop
          if size == 1 then
            subs := Subscript.INDEX(Expression.INTEGER(1)) :: subs;
          else
            subs := Subscript.SLICE(Expression.RANGE(Type.INTEGER(), Expression.INTEGER(1), NONE(), Expression.INTEGER(size))) :: subs;
          end if;
        end for;
      then subscriptsAllWithWhole(cref.restCref, subs :: accumSubs);

      case CREF() then subscriptsAllWithWhole(cref.restCref, cref.subscripts :: accumSubs);

      else accumSubs;
    end match;
  end subscriptsAllWithWhole;

  function subscriptsAllWithWholeFlat
    "Returns all subscripts of a cref as a flat list in the correct order.
     Ex: a[1, 2].b[4].c[6, 3] => {1, 2, 4, 6, 3}"
    input ComponentRef cref;
    output list<Subscript> subscripts = List.flattenReverse(subscriptsAllWithWhole(cref));
  end subscriptsAllWithWholeFlat;

 function subscriptsAll
    "Returns all subscripts of a cref in reverse order.
     Ex: a[1, 2].b[4].c[6, 3] => {{6,3}, {4}, {1,2}}"
    input ComponentRef cref;
    input list<list<Subscript>> accumSubs = {};
    output list<list<Subscript>> subscripts;
  algorithm
    subscripts := match cref
      case CREF() then subscriptsAll(cref.restCref, cref.subscripts :: accumSubs);
      else accumSubs;
    end match;
  end subscriptsAll;

  function subscriptsAllFlat
    "Returns all subscripts of a cref as a flat list in the correct order.
     Ex: a[1, 2].b[4].c[6, 3] => {1, 2, 4, 6, 3}"
    input ComponentRef cref;
    output list<Subscript> subscripts = List.flattenReverse(subscriptsAll(cref));
  end subscriptsAllFlat;

  function subscriptsExceptModel
    "Returns all subscripts of a cref in reverse order leaving out model subs.
     Ex: a[1, 2].b[4].c[6, 3] => {{6,3}, {4}, {1,2}}"
    input ComponentRef cref;
    input list<list<Subscript>> accumSubs = {};
    output list<list<Subscript>> subscripts;
  algorithm
    subscripts := match cref
      case CREF() guard(InstNode.isModel(cref.node))  then subscriptsExceptModel(cref.restCref, {} :: accumSubs);
      case CREF()                                     then subscriptsExceptModel(cref.restCref, cref.subscripts :: accumSubs);
                                                      else accumSubs;
    end match;
  end subscriptsExceptModel;

  function subscriptsN
    "Returns the subscripts of the N first parts of a cref in reverse order."
    input ComponentRef cref;
    input Integer n;
    output list<list<Subscript>> subscripts = {};
  protected
    list<Subscript> subs;
    ComponentRef rest = cref;
  algorithm
    for i in 1:n loop
      if isEmpty(rest) then
        break;
      end if;

      CREF(subscripts = subs, restCref = rest) := rest;
      subscripts := subs :: subscripts;
    end for;
  end subscriptsN;

  function transferSubscripts
    "Copies subscripts from one cref to another, overwriting any subscripts on
     the destination cref."
    input ComponentRef srcCref;
    input ComponentRef dstCref;
    output ComponentRef cref;
  algorithm
    cref := match (srcCref, dstCref)
      case (EMPTY(), _) then dstCref;
      case (_, EMPTY()) then dstCref;
      case (_, WILD()) then dstCref;
      case (_, CREF(origin = Origin.ITERATOR)) then dstCref;

      case (CREF(), CREF(origin = Origin.CREF))
        algorithm
          dstCref.restCref := transferSubscripts(srcCref, dstCref.restCref);
        then
          dstCref;

      case (CREF(), CREF()) guard InstNode.refEqual(srcCref.node, dstCref.node)
        algorithm
          cref := transferSubscripts(srcCref.restCref, dstCref.restCref);
        then
          CREF(dstCref.node, srcCref.subscripts, dstCref.ty, dstCref.origin, cref);

      case (CREF(), CREF())
        then transferSubscripts(srcCref.restCref, dstCref);

      else
        algorithm
          Error.assertion(false, getInstanceName() + " failed", sourceInfo());
        then
          fail();
    end match;
  end transferSubscripts;

  function applySubscripts
    input ComponentRef cref;
    input FuncT func;

    partial function FuncT
      input Subscript subscript;
    end FuncT;
  algorithm
    () := match cref
      case CREF(origin = Origin.CREF)
        algorithm
          for sub in cref.subscripts loop
            func(sub);
          end for;

          applySubscripts(cref.restCref, func);
        then
          ();

      else ();
    end match;
  end applySubscripts;

  function foldSubscripts<ArgT>
    input ComponentRef cref;
    input FuncT func;
    input output ArgT arg;

    partial function FuncT
      input Subscript subscript;
      input output ArgT arg;
    end FuncT;
  algorithm
    arg := match cref
      case CREF(origin = Origin.CREF)
        algorithm
          for sub in cref.subscripts loop
            arg := func(sub, arg);
          end for;
        then
          foldSubscripts(cref.restCref, func, arg);

      else arg;
    end match;
  end foldSubscripts;

  function mapSubscripts
    input output ComponentRef cref;
    input FuncT func;

    partial function FuncT
      input output Subscript subscript;
    end FuncT;
  algorithm
    cref := match cref
      case CREF(origin = Origin.CREF)
        algorithm
          if not listEmpty(cref.subscripts) then
            cref.subscripts := list(func(s) for s in cref.subscripts);
          end if;

          cref.restCref := mapSubscripts(cref.restCref, func);
        then
          cref;

      else cref;
    end match;
  end mapSubscripts;

  function fillSubscripts
    "Fills in any unsubscripted dimensions in the cref with : subscripts."
    input output ComponentRef cref;
  algorithm
    () := match cref
      local
        list<Dimension> dims;
        Integer dim_count, sub_count;

      case CREF()
        algorithm
          dims := Type.arrayDims(cref.ty);
          dim_count := listLength(dims);
          sub_count := listLength(cref.subscripts);

          if sub_count < dim_count then
            cref.subscripts := List.consN(dim_count - sub_count, Subscript.WHOLE(), cref.subscripts);
          end if;

          cref.restCref := fillSubscripts(cref.restCref);
        then
          ();

      else ();
    end match;
  end fillSubscripts;

  function replaceWholeSubscripts
    "Replaces any : subscripts with slice subscripts for the corresponding dimension."
    input output ComponentRef cref;
  algorithm
    () := match cref
      local
        list<Dimension> dims;
        list<Subscript> subs;

      case CREF()
        algorithm
          if List.exist(cref.subscripts, Subscript.isWhole) then
            dims := Type.arrayDims(cref.ty);
            subs := {};

            for s in cref.subscripts loop
              if Subscript.isWhole(s) then
                s := Subscript.fromDimension(listHead(dims));
              end if;

              subs := s :: subs;
              dims := listRest(dims);
            end for;

            cref.subscripts := listReverseInPlace(subs);
          end if;

          cref.restCref := replaceWholeSubscripts(cref.restCref);
        then
          ();

      else ();
    end match;
  end replaceWholeSubscripts;

  function combineSubscripts
    "Moves all subscripts to the end of the cref.
     Ex: a[1, 2].b[4] => a.b[1, 2, 4]"
    input output ComponentRef cref;
  protected
    list<Subscript> subs;
  algorithm
    // Fill in : subscripts where needed so the cref is fully subscripted.
    cref := fillSubscripts(cref);
    // Fetch all the subscripts.
    subs := List.flatten(subscriptsAll(cref));

    if listEmpty(subs) then
      return;
    end if;

    // Replace the cref's subscripts.
    cref := setSubscripts(subs, stripSubscriptsAll(cref));
  end combineSubscripts;

  function compare
    input ComponentRef cref1;
    input ComponentRef cref2;
    output Integer comp;
  algorithm
    comp := match (cref1, cref2)
      case (CREF(), CREF())
        algorithm
          comp := stringCompare(InstNode.name(cref1.node), InstNode.name(cref2.node));

          if comp <> 0 then
            return;
          end if;

          comp := Subscript.compareList(cref1.subscripts, cref2.subscripts);

          if comp <> 0 then
            return;
          end if;
        then
          compare(cref1.restCref, cref2.restCref);

      case (EMPTY(), EMPTY()) then 0;
      case (_, EMPTY()) then 1;
      case (EMPTY(), _) then -1;
    end match;
  end compare;

  function isEqual
    input ComponentRef cref1;
    input ComponentRef cref2;
    output Boolean b;
  algorithm
    if referenceEq(cref1, cref2) then
      b := true;
      return;
    end if;

    b := match (cref1, cref2)
      case (CREF(), CREF()) algorithm
        then InstNode.name(cref1.node) == InstNode.name(cref2.node) and
          Subscript.isEqualList(cref1.subscripts, cref2.subscripts) and
          isEqual(cref1.restCref, cref2.restCref);
      case (EMPTY(), EMPTY()) then true;
      case (WILD(), WILD()) then true;
      else false;
    end match;
  end isEqual;

  function isEqualStrip
    "strips the subscripts before comparing. Used for non expandend variables"
    input ComponentRef cref1;
    input ComponentRef cref2;
    output Boolean b = isEqual(stripSubscriptsAll(cref1), stripSubscriptsAll(cref2));
  end isEqualStrip;

  function isLess
    input ComponentRef cref1;
    input ComponentRef cref2;
    output Boolean isLess = compare(cref1, cref2) < 0;
  end isLess;

  function isGreater
    input ComponentRef cref1;
    input ComponentRef cref2;
    output Boolean isGreater = compare(cref1, cref2) > 0;
  end isGreater;

  function isPrefix
    input ComponentRef cref1;
    input ComponentRef cref2;
    output Boolean isPrefix;
  algorithm
    if referenceEq(cref1, cref2) then
      isPrefix := true;
      return;
    end if;

    isPrefix := match (cref1, cref2)
      case (CREF(), CREF())
        then
          if InstNode.name(cref1.node) == InstNode.name(cref2.node) then
             isEqual(cref1.restCref, cref2.restCref)
          else isEqual(cref1, cref2.restCref);
      else false;
    end match;
  end isPrefix;

  function backendCref
    "returns true if the cref was generated by the backend (starts with $)"
    input ComponentRef cref;
    output Boolean b = substring(firstName(cref), 1, 1) == "$";
  end backendCref;

  function toAbsyn
    input ComponentRef cref;
    output Absyn.ComponentRef acref;
  algorithm
    acref := match cref
      case CREF()
        algorithm
          acref := Absyn.ComponentRef.CREF_IDENT(InstNode.name(cref.node),
            list(Subscript.toAbsyn(s) for s in cref.subscripts));
        then
          toAbsyn_impl(cref.restCref, acref);

      case STRING()
        algorithm
          acref := Absyn.ComponentRef.CREF_IDENT(cref.name, {});
        then
          toAbsyn_impl(cref.restCref, acref);

      case WILD() then Absyn.ComponentRef.WILD();
    end match;
  end toAbsyn;

  function toAbsyn_impl
    input ComponentRef cref;
    input Absyn.ComponentRef accumCref;
    output Absyn.ComponentRef acref;
  algorithm
    acref := match cref
      case EMPTY() then accumCref;

      case CREF()
        algorithm
          acref := Absyn.ComponentRef.CREF_QUAL(InstNode.name(cref.node),
            list(Subscript.toAbsyn(s) for s in cref.subscripts), accumCref);
        then
          toAbsyn_impl(cref.restCref, acref);

      case STRING()
        algorithm
          acref := Absyn.ComponentRef.CREF_QUAL(cref.name, {}, accumCref);
        then
          toAbsyn_impl(cref.restCref, acref);

    end match;
  end toAbsyn_impl;

  function toDAE
    input ComponentRef cref;
    output DAE.ComponentRef dcref;
  algorithm
    dcref := match cref
      case CREF()
        algorithm
          dcref := DAE.ComponentRef.CREF_IDENT(InstNode.name(cref.node), Type.toDAE(cref.ty),
            list(Subscript.toDAE(s) for s in cref.subscripts));
        then
          toDAE_impl(cref.restCref, dcref);

      case WILD() then DAE.ComponentRef.WILD();
    end match;
  end toDAE;

  function toDAE_impl
    input ComponentRef cref;
    input DAE.ComponentRef accumCref;
    output DAE.ComponentRef dcref;
  algorithm
    dcref := match cref
      local
        Type ty;
        DAE.Type dty;

      case EMPTY() then accumCref;
      case CREF()
        algorithm
          // If the type is unknown here it's likely because the cref part is
          // from a scope prefix, which the typing doesn't bother typing since
          // that introduces cycles in the typing. We could patch the crefs
          // after the typing, but the new frontend doesn't use these types anyway.
          // So instead we just fetch the type of the node if the type is unknown.
          ty := if Type.isUnknown(cref.ty) then InstNode.getType(cref.node) else cref.ty;
          dty := Type.toDAE(ty, makeTypeVars = false);
          dcref := DAE.ComponentRef.CREF_QUAL(InstNode.name(cref.node), dty,
            list(Subscript.toDAE(s) for s in cref.subscripts), accumCref);
        then
          toDAE_impl(cref.restCref, dcref);
    end match;
  end toDAE_impl;

  function toString
    input ComponentRef cref;
    output String str;
  algorithm
    str := stringDelimitList(toString_impl(cref, {}), ".");
  end toString;

  function toString_impl
    input ComponentRef cref;
    input output list<String> strl;
  algorithm
    strl := match cref
      local
        String str;

      case CREF()
        algorithm
          str := InstNode.name(cref.node) + Subscript.toStringList(cref.subscripts);
        then
          toString_impl(cref.restCref, str :: strl);

      case WILD() then "_" :: strl;
      case STRING() then toString_impl(cref.restCref, cref.name :: strl);
      else strl;
    end match;
  end toString_impl;

  function toFlatString
    input ComponentRef cref;
    output String str;
  protected
    ComponentRef cr;
    list<Subscript> subs;
    list<String> strl = {};
  algorithm
    (cr, subs) := stripSubscripts(cref);
    strl := toFlatString_impl(cr, strl);

    str := match listHead(strl)
      case "time" then "time";
      case "_" then "_";
      else stringAppendList({"'", stringDelimitList(strl, "."), "'", Subscript.toFlatStringList(subs)});
    end match;
  end toFlatString;

  function toFlatString_impl
    input ComponentRef cref;
    input output list<String> strl;
  algorithm
    strl := match cref
      local
        String str;

      case CREF()
        algorithm
          str := Util.escapeQuotes(InstNode.name(cref.node)) + Subscript.toFlatStringList(cref.subscripts);

          if Type.isRecord(cref.ty) and not listEmpty(strl) then
            strl := ("'" + listHead(strl)) :: listRest(strl);
            str := str + "'";
          end if;
        then
          toFlatString_impl(cref.restCref, str :: strl);

      case WILD() then "_" :: strl;
      case STRING() then toFlatString_impl(cref.restCref, cref.name :: strl);
      else strl;
    end match;
  end toFlatString_impl;

  function listToString
    input list<ComponentRef> crs;
    output String str;
  algorithm
    str := "{" + stringDelimitList(List.map(crs, toString), ",") + "}";
  end listToString;

  function hash
    input ComponentRef cref;
    input Integer mod;
    output Integer hash = stringHashDjb2Mod(toString(cref), mod);
  end hash;

  function hashStrip
    "hashes the cref without subscripts. used for non expanded variables"
    input ComponentRef cref;
    input Integer mod;
    output Integer hash = stringHashDjb2Mod(toString(stripSubscriptsAll(cref)), mod);
  end hashStrip;

  function toPath
    input ComponentRef cref;
    output Absyn.Path path;
  algorithm
    path := match cref
      case CREF()
        then toPath_impl(cref.restCref, Absyn.IDENT(InstNode.name(cref.node)));
    end match;
  end toPath;

  function toPath_impl
    input ComponentRef cref;
    input Absyn.Path accumPath;
    output Absyn.Path path;
  algorithm
    path := match cref
      case CREF()
        then toPath_impl(cref.restCref,
          Absyn.QUALIFIED(InstNode.name(cref.node), accumPath));
      else accumPath;
    end match;
  end toPath_impl;

  function fromNodeList
    input list<InstNode> nodes;
    output ComponentRef cref = ComponentRef.EMPTY();
  algorithm
    for n in nodes loop
      cref := CREF(n, {}, InstNode.getType(n), Origin.SCOPE, cref);
    end for;
  end fromNodeList;

  function scalarize
    input ComponentRef cref;
    output list<ComponentRef> crefs;
  algorithm
    crefs := match cref
      local
        list<Dimension> dims;
        list<list<Subscript>> subs;

      case CREF(ty = Type.ARRAY())
        algorithm
          dims := Type.arrayDims(cref.ty);
          subs := Subscript.scalarizeList(cref.subscripts, dims);
          subs := List.combination(subs);
        then
          list(setSubscripts(s, cref) for s in subs);

      else {cref};
    end match;
  end scalarize;

  function isPackageConstant
    input ComponentRef cref;
    output Boolean isPkgConst;
  algorithm
    // TODO: This should really be CONSTANT and not PARAMETER, but that breaks
    //       some models since we get some redeclared parameters that look like
    //       package constants due to redeclare issues, and which need to e.g.
    //       be collected by Package.collectConstants.
    isPkgConst := nodeVariability(cref) <= Variability.PARAMETER and isPackageConstant2(cref);
  end isPackageConstant;

  function isPackageConstant2
    input ComponentRef cref;
    output Boolean isPkgConst;
  algorithm
    isPkgConst := match cref
      case CREF(node = InstNode.CLASS_NODE()) then InstNode.isUserdefinedClass(cref.node);
      case CREF(origin = Origin.CREF) then isPackageConstant2(cref.restCref);
      else false;
    end match;
  end isPackageConstant2;

  function stripSubscripts
    "Strips the subscripts from the last name in a cref, e.g. a[2].b[3] => a[2].b"
    input ComponentRef cref;
    output ComponentRef strippedCref;
    output list<Subscript> subs;
  algorithm
    (strippedCref, subs) := match cref
      case CREF()
        then (CREF(cref.node, {}, cref.ty, cref.origin, cref.restCref), cref.subscripts);
      else (cref, {});
    end match;
  end stripSubscripts;

  function stripSubscriptsAll
    "Strips all subscripts from a cref."
    input ComponentRef cref;
    output ComponentRef strippedCref;
  algorithm
    strippedCref := match cref
      case CREF()
        then CREF(cref.node, {}, cref.ty, cref.origin, stripSubscriptsAll(cref.restCref));
      else cref;
    end match;
  end stripSubscriptsAll;

  function stripSubscriptsExceptModel
  "Removes all subscript of a componentref expcept for model subscripts"
    input output ComponentRef cref;
  algorithm
    cref := match cref
      local
        InstNode node;
        ComponentRef restCref;

      case CREF(node = node, restCref = restCref) guard(InstNode.isModel(node))
      then CREF(cref.node, cref.subscripts, cref.ty, cref.origin, stripSubscriptsExceptModel(restCref));

      case CREF(restCref = restCref)
      then CREF(cref.node, {}, cref.ty, cref.origin, stripSubscriptsExceptModel(restCref));

      else cref;
    end match;
  end stripSubscriptsExceptModel;

  function simplifySubscripts
    input output ComponentRef cref;
    input Boolean trim = false;
  algorithm
    cref := match cref
      local
        list<Subscript> subs;

      case CREF(subscripts = {}, origin = Origin.CREF)
        algorithm
          cref.restCref := simplifySubscripts(cref.restCref, trim);
        then
          cref;

      case CREF(origin = Origin.CREF)
        algorithm
          subs := Subscript.simplifyList(cref.subscripts, Type.arrayDims(cref.ty), trim);
        then
          CREF(cref.node, subs, cref.ty, cref.origin, simplifySubscripts(cref.restCref, trim));

      else cref;
    end match;
  end simplifySubscripts;

  function evaluateSubscripts
    input output ComponentRef cref;
  algorithm
    cref := match cref
      local
        list<Subscript> subs;

      case CREF(subscripts = {}, origin = Origin.CREF)
        algorithm
          cref.restCref := evaluateSubscripts(cref.restCref);
        then
          cref;

      case CREF(origin = Origin.CREF)
        algorithm
          subs := list(Subscript.eval(s) for s in cref.subscripts);
        then
          CREF(cref.node, subs, cref.ty, cref.origin, evaluateSubscripts(cref.restCref));

      else cref;
    end match;
  end evaluateSubscripts;

  function isDeleted
    input ComponentRef cref;
    output Boolean isDeleted;
  algorithm
    isDeleted := match cref
      local
        InstNode node;

      case CREF(node = node, origin = Origin.CREF)
        then (InstNode.isComponent(node) and Component.isDeleted(InstNode.component(node))) or
             isDeleted(cref.restCref);

      else false;
    end match;
  end isDeleted;

  function isFromCref
    input ComponentRef cref;
    output Boolean fromCref;
  algorithm
    fromCref := match cref
      case CREF(origin = Origin.CREF) then true;
      case WILD() then true;
      else false;
    end match;
  end isFromCref;

  function toListReverse
    input ComponentRef cref;
    input Boolean includeScope = true;
    input list<ComponentRef> accum = {};
    output list<ComponentRef> crefs;
  algorithm
    crefs := match cref
      case CREF() guard includeScope
        then toListReverse(cref.restCref, includeScope, cref :: accum);
      case CREF(origin = Origin.CREF)
        then toListReverse(cref.restCref, includeScope, cref :: accum);
      else accum;
    end match;
  end toListReverse;

  function depth
    input ComponentRef cref;
    output Integer d = 0;
  algorithm
    d := match cref
      case CREF(restCref = EMPTY())
        then d + 1;

      case CREF()
        algorithm
          d := 1 + depth(cref.restCref);
        then
          d;

      case WILD() then 0;
      else "EMPTY_CREF" then 0;
    end match;
  end depth;

  function sizes
    input ComponentRef cref;
    output list<Integer> s_lst;
  algorithm
    s_lst := list(Dimension.size(dim) for dim in Type.arrayDims(getSubscriptedType(cref)));
    s_lst := if listEmpty(s_lst) then {1} else s_lst;
  end sizes;

  function subscriptsToInteger
    input ComponentRef cref;
    output list<Integer> subs;
  algorithm
    subs := list(Expression.integerValue(Subscript.toExp(sub)) for sub in subscriptsAllFlat(cref));
    subs := if listEmpty(subs) then {1} else subs;
  end subscriptsToInteger;

  function isEmptyArray
    "Returns whether any node in the cref has a dimension that's 0."
    input ComponentRef cref;
    output Boolean isEmpty;
  algorithm
    isEmpty := match cref
      case CREF()
        then Type.isEmptyArray(cref.ty) or isEmptyArray(cref.restCref);
      else false;
    end match;
  end isEmptyArray;

  function isComplexArray
    input ComponentRef cref;
    output Boolean complexArray;
  algorithm
    complexArray := match cref
      case CREF() then isComplexArray2(cref.restCref);
      else false;
    end match;
  end isComplexArray;

  function isComplexArray2
    input ComponentRef cref;
    output Boolean complexArray;
  algorithm
    complexArray := match cref
      case CREF(ty = Type.ARRAY())
        guard Type.isArray(Type.subscript(cref.ty, cref.subscripts))
        then true;

      case CREF() then isComplexArray2(cref.restCref);
      else false;
    end match;
  end isComplexArray2;

  function containsExp
    input ComponentRef cref;
    input ContainsPred func;
    output Boolean res;

    partial function ContainsPred
      input Expression exp;
      output Boolean res;
    end ContainsPred;
  algorithm
    res := match cref
      case CREF()
        then Subscript.listContainsExp(cref.subscripts, func) or
             containsExp(cref.restCref, func);

      else false;
    end match;
  end containsExp;

  function containsExpShallow
    input ComponentRef cref;
    input ContainsPred func;
    output Boolean res;

    partial function ContainsPred
      input Expression exp;
      output Boolean res;
    end ContainsPred;
  algorithm
    res := match cref
      case ComponentRef.CREF()
        then Subscript.listContainsExpShallow(cref.subscripts, func) or
             containsExpShallow(cref.restCref, func);

      else false;
    end match;
  end containsExpShallow;

  function applyExp
    input ComponentRef cref;
    input ApplyFunc func;

    partial function ApplyFunc
      input Expression exp;
    end ApplyFunc;
  algorithm
    () := match cref
      case CREF(origin = Origin.CREF)
        algorithm
          for s in cref.subscripts loop
            Subscript.applyExp(s, func);
          end for;

          applyExp(cref.restCref, func);
        then
          ();

      else ();
    end match;
  end applyExp;

  function applyExpShallow
    input ComponentRef cref;
    input ApplyFunc func;

    partial function ApplyFunc
      input Expression exp;
    end ApplyFunc;
  algorithm
    () := match cref
      case CREF(origin = Origin.CREF)
        algorithm
          for s in cref.subscripts loop
            Subscript.applyExpShallow(s, func);
          end for;

          applyExpShallow(cref.restCref, func);
        then
          ();

      else ();
    end match;
  end applyExpShallow;

  function mapExp
    input ComponentRef cref;
    input MapFunc func;
    output ComponentRef outCref;

    partial function MapFunc
      input output Expression e;
    end MapFunc;
  algorithm
    outCref := match cref
      local
        list<Subscript> subs;
        ComponentRef rest;

      case CREF(origin = Origin.CREF)
        algorithm
          subs := list(Subscript.mapExp(s, func) for s in cref.subscripts);
          rest := mapExp(cref.restCref, func);
        then
          CREF(cref.node, subs, cref.ty, cref.origin, rest);

      else cref;
    end match;
  end mapExp;

  function mapExpShallow
    input ComponentRef cref;
    input MapFunc func;
    output ComponentRef outCref;

    partial function MapFunc
      input output Expression e;
    end MapFunc;
  algorithm
    outCref := match cref
      local
        list<Subscript> subs;
        ComponentRef rest;

      case CREF(origin = Origin.CREF)
        algorithm
          subs := list(Subscript.mapShallowExp(s, func) for s in cref.subscripts);
          rest := mapExpShallow(cref.restCref, func);
        then
          CREF(cref.node, subs, cref.ty, cref.origin, rest);

      else cref;
    end match;
  end mapExpShallow;

  function foldExp<ArgT>
    input ComponentRef cref;
    input FoldFunc func;
    input output ArgT arg;

    partial function FoldFunc
      input Expression exp;
      input output ArgT arg;
    end FoldFunc;
  algorithm
    () := match cref
      case CREF(origin = Origin.CREF)
        algorithm
          arg := List.fold(cref.subscripts, function Subscript.foldExp(func = func), arg);
          arg := foldExp(cref.restCref, func, arg);
        then
          ();

      else ();
    end match;
  end foldExp;

  function mapFoldExp<ArgT>
    input ComponentRef cref;
    input MapFunc func;
          output ComponentRef outCref;
    input output ArgT arg;

    partial function MapFunc
      input output Expression e;
      input output ArgT arg;
    end MapFunc;
  algorithm
    outCref := match cref
      local
        list<Subscript> subs;
        ComponentRef rest;

      case CREF(origin = Origin.CREF)
        algorithm
          (subs, arg) := List.map1Fold(cref.subscripts, Subscript.mapFoldExp, func, arg);
          (rest, arg) := mapFoldExp(cref.restCref, func, arg);
        then
          CREF(cref.node, subs, cref.ty, cref.origin, rest);

      else cref;
    end match;
  end mapFoldExp;

  function mapFoldExpShallow<ArgT>
    input ComponentRef cref;
    input MapFunc func;
          output ComponentRef outCref;
    input output ArgT arg;

    partial function MapFunc
      input output Expression e;
      input output ArgT arg;
    end MapFunc;
  algorithm
    outCref := match cref
      local
        list<Subscript> subs;
        ComponentRef rest;

      case CREF(origin = Origin.CREF)
        algorithm
          (subs, arg) := List.map1Fold(cref.subscripts, Subscript.mapFoldExpShallow, func, arg);
          (rest, arg) := mapFoldExpShallow(cref.restCref, func, arg);
        then
          CREF(cref.node, subs, cref.ty, cref.origin, rest);

      else cref;
    end match;
  end mapFoldExpShallow;

  function isTime
    input ComponentRef cref;
    output Boolean b = firstName(cref) == "time";
  end isTime;

  function isTopLevel
    input ComponentRef cref;
    output Boolean b;
  algorithm
    b := match cref
      case CREF(restCref = EMPTY()) then true;
      else false;
    end match;
  end isTopLevel;
  /* ========================================
      Backend Extension functions
  ========================================= */

  function listHasDiscrete
    "kabdelhak: Returns true if any component reference in the list has a
    discrete type. Used to analyze algorithm outputs."
    input list<ComponentRef> cref_lst;
    output Boolean result = false;
  algorithm
    for cref in cref_lst loop
      if Type.isDiscrete(nodeType(cref)) then
        result := true;
        return;
      end if;
    end for;
  end listHasDiscrete;

  function removeOuterCrefPrefix
    input output ComponentRef cref;
  algorithm
    () := match cref
      case ComponentRef.CREF()
        algorithm
          if InstNode.isGeneratedInner(cref.node) then
            cref.restCref := EMPTY();
          else
            cref.restCref := removeOuterCrefPrefix(cref.restCref);
          end if;
        then
          ();

      else ();
    end match;
  end removeOuterCrefPrefix;

  function mapTypes
    input ComponentRef cref;
    input MapFunc func;
    output ComponentRef outCref;

    partial function MapFunc
      input output Type e;
    end MapFunc;
  algorithm
    outCref := match cref
      local
        ComponentRef rest;
        Type ty;

      case CREF()
        algorithm
          ty := func(cref.ty);
          rest := mapTypes(cref.restCref, func);
        then
          CREF(cref.node, cref.subscripts, ty, cref.origin, rest);

      else cref;
    end match;
  end mapTypes;

<<<<<<< HEAD
  function getArrayCrefOpt
    input ComponentRef scal;
    output Option<ComponentRef> arr;
  protected
    list<Subscript> subs;
  algorithm
    subs := List.flattenReverse(subscriptsAll(scal));
    if listEmpty(subs) then
      // do not do it for scalar variables
      arr := NONE();
    elseif List.mapAllValueBool(subs, function Subscript.isEqual(subscript1 = Subscript.INDEX(Expression.INTEGER(1))), true) then
      // if it is the first element, save the array var
      arr := SOME(stripSubscriptsAll(scal));
    else
      // not first element
      arr := NONE();
    end if;
  end getArrayCrefOpt;
=======
  function isSliced
    input ComponentRef cref;
    output Boolean sliced;
  protected
    function is_sliced_impl
      input ComponentRef cref;
      output Boolean sliced;
    algorithm
      sliced := match cref
        case CREF(origin = Origin.CREF)
          algorithm
            sliced := Type.dimensionCount(cref.ty) > listLength(cref.subscripts) or
                      List.any(cref.subscripts, Subscript.isSliced);
          then
            sliced or is_sliced_impl(cref.restCref);

        else false;
      end match;
    end is_sliced_impl;
  algorithm
    sliced := match cref
      case CREF() then is_sliced_impl(cref.restCref);
      else false;
    end match;
  end isSliced;

  function iterate
    input output ComponentRef cref;
          output list<tuple<InstNode, Expression>> iterators;
  protected
    ComponentRef rest_cref;

    function iterate_impl
      "Replaces any slice subscripts (including implicit :) with an iterator,
       and returns a list of all iterators with the corresponding ranges."
      input output ComponentRef cref;
      input output list<tuple<InstNode, Expression>> iterators = {};
      input Integer index = 1;
    protected
      ComponentRef rest_cref;
      Dimension dim;
      list<Dimension> dims;
      Integer dim_count, sub_count;
      list<Subscript> subs, isubs;
      Integer dim_index, iter_index;
      InstNode iterator;
      Expression range;
    algorithm
      () := match cref
        case CREF(origin = Origin.CREF)
          algorithm
            dims := listReverse(Type.arrayDims(cref.ty));
            dim_count := listLength(dims);
            sub_count := listLength(cref.subscripts);
            subs := List.consN(dim_count - sub_count, Subscript.WHOLE(), cref.subscripts);
            isubs := {};
            iter_index := index;
            dim_index := dim_count;

            for s in listReverse(subs) loop
              dim :: dims := dims;

              if not Subscript.isIndex(s) then
                range := match s
                  // Slices like 1:3 are used directly.
                  case Subscript.SLICE() then s.slice;
                  // : are turned into 1:size(x, dim).
                  case Subscript.WHOLE()
                    then Expression.makeRange(Dimension.lowerBoundExp(dim),
                                              NONE(),
                                              Dimension.endExp(dim, cref, dim_index));
                end match;

                iterator := InstNode.newIndexedIterator(iter_index);
                iterators := (iterator, range) :: iterators;
                dim_index := dim_index - 1;
                iter_index := iter_index + 1;

                s := Subscript.INDEX(Expression.fromCref(makeIterator(iterator, Type.INTEGER())));
              end if;

              isubs := s :: isubs;
            end for;

            cref.subscripts := isubs;
            (rest_cref, iterators) := iterate_impl(cref.restCref, iterators, iter_index);
            cref.restCref := rest_cref;
          then
            ();

        else ();
      end match;
    end iterate_impl;
  algorithm
    iterators := match cref
      case CREF()
        algorithm
          (rest_cref, iterators) := iterate_impl(cref.restCref);

          if not listEmpty(iterators) then
            cref.restCref := rest_cref;
            iterators := listReverseInPlace(iterators);
          end if;
        then
          iterators;

      else {};
    end match;
  end iterate;
>>>>>>> ebaac9b1

annotation(__OpenModelica_Interface="frontend");
end NFComponentRef;<|MERGE_RESOLUTION|>--- conflicted
+++ resolved
@@ -1676,7 +1676,6 @@
     end match;
   end mapTypes;
 
-<<<<<<< HEAD
   function getArrayCrefOpt
     input ComponentRef scal;
     output Option<ComponentRef> arr;
@@ -1695,7 +1694,7 @@
       arr := NONE();
     end if;
   end getArrayCrefOpt;
-=======
+
   function isSliced
     input ComponentRef cref;
     output Boolean sliced;
@@ -1805,7 +1804,6 @@
       else {};
     end match;
   end iterate;
->>>>>>> ebaac9b1
 
 annotation(__OpenModelica_Interface="frontend");
 end NFComponentRef;