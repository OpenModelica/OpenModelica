--- conflicted
+++ resolved
@@ -56,25 +56,6 @@
     ITERATOR "From an iterator."
   );
 
-<<<<<<< HEAD
-=======
-  record CREF
-    InstNode node;
-    list<Subscript> subscripts;
-    Type ty "The type of the node, without taking subscripts into account.";
-    Origin origin;
-    ComponentRef restCref;
-  end CREF;
-
-  record EMPTY end EMPTY;
-  record WILD end WILD;
-
-  record STRING
-    String name;
-    ComponentRef restCref;
-  end STRING;
-
->>>>>>> 679b05e9
   function fromNode
     input InstNode node;
     input Type ty;
