--- conflicted
+++ resolved
@@ -89,7 +89,6 @@
     variable := VARIABLE(cref, ty, binding, vis, attr, {}, {}, cmt, info, NFBackendExtension.DUMMY_BACKEND_INFO);
   end fromCref;
 
-<<<<<<< HEAD
   function hash
     input Variable var;
     input Integer mod;
@@ -101,7 +100,7 @@
     input Variable var2;
     output Boolean b = ComponentRef.isEqual(var1.name, var2.name);
   end equalName;
-=======
+
   function expand
     "Expands an array variable into its scalar elements."
     input Variable var;
@@ -164,7 +163,6 @@
       vars := {var};
     end if;
   end expand;
->>>>>>> c263934f
 
   function isStructural
     input Variable variable;
