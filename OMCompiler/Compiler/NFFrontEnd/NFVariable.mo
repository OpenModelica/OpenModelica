/*
 * This file is part of OpenModelica.
 *
 * Copyright (c) 1998-CurrentYear, Linköping University,
 * Department of Computer and Information Science,
 * SE-58183 Linköping, Sweden.
 *
 * All rights reserved.
 *
 * THIS PROGRAM IS PROVIDED UNDER THE TERMS OF GPL VERSION 3
 * AND THIS OSMC PUBLIC LICENSE (OSMC-PL).
 * ANY USE, REPRODUCTION OR DISTRIBUTION OF THIS PROGRAM CONSTITUTES RECIPIENT'S
 * ACCEPTANCE OF THE OSMC PUBLIC LICENSE.
 *
 * The OpenModelica software and the Open Source Modelica
 * Consortium (OSMC) Public License (OSMC-PL) are obtained
 * from Linköping University, either from the above address,
 * from the URLs: http://www.ida.liu.se/projects/OpenModelica or
 * http://www.openmodelica.org, and in the OpenModelica distribution.
 * GNU version 3 is obtained from: http://www.gnu.org/copyleft/gpl.html.
 *
 * This program is distributed WITHOUT ANY WARRANTY; without
 * even the implied warranty of  MERCHANTABILITY or FITNESS
 * FOR A PARTICULAR PURPOSE, EXCEPT AS EXPRESSLY SET FORTH
 * IN THE BY RECIPIENT SELECTED SUBSIDIARY LICENSE CONDITIONS
 * OF OSMC-PL.
 *
 * See the full OSMC Public License conditions for more details.
 *
 */

encapsulated uniontype NFVariable
  import Binding = NFBinding;
  import Component = NFComponent;
  import ComponentRef = NFComponentRef;
  import Expression = NFExpression;
  import NFInstNode.InstNode;
  import NFPrefixes.Visibility;
  import NFPrefixes.Variability;
  import NFPrefixes.ConnectorType;
  import Type = NFType;
  import BackendInfo = NFBackendExtension.BackendInfo;

protected
  import Variable = NFVariable;
  import IOStream;
  import Util;

public
  record VARIABLE
    ComponentRef name;
    Type ty;
    Binding binding;
    Visibility visibility;
    Component.Attributes attributes;
<<<<<<< HEAD
    list<tuple<String, Binding>> typeAttributes "Will be empty for Backend and moved to BackendInfo.";
=======
    list<tuple<String, Binding>> typeAttributes;
>>>>>>> df5af658
    list<Variable> children;
    Option<SCode.Comment> comment;
    SourceInfo info;
    BackendInfo backendinfo "NFBackendExtension.DUMMY_BACKEND_INFO for all of frontend. Only used in Backend.";
  end VARIABLE;

  function fromCref
    input ComponentRef cref;
    output Variable variable;
  protected
    InstNode node;
    Component comp;
    Type ty;
    Binding binding;
    Visibility vis;
    Component.Attributes attr;
    Option<SCode.Comment> cmt;
    SourceInfo info;
  algorithm
    node := ComponentRef.node(cref);
    comp := InstNode.component(node);
    ty := ComponentRef.getSubscriptedType(cref);
    binding := Component.getBinding(comp);
    vis := InstNode.visibility(node);
    attr := Component.getAttributes(comp);
    cmt := Component.comment(comp);
    info := InstNode.info(node);
<<<<<<< HEAD
    // kabdelhak: add dummy backend info, will be changed to actual value in
    // conversion to backend process. NBackendDAE.lower
    variable := VARIABLE(cref, ty, binding, vis, attr, {}, {}, cmt, info, NFBackendExtension.DUMMY_BACKEND_INFO);
=======
    variable := VARIABLE(cref, ty, binding, vis, attr, {}, {}, cmt, info);
>>>>>>> df5af658
  end fromCref;

  function isStructural
    input Variable variable;
    output Boolean structural =
      variable.attributes.variability <= Variability.STRUCTURAL_PARAMETER;
  end isStructural;

  function variability
    input Variable variable;
    output Variability variability = variable.attributes.variability;
  end variability;

  function isEmptyArray
    input Variable variable;
    output Boolean isEmpty = Type.isEmptyArray(variable.ty);
  end isEmptyArray;

  function isDeleted
    input Variable variable;
    output Boolean deleted;
  protected
    InstNode node;
  algorithm
    node := ComponentRef.node(variable.name);
    deleted := InstNode.isComponent(node) and Component.isDeleted(InstNode.component(node));
  end isDeleted;

  function isPresent
    input Variable variable;
    output Boolean present = not ConnectorType.isPotentiallyPresent(variable.attributes.connectorType);
  end isPresent;

  function isPotential
    input Variable variable;
    output Boolean potential = ConnectorType.isPotential(variable.attributes.connectorType);
  end isPotential;

  function isFlow
    input Variable variable;
    output Boolean potential = ConnectorType.isFlow(variable.attributes.connectorType);
  end isFlow;

  function isStream
    input Variable variable;
    output Boolean potential = ConnectorType.isStream(variable.attributes.connectorType);
  end isStream;

  function lookupTypeAttribute
    input String name;
    input Variable var;
    output Binding binding;
  algorithm
    for attr in var.typeAttributes loop
      if Util.tuple21(attr) == name then
        binding := Util.tuple22(attr);
        return;
      end if;
    end for;

    binding := NFBinding.EMPTY_BINDING;
  end lookupTypeAttribute;

  function mapExp
    input output Variable var;
    input MapFn fn;

    partial function MapFn
      input output Expression exp;
    end MapFn;
  algorithm
    var.binding := Binding.mapExp(var.binding, fn);
    var.typeAttributes := list(
      (Util.tuple21(a), Binding.mapExp(Util.tuple22(a), fn)) for a in var.typeAttributes);
    var.children := list(mapExp(v, fn) for v in var.children);
  end mapExp;

  function toString
    input Variable var;
    input String indent = "";
    input Boolean printBindingType = false;
    output String str;
  protected
    IOStream.IOStream s;
  algorithm
    s := IOStream.create(getInstanceName(), IOStream.IOStreamType.LIST());
    s := toStream(var, indent, printBindingType, s);
    str := IOStream.string(s);
    IOStream.delete(s);
  end toString;

  function toStream
    input Variable var;
    input String indent = "";
    input Boolean printBindingType = false;
    input output IOStream.IOStream s;
  protected
    Boolean first;
    Binding b;
  algorithm
    s := IOStream.append(s, indent);

    if var.visibility == Visibility.PROTECTED then
      s := IOStream.append(s, "protected ");
    end if;

    s := IOStream.append(s, Component.Attributes.toString(var.attributes, var.ty));
    s := IOStream.append(s, Type.toString(var.ty));
    s := IOStream.append(s, " ");
    s := IOStream.append(s, ComponentRef.toString(var.name));

    if not listEmpty(var.typeAttributes) then
      s := IOStream.append(s, "(");

      first := true;
      for a in var.typeAttributes loop
        if first then
          first := false;
        else
          s := IOStream.append(s, ", ");
        end if;

        b := Util.tuple22(a);

        if Binding.isEach(b) then
          s := IOStream.append(s, "each ");
        end if;

        s := IOStream.append(s, Util.tuple21(a));
        s := IOStream.append(s, " = ");
        s := IOStream.append(s, Binding.toString(b));
      end for;

      s := IOStream.append(s, ")");
    end if;

    if Binding.isBound(var.binding) then
      s := IOStream.append(s, " = ");

      if printBindingType then
        s := IOStream.append(s, "(");
        s := IOStream.append(s, Type.toString(Binding.getType(var.binding)));
        s := IOStream.append(s, ") ");
      end if;

      s := IOStream.append(s, Binding.toString(var.binding));
    end if;
  end toStream;

  function toFlatStream
    input Variable var;
    input String indent = "";
    input Boolean printBindingType = false;
    input output IOStream.IOStream s;
  protected
    Boolean first;
    Binding b;
    Integer var_dims, binding_dims;
  algorithm
    s := IOStream.append(s, indent);

    if var.visibility == Visibility.PROTECTED then
      s := IOStream.append(s, "protected ");
    else
      s := IOStream.append(s, "public ");
    end if;

    s := Component.Attributes.toFlatStream(var.attributes, var.ty, s, ComponentRef.isSimple(var.name));
    s := IOStream.append(s, Type.toFlatString(var.ty));
    s := IOStream.append(s, " ");
    s := IOStream.append(s, ComponentRef.toFlatString(var.name));
    s := Component.typeAttrsToFlatStream(var.typeAttributes, var.ty, s);

    if Binding.isBound(var.binding) then
      s := IOStream.append(s, " = ");

      if printBindingType then
        s := IOStream.append(s, "(");
        s := IOStream.append(s, Type.toFlatString(Binding.getType(var.binding)));
        s := IOStream.append(s, ") ");
      end if;

      s := IOStream.append(s, Binding.toFlatString(var.binding));
    end if;
  end toFlatStream;

  annotation(__OpenModelica_Interface="frontend");
end NFVariable;<|MERGE_RESOLUTION|>--- conflicted
+++ resolved
@@ -53,11 +53,7 @@
     Binding binding;
     Visibility visibility;
     Component.Attributes attributes;
-<<<<<<< HEAD
-    list<tuple<String, Binding>> typeAttributes "Will be empty for Backend and moved to BackendInfo.";
-=======
     list<tuple<String, Binding>> typeAttributes;
->>>>>>> df5af658
     list<Variable> children;
     Option<SCode.Comment> comment;
     SourceInfo info;
@@ -85,13 +81,9 @@
     attr := Component.getAttributes(comp);
     cmt := Component.comment(comp);
     info := InstNode.info(node);
-<<<<<<< HEAD
     // kabdelhak: add dummy backend info, will be changed to actual value in
     // conversion to backend process. NBackendDAE.lower
     variable := VARIABLE(cref, ty, binding, vis, attr, {}, {}, cmt, info, NFBackendExtension.DUMMY_BACKEND_INFO);
-=======
-    variable := VARIABLE(cref, ty, binding, vis, attr, {}, {}, cmt, info);
->>>>>>> df5af658
   end fromCref;
 
   function isStructural
