/*
 * This file is part of OpenModelica.
 *
 * Copyright (c) 1998-2014, Open Source Modelica Consortium (OSMC),
 * c/o Linköpings universitet, Department of Computer and Information Science,
 * SE-58183 Linköping, Sweden.
 *
 * All rights reserved.
 *
 * THIS PROGRAM IS PROVIDED UNDER THE TERMS OF GPL VERSION 3 LICENSE OR
 * THIS OSMC PUBLIC LICENSE (OSMC-PL) VERSION 1.2.
 * ANY USE, REPRODUCTION OR DISTRIBUTION OF THIS PROGRAM CONSTITUTES
 * RECIPIENT'S ACCEPTANCE OF THE OSMC PUBLIC LICENSE OR THE GPL VERSION 3,
 * ACCORDING TO RECIPIENTS CHOICE.
 *
 * The OpenModelica software and the Open Source Modelica
 * Consortium (OSMC) Public License (OSMC-PL) are obtained
 * from OSMC, either from the above address,
 * from the URLs: http://www.ida.liu.se/projects/OpenModelica or
 * http://www.openmodelica.org, and in the OpenModelica distribution.
 * GNU version 3 is obtained from: http://www.gnu.org/copyleft/gpl.html.
 *
 * This program is distributed WITHOUT ANY WARRANTY; without
 * even the implied warranty of  MERCHANTABILITY or FITNESS
 * FOR A PARTICULAR PURPOSE, EXCEPT AS EXPRESSLY SET FORTH
 * IN THE BY RECIPIENT SELECTED SUBSIDIARY LICENSE CONDITIONS OF OSMC-PL.
 *
 * See the full OSMC Public License conditions for more details.
 *
 */

encapsulated uniontype NFExpression
protected
  import Array;
  import Util;
  import Absyn;
  import AbsynUtil;
  import List;
  import System;
  import Flags;

  import Builtin = NFBuiltin;
  import BuiltinCall = NFBuiltinCall;
  import Ceval = NFCeval;
  import ComplexType = NFComplexType;
  import ExpandExp = NFExpandExp;
  import Expression = NFExpression;
  import Function = NFFunction;
  import NFPrefixes.{Variability, Purity};
  import Prefixes = NFPrefixes;
  import TypeCheck = NFTypeCheck;
  import UnorderedSet;
  import ValuesUtil;
  import MetaModelica.Dangerous.*;
  import RangeIterator = NFRangeIterator;
  import JSON;

public
  import Absyn.Path;
  import BaseModelica;
  import DAE;
  import NFInstNode.InstNode;
  import Operator = NFOperator;
  import Subscript = NFSubscript;
  import Dimension = NFDimension;
  import Type = NFType;
  import ComponentRef = NFComponentRef;
  import Call = NFCall;
  import Binding = NFBinding;
  import NFClassTree.ClassTree;
  import Class = NFClass;
  import NFComponentRef.Origin;
  import Values;
  import Record = NFRecord;
  import ClockKind = NFClockKind;
  import ExpressionIterator = NFExpressionIterator;
  import InstContext = NFInstContext;
  import UnorderedMap;

  record INTEGER
    Integer value;
  end INTEGER;

  record REAL
    Real value;
  end REAL;

  record STRING
    String value;
  end STRING;

  record BOOLEAN
    Boolean value;
  end BOOLEAN;

  record ENUM_LITERAL
    Type ty;
    String name;
    Integer index;
  end ENUM_LITERAL;

  record CLKCONST "Clock constructors"
    ClockKind clk "Clock kinds";
  end CLKCONST;

  record CREF
    Type ty;
    ComponentRef cref;
  end CREF;

  record TYPENAME "Represents a type used as a range, e.g. Boolean."
    Type ty;
  end TYPENAME;

  record ARRAY
    Type ty;
    array<Expression> elements;
    Boolean literal "True if the array is known to only contain literal expressions.";
  end ARRAY;

  record MATRIX "The array concatentation operator [a,b; c,d]; this should be removed during type-checking"
    // Does not have a type since we only keep this operator before type-checking
    list<list<Expression>> elements;
  end MATRIX;

  record RANGE
    Type ty;
    Expression start;
    Option<Expression> step;
    Expression stop;
  end RANGE;

  record TUPLE
    Type ty;
    list<Expression> elements;
  end TUPLE;

  record RECORD
    Path path; // Maybe not needed since the type contains the name. Prefix?
    Type ty;
    list<Expression> elements;
  end RECORD;

  record CALL
    Call call;
  end CALL;

  record SIZE
    Expression exp;
    Option<Expression> dimIndex;
  end SIZE;

  record END
  end END;

  record BINARY "Binary operations, e.g. a+4"
    Expression exp1;
    Operator operator;
    Expression exp2;
  end BINARY;

  record UNARY "Unary operations, -(4x)"
    Operator operator;
    Expression exp;
  end UNARY;

  record LBINARY "Logical binary operations: and, or"
    Expression exp1;
    Operator operator;
    Expression exp2;
  end LBINARY;

  record LUNARY "Logical unary operations: not"
    Operator operator;
    Expression exp;
  end LUNARY;

  record RELATION "Relation, e.g. a <= 0"
    Expression exp1;
    Operator operator;
    Expression exp2;
  end RELATION;

  record MULTARY
    "Multary expressions with the same operator, e.g. a+b+c
    An empty list has to be interpreted as the neutral element of the operator space"
    list<Expression> arguments      "arguments that are chained with the operator (+, *)";
    list<Expression> inv_arguments  "arguments that are chained with the inverse operator (-, :)";
    Operator operator               "Can only be + or * (commutative)";
  end MULTARY;

  record IF
    Type ty;
    Expression condition;
    Expression trueBranch;
    Expression falseBranch;
  end IF;

  record CAST
    Type ty;
    Expression exp;
  end CAST;

  record BOX "MetaModelica boxed value"
    Expression exp;
  end BOX;

  record UNBOX "MetaModelica value unboxing (similar to a cast)"
    Expression exp;
    Type ty;
  end UNBOX;

  record SUBSCRIPTED_EXP
    Expression exp;
    list<Subscript> subscripts;
    Type ty;
    Boolean split;
  end SUBSCRIPTED_EXP;

  record TUPLE_ELEMENT
    Expression tupleExp;
    Integer index;
    Type ty;
  end TUPLE_ELEMENT;

  record RECORD_ELEMENT
    Expression recordExp;
    Integer index;
    String fieldName;
    Type ty;
  end RECORD_ELEMENT;

  record MUTABLE
    Mutable<Expression> exp;
  end MUTABLE;

  record EMPTY
    Type ty;
  end EMPTY;

  record PARTIAL_FUNCTION_APPLICATION
    ComponentRef fn;
    list<Expression> args;
    list<String> argNames;
    Type ty;
  end PARTIAL_FUNCTION_APPLICATION;

  record FILENAME
    String filename;
  end FILENAME;

  record SHARED_LITERAL
    "Before code generation, we make a pass that replaces constant literals
    with a SHARED_LITERAL expression. Any immutable type can be shared:
    basic MetaModelica types and Modelica strings are fine. There is no point
    to share Real, Integer, Boolean or Enum though."
    Integer index "A unique indexing that can be used to point to a single shared literal in generated code";
    Expression exp "For printing strings, code generators that do not support this kind of literal, or for getting the type in case the code generator needs that";
  end SHARED_LITERAL;

  function isArray
    input Expression exp;
    output Boolean isArray;
  algorithm
    isArray := match exp
      case ARRAY() then true;
      else false;
    end match;
  end isArray;

  function isEmptyArray
    input Expression exp;
    output Boolean emptyArray;
  algorithm
    emptyArray := match exp
      case ARRAY() then arrayEmpty(exp.elements);
      else false;
    end match;
  end isEmptyArray;

  function isVector
    input Expression exp;
    output Boolean res;
  algorithm
    res := match exp
      case ARRAY() then Type.isVector(exp.ty);
      else false;
    end match;
  end isVector;

  function isCref
    input Expression exp;
    output Boolean isCref;
  algorithm
    isCref := match exp
      case CREF() then true;
      else false;
    end match;
  end isCref;

  function isFunctionInputCref
    input Expression exp;
    output Boolean res;
  algorithm
    res := match exp
      case CREF() then ComponentRef.isInput(ComponentRef.last(exp.cref));
      else false;
    end match;
  end isFunctionInputCref;

  function isWildCref
    input Expression exp;
    output Boolean wild;
  algorithm
    wild := match exp
      case CREF(cref = ComponentRef.WILD()) then true;
      else false;
    end match;
  end isWildCref;

  function isCall
    input Expression exp;
    output Boolean isCall;
  algorithm
    isCall := match exp
      case CALL() then true;
      else false;
    end match;
  end isCall;

  function isImpureCall
    input Expression exp;
    output Boolean isImpure;
  algorithm
    isImpure := match exp
      case CALL() then Call.isImpure(exp.call);
      else false;
    end match;
  end isImpureCall;

  function isExternalCall
    input Expression exp;
    output Boolean res;
  algorithm
    res := match exp
      case CALL() then Call.isExternal(exp.call);
      else false;
    end match;
  end isExternalCall;

  function isCallNamed
    input Expression exp;
    input String name;
    output Boolean res;
  algorithm
    res := match exp
      case CALL() then Call.isNamed(exp.call, name);
      else false;
    end match;
  end isCallNamed;

  function isTrue
    input Expression exp;
    output Boolean isTrue;
  algorithm
    isTrue := match exp
      case BOOLEAN(true) then true;
      else false;
    end match;
  end isTrue;

  function isAllTrue
    input Expression exp;
    output Boolean isTrue;
  algorithm
    isTrue := match exp
      local
        Expression e;
      case BOOLEAN(true) then true;
      case ARRAY() then Array.all(exp.elements, isAllTrue);
      case CALL(call = Call.TYPED_ARRAY_CONSTRUCTOR(exp = e)) then Expression.isAllTrue(e);
      else false;
    end match;
  end isAllTrue;

  function isFalse
    input Expression exp;
    output Boolean isTrue;
  algorithm
    isTrue := match exp
      case BOOLEAN(false) then true;
      else false;
    end match;
  end isFalse;

  function isTrivialCref
    input Expression exp;
    output Boolean b;
  algorithm
    b := match exp
      case Expression.CREF() then true;
      case Expression.UNARY(exp = Expression.CREF()) then true;
      case Expression.LUNARY(exp = Expression.CREF()) then true;
      else false;
    end match;
  end isTrivialCref;

  function hash
    input Expression exp;
    output Integer hash = stringHashDjb2(toString(exp));
  end hash;

  function isEqual
    "Returns true if the two expressions are equal, otherwise false."
    input Expression exp1;
    input Expression exp2;
    output Boolean isEqual;
  algorithm
    isEqual := 0 == compare(exp1, exp2);
  end isEqual;

  function compare
    "Checks whether two expressions are equal, and returns 0 if they are.
     If the first expression is 'less' than the second it returns an integer
     less than 0, otherwise an integer greater than 0."
    input Expression exp1;
    input Expression exp2;
    output Integer comp;
  algorithm
    // Check if the expressions are the same object.
    if referenceEq(exp1, exp2) then
      comp := 0;
      return;
    end if;

    // Return false if the expressions are of different kinds.
    comp := Util.intCompare(valueConstructor(exp1), valueConstructor(exp2));
    if comp <> 0 then
      return;
    end if;

    comp := match (exp1)
      local
        Integer i;
        Real r;
        String s;
        Boolean b;
        ComponentRef cr;
        Type ty;
        list<Expression> expl, inv_expl;
        Expression e1, e2, e3;
        Option<Expression> oe;
        Path p;
        Operator op;
        Call c;
        list<Subscript> subs;
        ClockKind clk1, clk2;
        Mutable<Expression> me;
        list<list<Expression>> mat;
        array<Expression> arr;

      case INTEGER()
        algorithm
          INTEGER(value = i) := exp2;
        then
          Util.intCompare(exp1.value, i);

      case REAL()
        algorithm
          REAL(value = r) := exp2;
        then
          Util.realCompare(exp1.value, r);

      case STRING()
        algorithm
          STRING(value = s) := exp2;
        then
          Util.stringCompare(exp1.value, s);

      case BOOLEAN()
        algorithm
          BOOLEAN(value = b) := exp2;
        then
          Util.boolCompare(exp1.value, b);

      case ENUM_LITERAL()
        algorithm
          ENUM_LITERAL(ty = ty, index = i) := exp2;
          comp := AbsynUtil.pathCompare(Type.enumName(exp1.ty), Type.enumName(ty));

          if comp == 0 then
            comp := Util.intCompare(exp1.index, i);
          end if;
        then
          comp;

      case CLKCONST(clk1)
        algorithm
          CLKCONST(clk2) := exp2;
        then
          ClockKind.compare(clk1, clk2);

      case CREF()
        algorithm
          CREF(cref = cr) := exp2;
        then
          ComponentRef.compare(exp1.cref, cr);

      case TYPENAME()
        algorithm
          TYPENAME(ty = ty) := exp2;
        then
          valueCompare(exp1.ty, ty);

      case ARRAY()
        algorithm
          ARRAY(ty = ty, elements = arr) := exp2;
          comp := valueCompare(ty, exp1.ty);
        then
          if comp == 0 then Array.compare(exp1.elements, arr, compare) else comp;

      case MATRIX()
        algorithm
          MATRIX(elements = mat) := exp2;
        then
          List.compare(exp1.elements, mat, function List.compare(compareFn = compare));

      case RANGE()
        algorithm
          RANGE(start = e1, step = oe, stop = e2) := exp2;
          comp := compare(exp1.start, e1);
          if comp == 0 then
            comp := compare(exp1.stop, e2);
            if comp == 0 then
              comp := compareOpt(exp1.step, oe);
            end if;
          end if;
        then
          comp;

      case TUPLE()
        algorithm
          TUPLE(elements = expl) := exp2;
        then
          List.compare(exp1.elements, expl, compare);

      case RECORD()
        algorithm
          RECORD(path = p, elements = expl) := exp2;
          comp := AbsynUtil.pathCompare(exp1.path, p);
        then
          if comp == 0 then List.compare(exp1.elements, expl, compare) else comp;

      case CALL()
        algorithm
          CALL(call = c) := exp2;
        then
          Call.compare(exp1.call, c);

      case SIZE()
        algorithm
          SIZE(exp = e1, dimIndex = oe) := exp2;
          comp := compareOpt(exp1.dimIndex, oe);
        then
          if comp == 0 then compare(exp1.exp, e1) else comp;

      case END() then 0;

      case MULTARY()
        algorithm
          MULTARY(arguments = expl, inv_arguments = inv_expl, operator = op) := exp2;
          comp := Operator.compare(exp1.operator, op);
          if comp == 0 then
            comp := compareList(exp1.arguments, expl);
          end if;
          if comp == 0 then
            comp := compareList(exp1.inv_arguments, inv_expl);
          end if;
        then
          comp;

      case BINARY()
        algorithm
          BINARY(exp1 = e1, operator = op, exp2 = e2) := exp2;
          comp := Operator.compare(exp1.operator, op);
          if comp == 0 then
            comp := compare(exp1.exp1, e1);
            if comp == 0 then
              comp := compare(exp1.exp2, e2);
            end if;
          end if;
        then
          comp;

      case UNARY()
        algorithm
          UNARY(operator = op, exp = e1) := exp2;
          comp := Operator.compare(exp1.operator, op);
        then
          if comp == 0 then compare(exp1.exp, e1) else comp;

      case LBINARY()
        algorithm
          LBINARY(exp1 = e1, operator = op, exp2 = e2) := exp2;
          comp := Operator.compare(exp1.operator, op);
          if comp == 0 then
            comp := compare(exp1.exp1, e1);
            if comp == 0 then
              comp := compare(exp1.exp2, e2);
            end if;
          end if;
        then
          comp;

      case LUNARY()
        algorithm
          LUNARY(operator = op, exp = e1) := exp2;
          comp := Operator.compare(exp1.operator, op);
        then
          if comp == 0 then compare(exp1.exp, e1) else comp;

      case RELATION()
        algorithm
          RELATION(exp1 = e1, operator = op, exp2 = e2) := exp2;
          comp := Operator.compare(exp1.operator, op);
          if comp == 0 then
            comp := compare(exp1.exp1, e1);
            if comp == 0 then
              comp := compare(exp1.exp2, e2);
            end if;
          end if;
        then
          comp;

      case IF()
        algorithm
          IF(condition = e1, trueBranch = e2, falseBranch = e3) := exp2;
          comp := compare(exp1.condition, e1);
          if comp == 0 then
            comp := compare(exp1.trueBranch, e2);
            if comp == 0 then
              comp := compare(exp1.falseBranch, e3);
            end if;
          end if;
        then
          comp;

      case CAST()
        algorithm
          e1 := match exp2
                  case CAST(exp = e1) then e1;
                  case e1 then e1;
                end match;
        then
          compare(exp1.exp, e1);

      case BOX()
        algorithm
          BOX(exp = e2) := exp2;
        then
          compare(exp1.exp, e2);

      case UNBOX()
        algorithm
          UNBOX(exp = e1) := exp2;
        then
          compare(exp1.exp, e1);

      case SUBSCRIPTED_EXP()
        algorithm
          SUBSCRIPTED_EXP(exp = e1, subscripts = subs) := exp2;
          comp := compare(exp1.exp, e1);

          if comp == 0 then
            comp := Subscript.compareList(exp1.subscripts, subs);
          end if;
        then
          comp;

      case TUPLE_ELEMENT()
        algorithm
          TUPLE_ELEMENT(tupleExp = e1, index = i) := exp2;
          comp := Util.intCompare(exp1.index, i);

          if comp == 0 then
            comp := compare(exp1.tupleExp, e1);
          end if;
        then
          comp;

      case RECORD_ELEMENT()
        algorithm
          RECORD_ELEMENT(recordExp = e1, index = i) := exp2;
          comp := Util.intCompare(exp1.index, i);

          if comp == 0 then
            comp := compare(exp1.recordExp, e1);
          end if;
        then
          comp;

      case MUTABLE()
        algorithm
          MUTABLE(exp = me) := exp2;
        then
          compare(Mutable.access(exp1.exp), Mutable.access(me));

      case SHARED_LITERAL()
        algorithm
          SHARED_LITERAL(exp = e1) := exp2;
        then
          compare(exp1.exp, e1);

      case EMPTY()
        algorithm
          EMPTY(ty = ty) := exp2;
        then
          valueCompare(exp1.ty, ty);

      case PARTIAL_FUNCTION_APPLICATION()
        algorithm
          PARTIAL_FUNCTION_APPLICATION(fn = cr, args = expl) := exp2;
          comp := ComponentRef.compare(exp1.fn, cr);

          if comp == 0 then
            comp := List.compare(exp1.args, expl, compare);
          end if;
        then
          comp;

      case FILENAME()
        algorithm
          FILENAME(filename = s) := exp2;
        then
          Util.stringCompare(exp1.filename, s);

      else
        algorithm
          Error.assertion(false, getInstanceName() + " got unknown expression.", sourceInfo());
        then
          fail();

    end match;
  end compare;

  function compareOpt
    input Option<Expression> expl1;
    input Option<Expression> expl2;
    output Integer comp;
  protected
    Expression e1, e2;
  algorithm
    comp := match(expl1, expl2)
      case (NONE(), NONE()) then 0;
      case (NONE(), _) then -1;
      case (_, NONE()) then 1;
      case (SOME(e1), SOME(e2)) then compare(e1, e2);
    end match;
  end compareOpt;

  function compareList
    input list<Expression> expl1;
    input list<Expression> expl2;
    output Integer comp = List.compare(expl1, expl2, compare);
  end compareList;

  function typeOf
    input Expression exp;
    output Type ty;
  algorithm
    ty := match exp
      case INTEGER()         then Type.INTEGER();
      case REAL()            then Type.REAL();
      case STRING()          then Type.STRING();
      case BOOLEAN()         then Type.BOOLEAN();
      case ENUM_LITERAL()    then exp.ty;
      case CLKCONST()        then Type.CLOCK();
      case CREF()            then exp.ty;
      case TYPENAME()        then exp.ty;
      case ARRAY()           then exp.ty;
      case RANGE()           then exp.ty;
      case TUPLE()           then exp.ty;
      case RECORD()          then exp.ty;
      case CALL()            then Call.typeOf(exp.call);
      case SIZE()            then if isSome(exp.dimIndex) then
                                    Type.INTEGER() else Type.sizeType(typeOf(exp.exp));
      case END()             then Type.INTEGER();
      case MULTARY()         then Operator.typeOf(exp.operator);
      case BINARY()          then Operator.typeOf(exp.operator);
      case UNARY()           then Operator.typeOf(exp.operator);
      case LBINARY()         then Operator.typeOf(exp.operator);
      case LUNARY()          then Operator.typeOf(exp.operator);
      case RELATION()        then Type.copyDims(Operator.typeOf(exp.operator), Type.BOOLEAN());
      case IF()              then exp.ty;
      case CAST()            then exp.ty;
      case BOX()             then Type.METABOXED(typeOf(exp.exp));
      case UNBOX()           then exp.ty;
      case SUBSCRIPTED_EXP() then exp.ty;
      case TUPLE_ELEMENT()   then exp.ty;
      case RECORD_ELEMENT()  then exp.ty;
      case MUTABLE()         then typeOf(Mutable.access(exp.exp));
      case SHARED_LITERAL()  then typeOf(exp.exp);
      case EMPTY()           then exp.ty;
      case PARTIAL_FUNCTION_APPLICATION() then exp.ty;
      case FILENAME()        then Type.STRING();
      else Type.UNKNOWN();
    end match;
  end typeOf;

  function setType
    input Type ty;
    input output Expression exp;
  algorithm
    exp := match exp
      case ENUM_LITERAL()    algorithm exp.ty := ty; then exp;
      case CREF()            algorithm exp.ty := ty; then exp;
      case TYPENAME()        algorithm exp.ty := ty; then exp;
      case ARRAY()           algorithm exp.ty := ty; then exp;
      case RANGE()           algorithm exp.ty := ty; then exp;
      case TUPLE()           algorithm exp.ty := ty; then exp;
      case RECORD()          algorithm exp.ty := ty; then exp;
      case CALL()            algorithm exp.call := Call.setType(exp.call, ty); then exp;
      case BINARY()          algorithm exp.operator := Operator.setType(ty, exp.operator); then exp;
      case UNARY()           algorithm exp.operator := Operator.setType(ty, exp.operator); then exp;
      case LBINARY()         algorithm exp.operator := Operator.setType(ty, exp.operator); then exp;
      case LUNARY()          algorithm exp.operator := Operator.setType(ty, exp.operator); then exp;
      case RELATION()        algorithm exp.operator := Operator.setType(ty, exp.operator); then exp;
      case IF()              algorithm exp.ty := ty; then exp;
      case CAST()            algorithm exp.ty := ty; then exp;
      case UNBOX()           algorithm exp.ty := ty; then exp;
      case SUBSCRIPTED_EXP() algorithm exp.ty := ty; then exp;
      case TUPLE_ELEMENT()   algorithm exp.ty := ty; then exp;
      case RECORD_ELEMENT()  algorithm exp.ty := ty; then exp;
      case PARTIAL_FUNCTION_APPLICATION() algorithm exp.ty := ty; then exp;
      else exp;
    end match;
  end setType;

  function typeCastOpt
    input Option<Expression> exp;
    input Type ty;
    output Option<Expression> outExp = Util.applyOption(exp, function typeCast(ty = ty));
  end typeCastOpt;

  function typeCast
    "Converts an expression to the given type. Dimensions of array types can be
     omitted, and are ignored by this function, since arrays can't be cast to a
     different size. Only the element type of the type is used, so for example:
       typeCast({1, 2, 3}, Type.REAL()) => {1.0, 2.0, 3.0}

     The function does not check that the cast is valid, and expressions that
     can't be converted outright will be wrapped as a CAST expression."
    input output Expression exp;
    input Type ty;
  protected
    Type t, t2, ety;
    list<Expression> el;
    Expression e1, e2;
    Integer dim_diff;
    array<Expression> arr;
  algorithm
    ety := Type.arrayElementType(ty);

    exp := match exp
      // Integer can be cast to Real.
      case INTEGER()
        then if Type.isReal(ety) then REAL(intReal(exp.value))
             elseif Type.isEnumeration(ety) and Flags.isConfigFlagSet(Flags.ALLOW_NON_STANDARD_MODELICA, "nonStdIntegersAsEnumeration") // Integer can be cast to Enumeration with non-standard Modelica
             then ENUM_LITERAL(ety, Type.nthEnumLiteral(ety, exp.value), exp.value)
             else typeCastGeneric(exp, ety);

      // Enumeration can be cast to Integer with non-standard Modelica
      case ENUM_LITERAL() guard Flags.isConfigFlagSet(Flags.ALLOW_NON_STANDARD_MODELICA, "nonStdEnumerationAsIntegers")
        then if Type.isInteger(ety) then INTEGER(toInteger(exp)) else typeCastGeneric(exp, ety);

      // Boolean can be cast to Real (only if -d=nfAPI is on)
      // as there are annotations having expressions such as Boolean x > 0.5
      case BOOLEAN()
        then if Type.isReal(ety) and Flags.isSet(Flags.NF_API) then
          REAL(if exp.value then 1.0 else 0.0) else typeCastGeneric(exp, ety);

      // Real doesn't need to be cast to Real, since we convert e.g. array with
      // a mix of Integers and Reals to only Reals.
      case REAL()
        then if Type.isReal(ety) then exp else typeCastGeneric(exp, ety);

      // For arrays we typecast each element and update the type of the array.
      case ARRAY(ty = t, elements = arr)
        algorithm
          arr := Array.map(arr, function typeCast(ty = ety));
          t := Type.setArrayElementType(t, ety);
        then
          makeArray(t, arr, exp.literal);

      case RANGE(ty = t)
        algorithm
          t := Type.setArrayElementType(t, ety);
        then
          RANGE(t, typeCast(exp.start, ety), typeCastOpt(exp.step, ety), typeCast(exp.stop, ety));

      // Unary operators (i.e. -) are handled by casting the operand.
      case UNARY()
        algorithm
          t := Type.setArrayElementType(Operator.typeOf(exp.operator), ety);
        then
          UNARY(Operator.setType(t, exp.operator), typeCast(exp.exp, ety));

      // If-expressions are handled by casting each of the branches.
      case IF()
        algorithm
          e1 := typeCast(exp.trueBranch, ety);
          e2 := typeCast(exp.falseBranch, ety);
          t := if Type.isConditionalArray(ty) then
            Type.setConditionalArrayTypes(ty, typeOf(e1), typeOf(e2)) else typeOf(e1);
        then
          IF(t, exp.condition, e1, e2);

      // Calls are handled by Call.typeCast, which has special rules for some functions.
      case CALL()
        then Call.typeCast(exp, ety);

      // Casting a cast expression overrides its current cast type.
      case CAST() then typeCast(exp.exp, ty);

      case SUBSCRIPTED_EXP()
        algorithm
          e1 := typeCast(exp.exp, ety);
          t := Type.setArrayElementType(exp.ty, ety);
        then
          SUBSCRIPTED_EXP(e1, exp.subscripts, t, exp.split);

      // Other expressions are handled by making a CAST expression.
      else typeCastGeneric(exp, ety);
    end match;
  end typeCast;

  function typeCastGeneric
    input output Expression exp;
    input Type ty;
  protected
    Type exp_ty = typeOf(exp);
  algorithm
    if not Type.isEqual(ty, Type.arrayElementType(exp_ty)) then
      exp := CAST(Type.setArrayElementType(exp_ty, ty), exp);
    end if;
  end typeCastGeneric;

  function realValue
    input Expression exp;
    output Real value;
  algorithm
    value := match exp
      case REAL() then exp.value;
      case INTEGER() then intReal(exp.value);
    end match;
  end realValue;

  function makeReal
    input Real value;
    output Expression exp = REAL(value);
  end makeReal;

  function integerValue
    input Expression exp;
    output Integer value;
  algorithm
    try
      INTEGER(value=value) := exp;
    else
      Error.addMessage(Error.INTERNAL_ERROR,{getInstanceName() + " failed because expression is not an integer: \n"
        + toString(exp)});
      fail();
    end try;
  end integerValue;

  function integerValueOrDefault
    input Expression exp;
    input output Integer value = 0;
  algorithm
    value := match exp
      case INTEGER() then exp.value;
      else value;
    end match;
  end integerValueOrDefault;

  function makeInteger
    input Integer value;
    output Expression exp = INTEGER(value);
  end makeInteger;

  function stringValue
    input Expression exp;
    output String value;
  algorithm
    value := match exp
      case STRING() then exp.value;
      case FILENAME() then exp.filename;
      else "";
    end match;
  end stringValue;

  function booleanValue
    input Expression exp;
    output Boolean value;
  algorithm
    try
      BOOLEAN(value=value) := exp;
    else
      value := false;
    end try;
  end booleanValue;

  function makeArray
    input Type ty;
    input array<Expression> expl;
    input Boolean literal = false;
    output Expression outExp;
  algorithm
    outExp := ARRAY(ty, expl, literal);
    annotation(__OpenModelica_EarlyInline = true);
  end makeArray;

  function makeArrayCheckLiteral
    input Type ty;
    input array<Expression> expl;
    output Expression outExp;
  algorithm
    outExp := ARRAY(ty, expl, Array.all(expl, isLiteral));
    annotation(__OpenModelica_EarlyInline = true);
  end makeArrayCheckLiteral;

  function makeEmptyArray
    input Type ty;
    output Expression outExp;
  algorithm
    outExp := ARRAY(ty, listArray({}), true);
    annotation(__OpenModelica_EarlyInline = true);
  end makeEmptyArray;

  function makeIntegerArray
    input list<Integer> values;
    output Expression exp;
  algorithm
    exp := makeArray(Type.ARRAY(Type.INTEGER(), {Dimension.fromInteger(listLength(values))}),
                     Array.mapList(values, makeInteger),
                     literal = true);
  end makeIntegerArray;

  function makeRealArray
    input list<Real> values;
    output Expression exp;
  algorithm
    exp := makeArray(Type.ARRAY(Type.REAL(), {Dimension.fromInteger(listLength(values))}),
                     Array.mapList(values, makeReal),
                     literal = true);
  end makeRealArray;

  function makeRealMatrix
    input list<list<Real>> values;
    output Expression exp;
  protected
    Type ty;
    list<Expression> expl;
  algorithm
    if listEmpty(values) then
      ty := Type.ARRAY(Type.REAL(), {Dimension.fromInteger(0), Dimension.UNKNOWN()});
      exp := makeEmptyArray(ty);
    else
      ty := Type.ARRAY(Type.REAL(), {Dimension.fromInteger(listLength(listHead(values)))});
      expl := list(makeArray(ty, listArray(list(REAL(v) for v in row)), literal = true) for row in values);
      ty := Type.liftArrayLeft(ty, Dimension.fromInteger(listLength(expl)));
      exp := makeArray(ty, listArray(expl), literal = true);
    end if;
  end makeRealMatrix;

  function makeExpArray
    input array<Expression> elements;
    input Type elementType;
    input Boolean isLiteral = false;
    output Expression exp;
  protected
    Type ty;
  algorithm
    ty := Type.liftArrayLeft(elementType, Dimension.fromInteger(arrayLength(elements)));
    exp := makeArray(ty, elements, isLiteral);
  end makeExpArray;

  function makeRecord
    input Absyn.Path recordName;
    input Type recordType;
    input list<Expression> fields;
    output Expression exp;
  algorithm
    exp := RECORD(recordName, recordType, fields);
  end makeRecord;

  function makeRange
    input Expression start;
    input Option<Expression> step;
    input Expression stop;
    output Expression rangeExp;
  algorithm
    rangeExp := RANGE(
      TypeCheck.getRangeType(start, step, stop, typeOf(start), AbsynUtil.dummyInfo),
      start, step, stop
    );
  end makeRange;

  function makeIntegerRange
    input Integer start;
    input Integer step;
    input Integer stop;
    output Expression rangeExp;
  protected
    Expression start_exp, stop_exp;
    Option<Expression> step_exp;
  algorithm
    start_exp := INTEGER(start);
    stop_exp := INTEGER(stop);

    if start == stop or
       step == 1 and start <= stop or
       step == -1 and start >= stop then
      step_exp := NONE();
    else
      step_exp := SOME(INTEGER(step));
    end if;

    rangeExp := makeRange(start_exp, step_exp, stop_exp);
  end makeIntegerRange;

  function getIntegerRange
    input Expression range  "has to be RANGE()!";
    output Integer start;
    output Integer step;
    output Integer stop;
  algorithm
    (start, step, stop) := match range
      local
        Option<Expression> step_opt;
      case RANGE(start = INTEGER(start), step = step_opt, stop = INTEGER(stop)) algorithm
        if Util.isSome(step_opt) then
          SOME(INTEGER(step)) := step_opt;
        else
          step := if start > stop then -1 else 1;
        end if;
      then (start, step, stop);
      else algorithm
        Error.assertion(false, getInstanceName() + " expression not RANGE(): " + toString(range), sourceInfo());
      then fail();
    end match;
  end getIntegerRange;

  function makeTuple
    input list<Expression> expl;
    output Expression tupleExp;
  protected
    list<Type> tyl;
  algorithm
    if listLength(expl) == 1 then
      tupleExp := listHead(expl);
    else
      tyl := list(typeOf(e) for e in expl);
      tupleExp := TUPLE(Type.TUPLE(tyl, NONE()), expl);
    end if;
  end makeTuple;

  function rangeSize
    input Expression range  "has to be RANGE()!";
    output Integer size = Dimension.size(Type.nthDimension(typeOf(range), 1));
  end rangeSize;

  function applySubscripts
    "Subscripts an expression with the given list of subscripts."
    input list<Subscript> subscripts;
    input Expression exp;
    output Expression outExp;
  algorithm
    if listEmpty(subscripts) then
      outExp := exp;
    else
      outExp := applySubscript(listHead(subscripts), exp, listRest(subscripts));
    end if;
  end applySubscripts;

  function applySubscript
    "Subscripts an expression with the given subscript, and then applies the
     optional list of subscripts to each element of the subscripted expression."
    input Subscript subscript;
    input Expression exp;
    input list<Subscript> restSubscripts = {};
    output Expression outExp;
  algorithm
    outExp := match exp
      case CREF() then applySubscriptCref(subscript, exp.cref, restSubscripts);

      case TYPENAME() guard listEmpty(restSubscripts)
        then applySubscriptTypename(subscript, exp.ty);

      case ARRAY() then applySubscriptArray(subscript, exp, restSubscripts);

      case RANGE() guard listEmpty(restSubscripts)
        then applySubscriptRange(subscript, exp);

      case CALL()
        then applySubscriptCall(subscript, exp, restSubscripts);

      case IF() then applySubscriptIf(subscript, exp, restSubscripts);

      case UNBOX()
        algorithm
          outExp := applySubscript(subscript, exp.exp, restSubscripts);
        then
          unbox(outExp);

      case BOX() then box(applySubscript(subscript, exp.exp, restSubscripts));

      case CAST()
        algorithm
          outExp := applySubscript(subscript, exp.exp, restSubscripts);
        then
          CAST(Type.copyElementType(typeOf(outExp), exp.ty), outExp);

      else makeSubscriptedExp(subscript :: restSubscripts, exp);
    end match;
  end applySubscript;

  function applySubscriptCref
    input Subscript subscript;
    input ComponentRef cref;
    input list<Subscript> restSubscripts;
    output Expression outExp;
  protected
    ComponentRef cr;
    Type ty;
  algorithm
    cr := ComponentRef.mergeSubscripts(subscript :: restSubscripts, cref);
    ty := ComponentRef.getSubscriptedType(cr);
    outExp := CREF(ty, cr);
  end applySubscriptCref;

  function applySubscriptTypename
    input Subscript subscript;
    input Type ty;
    output Expression outExp;
  protected
    Subscript sub;
    Integer index;
    array<Expression> expl;
  algorithm
    sub := Subscript.expandSlice(subscript);

    outExp := match sub
      case Subscript.INDEX() then applyIndexSubscriptTypename(ty, sub);

      case Subscript.SLICE()
        then SUBSCRIPTED_EXP(TYPENAME(ty), {subscript}, Type.ARRAY(ty, {Subscript.toDimension(sub)}), false);

      case Subscript.WHOLE()
        then TYPENAME(ty);

      case Subscript.EXPANDED_SLICE()
        algorithm
          expl := Array.mapList(sub.indices, function applyIndexSubscriptTypename(ty = ty));
        then
          makeArray(Type.liftArrayLeft(ty, Dimension.fromInteger(arrayLength(expl))), expl, literal = true);

    end match;
  end applySubscriptTypename;

  function applyIndexSubscriptTypename
    input Type ty;
    input Subscript index;
    output Expression subscriptedExp;
  protected
    Expression idx_exp;
    Integer idx;
  algorithm
    idx_exp := Subscript.toExp(index);

    if isScalarLiteral(idx_exp) then
      idx := toInteger(idx_exp);

      subscriptedExp := match ty
        case Type.BOOLEAN() guard idx <= 2
          then if idx == 1 then BOOLEAN(false) else BOOLEAN(true);

        case Type.ENUMERATION() then nthEnumLiteral(ty, idx);
      end match;
    else
      subscriptedExp := SUBSCRIPTED_EXP(TYPENAME(ty), {index}, ty, false);
    end if;
  end applyIndexSubscriptTypename;

  function applySubscriptArray
    input Subscript subscript;
    input Expression exp;
    input list<Subscript> restSubscripts;
    output Expression outExp;
  protected
    Subscript sub, s;
    list<Subscript> rest_subs;
    array<Expression> expl;
    Type ty;
    Integer el_count;
    Boolean literal;
    Expression first_e;
  algorithm
    if isEmptyArray(exp) then
      outExp := makeSubscriptedExp(subscript :: restSubscripts, exp);
      return;
    end if;

    sub := Subscript.expandSlice(subscript);

    outExp := match sub
      case Subscript.INDEX() then applyIndexSubscriptArray(exp, sub, restSubscripts);
      case Subscript.SLICE() then makeSubscriptedExp(subscript :: restSubscripts, exp);
      case Subscript.WHOLE()
        algorithm
          if listEmpty(restSubscripts) then
            outExp := exp;
          else
            ARRAY(ty = ty, elements = expl, literal = literal) := exp;
            s :: rest_subs := restSubscripts;
            expl := Array.map(expl, function applySubscript(subscript = s, restSubscripts = rest_subs));
            (ty, literal) := typeSubscriptedArray(expl, restSubscripts, ty, literal);
            outExp := makeArray(ty, expl, literal);
          end if;
        then
          outExp;

      case Subscript.EXPANDED_SLICE()
        algorithm
          ARRAY(ty = ty, literal = literal) := exp;
          expl := Array.mapList(sub.indices,
            function applyIndexSubscriptArray(exp = exp, restSubscripts = restSubscripts));
          (ty, literal) := typeSubscriptedArray(expl, restSubscripts, ty, literal);
        then
          makeArray(ty, expl, literal);

      case Subscript.SPLIT_INDEX() then makeSubscriptedExp(subscript :: restSubscripts, exp);

    end match;
  end applySubscriptArray;

  function typeSubscriptedArray
    input array<Expression> elements;
    input list<Subscript> subscripts;
    input output Type ty;
    input output Boolean literal;
  protected
    Integer count;
    Expression e;
  algorithm
    count := arrayLength(elements);

    if count > 0 then
      // If the array isn't empty, use the type of the first element.
      e := elements[1];
      ty := typeOf(e);
      // Non-literal subscripts might change an array from literal to non-literal.
      literal := literal and isLiteral(e);
    else
      // If the array is empty, use the slower method of subscripting the type.
      ty := Type.subscript(Type.unliftArray(ty), subscripts);
    end if;

    ty := Type.liftArrayLeft(ty, Dimension.fromInteger(count));
  end typeSubscriptedArray;

  function applyIndexSubscriptArray
    input Expression exp;
    input Subscript index;
    input list<Subscript> restSubscripts;
    output Expression outExp;
  algorithm
    outExp := applyIndexExpArray(exp, Subscript.toExp(index), restSubscripts);
  end applyIndexSubscriptArray;

  function applyIndexExpArray
    input Expression exp;
    input Expression index;
    input list<Subscript> restSubscripts;
    output Expression outExp;
  protected
    array<Expression> expl;
  algorithm
    if isScalarLiteral(index) then
      ARRAY(elements = expl) := exp;
      outExp := applySubscripts(restSubscripts, arrayGet(expl, toInteger(index)));
    else
      outExp := makeSubscriptedExp(Subscript.INDEX(index) :: restSubscripts, exp);
    end if;
  end applyIndexExpArray;

  function applySubscriptRange
    input Subscript subscript;
    input Expression exp;
    output Expression outExp;
  protected
    Subscript sub;
    Expression start_exp, stop_exp;
    Option<Expression> step_exp;
    Type ty;
    array<Expression> expl;
  algorithm
    sub := Subscript.expandSlice(subscript);

    outExp := match sub
      case Subscript.INDEX() then applyIndexSubscriptRange(exp, sub);

      case Subscript.SLICE()
        algorithm
          RANGE(ty = ty) := exp;
          ty := Type.ARRAY(Type.unliftArray(ty), {Subscript.toDimension(sub)});
        then
          SUBSCRIPTED_EXP(exp, {subscript}, ty, false);

      case Subscript.WHOLE() then exp;

      case Subscript.EXPANDED_SLICE()
        algorithm
          expl := Array.mapList(sub.indices, function applyIndexSubscriptRange(rangeExp = exp));
          RANGE(ty = ty) := exp;
        then
          makeArray(Type.liftArrayLeft(ty, Dimension.fromInteger(arrayLength(expl))), expl);

      case Subscript.SPLIT_INDEX()
        algorithm
          RANGE(ty = ty) := exp;
          ty := Type.unliftArray(ty);
        then
          SUBSCRIPTED_EXP(exp, {sub}, ty, true);

      else
        algorithm
          Error.assertion(false, getInstanceName() + " got unknown subscript '" + Subscript.toString(sub) + "'", sourceInfo());
        then
          fail();

    end match;
  end applySubscriptRange;

  function applyIndexSubscriptRange
    input Expression rangeExp;
    input Subscript index;
    output Expression outExp;
  protected
    Expression index_exp, start_exp, stop_exp;
    Option<Expression> step_exp;
    Type ty;
    list<Subscript> subs;
  algorithm
    Subscript.INDEX(index = index_exp) := index;

    if isScalarLiteral(index_exp) then
      RANGE(start = start_exp, step = step_exp, stop = stop_exp) := rangeExp;
      outExp := applyIndexSubscriptRange2(start_exp, step_exp, stop_exp, toInteger(index_exp));
    else
      RANGE(ty = ty) := rangeExp;
      subs := {index};
      ty := Type.subscript(ty, subs);
      outExp := SUBSCRIPTED_EXP(rangeExp, subs, ty, false);
    end if;
  end applyIndexSubscriptRange;

  function applyIndexSubscriptRange2
    input Expression startExp;
    input Option<Expression> stepExp;
    input Expression stopExp;
    input Integer index;
    output Expression subscriptedExp;
  protected
    Integer iidx;
    Real ridx;
  algorithm
    subscriptedExp := match (startExp, stepExp)
      case (INTEGER(), SOME(INTEGER(iidx)))
        then INTEGER(startExp.value + (index - 1) * iidx);

      case (INTEGER(), _)
        then INTEGER(startExp.value + index - 1);

      case (REAL(), SOME(REAL(ridx)))
        then REAL(startExp.value + (index - 1) * ridx);

      case (REAL(), _)
        then REAL(startExp.value + index - 1.0);

      case (BOOLEAN(), _)
        then if index == 1 then startExp else stopExp;

      case (ENUM_LITERAL(index = iidx), _)
        algorithm
          iidx := iidx + index - 1;
        then
          nthEnumLiteral(startExp.ty, iidx);

    end match;
  end applyIndexSubscriptRange2;

  function applySubscriptCall
    input Subscript subscript;
    input Expression exp;
    input list<Subscript> restSubscripts;
    output Expression outExp;
  protected
    Call call;
  algorithm
    CALL(call = call) := exp;

    outExp := match call
      local
        Expression arg;
        Type ty;

      case Call.TYPED_CALL(arguments = {arg})
        guard Function.Function.isSubscriptableBuiltin(call.fn)
        algorithm
          arg := applySubscript(subscript, arg, restSubscripts);
          ty := Type.copyDims(typeOf(arg), call.ty);
        then
          CALL(Call.TYPED_CALL(call.fn, ty, call.var, call.purity, {arg}, call.attributes));

      case Call.TYPED_ARRAY_CONSTRUCTOR()
        then applySubscriptArrayConstructor(subscript, call, restSubscripts);

      else makeSubscriptedExp(subscript :: restSubscripts, exp);
    end match;
  end applySubscriptCall;

  function applySubscriptArrayConstructor
    input Subscript subscript;
    input Call call;
    input list<Subscript> restSubscripts;
    output Expression outExp;
  algorithm
    if Subscript.isIndex(subscript) and listEmpty(restSubscripts) then
      outExp := applyIndexSubscriptArrayConstructor(call, subscript);
    else
      // TODO: Handle slicing and multiple subscripts better.
      outExp := makeSubscriptedExp(subscript :: restSubscripts, CALL(call));
    end if;
  end applySubscriptArrayConstructor;

  function applyIndexSubscriptArrayConstructor
    input Call call;
    input Subscript index;
    output Expression subscriptedExp;
  protected
    Type ty;
    Variability var;
    Purity pur;
    Expression exp, iter_exp;
    list<tuple<InstNode, Expression>> iters;
    InstNode iter;
  algorithm
    Call.TYPED_ARRAY_CONSTRUCTOR(ty, var, pur, exp, iters) := call;
    ((iter, iter_exp), iters) := List.splitLast(iters);
    iter_exp := applySubscript(index, iter_exp);
    subscriptedExp := replaceIterator(exp, iter, iter_exp);

    if not listEmpty(iters) then
      subscriptedExp := CALL(Call.TYPED_ARRAY_CONSTRUCTOR(Type.unliftArray(ty), var, pur, subscriptedExp, iters));
    end if;
  end applyIndexSubscriptArrayConstructor;

  function applySubscriptIf
    input Subscript subscript;
    input Expression exp;
    input list<Subscript> restSubscripts;
    output Expression outExp;
  protected
    Expression cond, tb, fb;
    Type ty;
  algorithm
    IF(ty, cond, tb, fb) := exp;

    if Type.isConditionalArray(ty) then
      // Subscripting both branches of a conditional array might not be possible
      // since they have different dimensions. If it fails just subscript the
      // whole if-expression instead.
      try
        tb := applySubscript(subscript, tb, restSubscripts);
        fb := applySubscript(subscript, fb, restSubscripts);
        ty := Type.setConditionalArrayTypes(ty, typeOf(tb), typeOf(fb));
        outExp := IF(ty, cond, tb, fb);
      else
        outExp := makeSubscriptedExp(subscript :: restSubscripts, exp);
      end try;
    else
      tb := applySubscript(subscript, tb, restSubscripts);
      fb := applySubscript(subscript, fb, restSubscripts);
      ty := typeOf(tb);
      outExp := IF(ty, cond, tb, fb);
    end if;
  end applySubscriptIf;

  function makeSubscriptedExp
    input list<Subscript> subscripts;
    input Expression exp;
    input Boolean backend = false;
    output Expression outExp;
  protected
    Expression e;
    list<Subscript> subs, extra_subs;
    Type ty;
    Integer dim_count;
    Boolean split;
  algorithm
    // If the expression is already a SUBSCRIPTED_EXP we need to concatenate the
    // old subscripts with the new. Otherwise we just create a new SUBSCRIPTED_EXP.
    (e, subs, ty, split) := match exp
      case SUBSCRIPTED_EXP() then (exp.exp, exp.subscripts, typeOf(exp.exp), exp.split);
      else (exp, {}, typeOf(exp), false);
    end match;

    if not split then
      split := List.exist(subscripts, Subscript.isSplitIndex);
    end if;

    dim_count := Type.dimensionCount(ty);
    (subs, extra_subs) := Subscript.mergeList(subscripts, subs, dim_count, backend);

    // Check that the expression has enough dimensions to be subscripted.
    if not listEmpty(extra_subs) then
      Error.assertion(false, getInstanceName() + ": too few dimensions in " +
        toString(exp) + " to apply subscripts " + Subscript.toStringList(subscripts), sourceInfo());
    end if;

    ty := Type.subscript(ty, subs);
    outExp := SUBSCRIPTED_EXP(e, subs, ty, split);
  end makeSubscriptedExp;

  function replaceIterator
    "Replaces the given iterator with the given value in an expression."
    input output Expression exp;
    input InstNode iterator;
    input Expression iteratorValue;
  algorithm
    exp := map(exp, function replaceIterator2(iterator = iterator, iteratorValue = iteratorValue));
  end replaceIterator;

  function replaceIterator2
    input Expression exp;
    input InstNode iterator;
    input Expression iteratorValue;
    output Expression outExp;
  algorithm
    outExp := match exp
      local
        InstNode node;
        ComponentRef cref;
        list<String> fields;

      // Cref is simple identifier, i
      case CREF(cref = ComponentRef.CREF(node = node))
        guard ComponentRef.isSimple(exp.cref)
        then if InstNode.refEqual(iterator, node) then iteratorValue else exp;

      // Cref is qualified identifier, i.x
      case CREF(cref = ComponentRef.CREF())
        algorithm
          // Only the first (last in stored order) part of a cref can be an iterator.
          node := ComponentRef.node(ComponentRef.last(exp.cref));

          if InstNode.refEqual(iterator, node) then
            // Start with the given value.
            outExp := iteratorValue;

            // Go down into the record fields using the rest of the cref.
            fields := list(InstNode.name(n) for n in listRest(ComponentRef.nodes(exp.cref)));

            for f in fields loop
              outExp := recordElement(f, outExp);
            end for;
          else
            outExp := exp;
          end if;
        then
          outExp;

      else exp;
    end match;
  end replaceIterator2;

  function containsIterator
    input Expression exp;
    input InstNode iterator;
    output Boolean res;
  protected
    function containsIterator2
      input Expression exp;
      input InstNode iterator;
      output Boolean res;
    algorithm
      res := match exp
        local
          InstNode node;

        case CREF(cref = ComponentRef.CREF(node = node))
          then InstNode.refEqual(node, iterator);
        else false;
      end match;
    end containsIterator2;
  algorithm
    res := contains(exp, function containsIterator2(iterator = iterator));
  end containsIterator;

  function arrayFromList
    input list<Expression> inExps;
    input Type elemTy;
    input list<Dimension> inDims;
    output Expression outExp;
  algorithm
    outExp := arrayFromList_impl(inExps, elemTy, listReverse(inDims));
  end arrayFromList;

  function arrayFromList_impl
    input list<Expression> inExps;
    input Type elemTy;
    input list<Dimension> inDims;
    output Expression outExp;
  protected
    Dimension ldim;
    list<Dimension> restdims;
    Type ty;
    list<Expression> newlst;
    list<list<Expression>> partexps;
    Integer dimsize;
  algorithm
    Error.assertion(not listEmpty(inDims), "Empty dimension list given in arrayFromList.", sourceInfo());

    ldim::restdims := inDims;
    dimsize := Dimension.size(ldim);
    ty := Type.liftArrayLeft(elemTy, ldim);

    if List.hasOneElement(inDims) then
      Error.assertion(dimsize == listLength(inExps), "Length mismatch in arrayFromList.", sourceInfo());
      outExp := makeArray(ty, listArray(inExps));
      return;
    end if;

    partexps := List.partition(inExps, dimsize);

    newlst := {};
    for arrexp in partexps loop
      newlst := makeArray(ty, listArray(arrexp))::newlst;
    end for;

    newlst := listReverse(newlst);
    outExp := arrayFromList_impl(newlst, ty, restdims);
  end arrayFromList_impl;

  function makeEnumLiteral
    input Type enumType;
    input Integer index;
    output Expression literal;
  protected
    list<String> literals;
  algorithm
    Type.ENUMERATION(literals = literals) := enumType;
    literal := ENUM_LITERAL(enumType, listGet(literals, index), index);
  end makeEnumLiteral;

  function makeEnumLiterals
    input Type enumType;
    output list<Expression> literals;
  protected
    list<String> lits;
  algorithm
    Type.ENUMERATION(literals = lits) := enumType;
    literals := list(ENUM_LITERAL(enumType, l, i)
      threaded for l in lits, i in 1:listLength(lits));
  end makeEnumLiterals;

  function toInteger
    input Expression exp;
    output Integer i;
  algorithm
    i := match exp
      case INTEGER() then exp.value;
      case BOOLEAN() then if exp.value then 2 else 1;
      case ENUM_LITERAL() then exp.index;
    end match;
  end toInteger;

  function toStringTyped
    input Expression exp;
    output String str;
  algorithm
    str := "/*" + Type.toString(typeOf(exp)) + "*/ " + toString(exp);
  end toStringTyped;

  function toString
    input Expression exp;
    output String str;
  protected
    Type t;
    ClockKind clk;
    Expression first, first_inv;
    list<Expression> rest, rest_inv;
  algorithm
    str := match exp
      case INTEGER() then intString(exp.value);
      case REAL() then realString(exp.value);
      case STRING() then "\"" + System.escapedString(exp.value, false) + "\"";
      case BOOLEAN() then boolString(exp.value);

      case ENUM_LITERAL(ty = t as Type.ENUMERATION())
        then AbsynUtil.pathString(t.typePath) + "." + exp.name;

      case CLKCONST(clk) then ClockKind.toString(clk);
      case CREF() then ComponentRef.toString(exp.cref);
      case TYPENAME() then Type.typenameString(Type.arrayElementType(exp.ty));
      case ARRAY() then "{" + stringDelimitList(list(toString(e) for e in exp.elements), ", ") + "}";
      case MATRIX() then "[" + stringDelimitList(list(stringDelimitList(list(toString(e) for e in el), ", ") for el in exp.elements), "; ") + "]";

      case RANGE() then operandString(exp.start, exp, false) +
                        (
                        if isSome(exp.step)
                        then ":" + operandString(Util.getOption(exp.step), exp, false)
                        else ""
                        ) + ":" + operandString(exp.stop, exp, false);

      case TUPLE() then "(" + stringDelimitList(list(toString(e) for e in exp.elements), ", ") + ")";
      case RECORD() then List.toString(exp.elements, toString, AbsynUtil.pathString(exp.path), "(", ", ", ")", true);
      case CALL() then Call.toString(exp.call);
      case SIZE() then "size(" + toString(exp.exp) +
                        (
                        if isSome(exp.dimIndex)
                        then ", " + toString(Util.getOption(exp.dimIndex))
                        else ""
                        ) + ")";
      case END() then "end";

      case MULTARY() guard(listEmpty(exp.inv_arguments)) then multaryString(exp.arguments, exp, exp.operator, false);

      case MULTARY() guard(listEmpty(exp.arguments) and Operator.isDashClassification(Operator.getMathClassification(exp.operator)))
                     then "-" + multaryString(exp.inv_arguments, exp, exp.operator);

      case MULTARY() guard(listEmpty(exp.arguments)) then "1/" + multaryString(exp.inv_arguments, exp, exp.operator);

      case MULTARY() then multaryString(exp.arguments, exp, exp.operator) +
                          Operator.symbol(Operator.invert(exp.operator)) +
                          multaryString(exp.inv_arguments, exp, exp.operator);

      case BINARY() then operandString(exp.exp1, exp, true) +
                         Operator.symbol(exp.operator) +
                         operandString(exp.exp2, exp, false);

      case UNARY() then Operator.symbol(exp.operator, "") +
                        operandString(exp.exp, exp, false);

      case LBINARY() then operandString(exp.exp1, exp, true) +
                          Operator.symbol(exp.operator) +
                          operandString(exp.exp2, exp, false);

      case LUNARY() then Operator.symbol(exp.operator, "") + " " +
                         operandString(exp.exp, exp, false);

      case RELATION() then operandString(exp.exp1, exp, true) +
                           Operator.symbol(exp.operator) +
                           operandString(exp.exp2, exp, false);

      case IF() then "if " + toString(exp.condition) + " then " + toString(exp.trueBranch) + " else " + toString(exp.falseBranch);

      case CAST() then if Flags.isSet(Flags.NF_API) then
                         toString(exp.exp)
                       else
                         "CAST(" + Type.toString(exp.ty) + ", " + toString(exp.exp) + ")";

      case BOX() then "BOX(" + toString(exp.exp) + ")";
      case UNBOX() then "UNBOX(" + toString(exp.exp) + ")";
      case SUBSCRIPTED_EXP() then "(" + toString(exp.exp) + ")" + Subscript.toStringList(exp.subscripts);
      case TUPLE_ELEMENT() then toString(exp.tupleExp) + "[" + intString(exp.index) + "]";
      case RECORD_ELEMENT() then "(" + toString(exp.recordExp) + ")." + exp.fieldName;
      case MUTABLE() then toString(Mutable.access(exp.exp));
      case SHARED_LITERAL() then "LITERAL(" + intString(exp.index) + ", " + toString(exp.exp) + ")";
      case EMPTY() then "#EMPTY#";
      case PARTIAL_FUNCTION_APPLICATION()
        then "function " + ComponentRef.toString(exp.fn) + "(" + stringDelimitList(
          list(n + " = " + toString(a) threaded for a in exp.args, n in exp.argNames), ", ") + ")";

      case FILENAME() then "\"" + System.escapedString(exp.filename, false) + "\"";
      else anyString(exp);
    end match;
  end toString;

  function toFlatString
    input Expression exp;
    input BaseModelica.OutputFormat format;
    output String str;
  protected
    Type t;
    ClockKind clk;
    Expression first;
    list<Expression> rest;
  algorithm
    str := match exp
      case INTEGER() then intString(exp.value);
      case REAL() then realString(exp.value);
      case STRING() then "\"" + Util.escapeModelicaStringToCString(exp.value) + "\"";
      case BOOLEAN() then boolString(exp.value);

      case ENUM_LITERAL(ty = t as Type.ENUMERATION())
        then "'" + AbsynUtil.pathString(t.typePath) + "'." + exp.name;

      case CLKCONST(clk) then ClockKind.toFlatString(clk, format);

      case CREF() then ComponentRef.toFlatString(exp.cref, format);
      case TYPENAME() then Type.typenameString(Type.arrayElementType(exp.ty));

      case ARRAY()
        then if arrayEmpty(exp.elements) then
          "fill("+toFlatString(makeDefaultValue(Type.elementType(exp.ty)), format)+", " + Type.dimensionsToFlatString(exp.ty, format) + ")"
        else
          "{" + stringDelimitList(list(toFlatString(e, format) for e in exp.elements), ", ") + "}";

      case MATRIX() then "[" + stringDelimitList(list(stringDelimitList(list(toFlatString(e, format) for e in el), ", ") for el in exp.elements), "; ") + "]";

      case RANGE() then operandFlatString(exp.start, exp, false, format) +
                        (
                        if isSome(exp.step)
                        then ":" + operandFlatString(Util.getOption(exp.step), exp, false, format)
                        else ""
                        ) + ":" + operandFlatString(exp.stop, exp, false, format);

      case TUPLE() then "(" + stringDelimitList(list(toFlatString(e, format) for e in exp.elements), ", ") + ")";
      case RECORD() then List.toString(exp.elements, function toFlatString(format = format), Type.toFlatString(exp.ty, format), "(", ", ", ")", true);
      case CALL() then Call.toFlatString(exp.call, format);
      case SIZE() then "size(" + toFlatString(exp.exp, format) +
                        (
                        if isSome(exp.dimIndex)
                        then ", " + toFlatString(Util.getOption(exp.dimIndex), format)
                        else ""
                        ) + ")";
      case END() then "end";

      case MULTARY() guard(listEmpty(exp.inv_arguments)) then multaryFlatString(exp.arguments, exp, exp.operator, format, false);

      case MULTARY() guard(listEmpty(exp.arguments) and Operator.isDashClassification(Operator.getMathClassification(exp.operator)))
                     then "-" + multaryFlatString(exp.inv_arguments, exp, exp.operator, format);

      case MULTARY() guard(listEmpty(exp.arguments)) then "1/" + multaryFlatString(exp.inv_arguments, exp, exp.operator, format);

      case MULTARY() then multaryFlatString(exp.arguments, exp, exp.operator, format) +
                          Operator.symbol(Operator.invert(exp.operator)) +
                          multaryFlatString(exp.inv_arguments, exp, exp.operator, format);

      case BINARY() then operandFlatString(exp.exp1, exp, true, format) +
                         Operator.symbol(exp.operator) +
                         operandFlatString(exp.exp2, exp, false, format);

      case UNARY() then Operator.symbol(exp.operator, "") +
                        operandFlatString(exp.exp, exp, false, format);

      case LBINARY() then operandFlatString(exp.exp1, exp, true, format) +
                          Operator.symbol(exp.operator) +
                          operandFlatString(exp.exp2, exp, false, format);

      case LUNARY() then Operator.symbol(exp.operator, "") + " " +
                         operandFlatString(exp.exp, exp, false, format);

      case RELATION() then operandFlatString(exp.exp1, exp, true, format) +
                           Operator.symbol(exp.operator) +
                           operandFlatString(exp.exp2, exp, false, format);

      case IF() then "if " + toFlatString(exp.condition, format) + " then " + toFlatString(exp.trueBranch, format) + " else " + toFlatString(exp.falseBranch, format);

      case CAST() then toFlatString(exp.exp, format);
      case UNBOX() then "UNBOX(" + toFlatString(exp.exp, format) + ")";
      case BOX() then "BOX(" + toFlatString(exp.exp, format) + ")";

      case SUBSCRIPTED_EXP() then "(" + toFlatString(exp.exp, format) + ")" + Subscript.toFlatStringList(exp.subscripts, format);
      case TUPLE_ELEMENT() then toFlatString(exp.tupleExp, format);
      case RECORD_ELEMENT() then "(" + toFlatString(exp.recordExp, format) + ")." + exp.fieldName;
      case MUTABLE() then toFlatString(Mutable.access(exp.exp), format);
      case SHARED_LITERAL() then "[literal: " + intString(exp.index) + ", " + toString(exp.exp) + "]";
      case EMPTY() then "#EMPTY#";
      case PARTIAL_FUNCTION_APPLICATION()
        then "function " + ComponentRef.toFlatString(exp.fn, format) + "(" + stringDelimitList(
          list(n + " = " + toFlatString(a, format) threaded for a in exp.args, n in exp.argNames), ", ") + ")";

      case FILENAME() then "\"" + Util.escapeModelicaStringToCString(exp.filename) + "\"";
      else anyString(exp);
    end match;
  end toFlatString;

  function operandString
    "Helper function to toString, prints an operator and adds parentheses as needed."
    input Expression operand;
    input Expression operator;
    input Boolean lhs;
    output String str;
  protected
    Integer operand_prio, operator_prio;
    Boolean parenthesize = false;
  algorithm
    str := toString(operand);
    operand_prio := priority(operand, lhs);

    if operand_prio == 4 then
      parenthesize := true;
    else
      operator_prio := priority(operator, lhs);

      if operand_prio > operator_prio then
        parenthesize := true;
      elseif operand_prio == operator_prio then
        parenthesize := if lhs then isNonAssociativeExp(operand) else not
                                    isAssociativeExp(operand);
      end if;
    end if;

    if parenthesize then
      str := "(" + str + ")";
    end if;
  end operandString;

  function operandFlatString
    "Helper function to toString, prints an operator and adds parentheses as needed."
    input Expression operand;
    input Expression operator;
    input Boolean lhs;
    input BaseModelica.OutputFormat format;
    output String str;
  protected
    Integer operand_prio, operator_prio;
    Boolean parenthesize = false;
  algorithm
    str := toFlatString(operand, format);
    operand_prio := priority(operand, lhs);

    if operand_prio == 4 then
      parenthesize := true;
    else
      operator_prio := priority(operator, lhs);

      if operand_prio > operator_prio then
        parenthesize := true;
      elseif operand_prio == operator_prio then
        parenthesize := if lhs then isNonAssociativeExp(operand)
                               else not isAssociativeExp(operand);
      end if;
    end if;

    if parenthesize then
      str := "(" + str + ")";
    end if;
  end operandFlatString;

  function multaryString
    input list<Expression> arguments;
    input Expression exp;
    input Operator operator;
    input Boolean parenthesize = true;
    output String str;
  algorithm
    str := stringDelimitList(list(operandString(e, exp, false) for e in arguments), Operator.symbol(operator));
    if parenthesize and listLength(arguments) > 1 then
      str := "(" + str + ")";
    end if;
  end multaryString;

  function multaryFlatString
    input list<Expression> arguments;
    input Expression exp;
    input Operator operator;
    input BaseModelica.OutputFormat format;
    input Boolean parenthesize = true;
    output String str;
  algorithm
    str := stringDelimitList(list(operandFlatString(e, exp, false, format) for e in arguments), Operator.symbol(operator));
    if parenthesize and listLength(arguments) > 1 then
      str := "(" + str + ")";
    end if;
  end multaryFlatString;

  function priority
    input Expression exp;
    input Boolean lhs;
    output Integer priority;
  algorithm
    priority := match exp
      case INTEGER() then if exp.value < 0 then 4 else 0;
      case REAL() then if exp.value < 0.0 then 4 else 0;
      case MULTARY() then Operator.priority(exp.operator, lhs);
      case BINARY() then Operator.priority(exp.operator, lhs);
      case UNARY() then 4;
      case LBINARY() then Operator.priority(exp.operator, lhs);
      case LUNARY() then 7;
      case RELATION() then 6;
      case RANGE() then 10;
      case IF() then 11;
      case CAST() then priority(exp.exp, lhs);
      case BOX() then priority(exp.exp, lhs);
      case UNBOX() then priority(exp.exp, lhs);
      else 0;
    end match;
  end priority;

  function isAssociativeExp
    input Expression exp;
    output Boolean isAssociative;
  algorithm
    isAssociative := match exp
      case BINARY() then Operator.isAssociative(exp.operator);
      case LBINARY() then true;
      else false;
    end match;
  end isAssociativeExp;

  function isNonAssociativeExp
    input Expression exp;
    output Boolean isAssociative;
  algorithm
    isAssociative := match exp
      case BINARY() then Operator.isNonAssociative(exp.operator);
      case LBINARY() then true;
      else false;
    end match;
  end isNonAssociativeExp;

  function getName
    "Returns the 'name' of an Expression, for example the function name of a
     call or the record class name of a record expression."
    input Expression exp;
    output String name;
  algorithm
    name := match exp
      case RECORD() then AbsynUtil.pathString(exp.path);
      case CALL() then AbsynUtil.pathString(Call.functionName(exp.call));
      case CAST() then getName(exp.exp);
      case BOX() then getName(exp.exp);
      case UNBOX() then getName(exp.exp);
      case MUTABLE() then getName(Mutable.access(exp.exp));
      case SHARED_LITERAL() then getName(exp.exp);
      case PARTIAL_FUNCTION_APPLICATION() then ComponentRef.toString(exp.fn);
      else toString(exp);
    end match;
  end getName;

  function enumLiteralPath
    input Expression exp;
    output Absyn.Path path;
  protected
    String name;
    Absyn.Path ty_path;
  algorithm
    ENUM_LITERAL(name = name, ty = Type.ENUMERATION(typePath = ty_path)) := exp;
    path := AbsynUtil.suffixPath(ty_path, name);
  end enumLiteralPath;

  function toAbsynOpt
    input Option<Expression> exp;
    output Option<Absyn.Exp> aexp;
  algorithm
    aexp := match exp
      local
        Expression e;

      case SOME(e) then SOME(toAbsyn(e));
      else NONE();
    end match;
  end toAbsynOpt;

  function toAbsyn
    input Expression exp;
    output Absyn.Exp aexp;
  algorithm
    aexp := match exp
      local
        Type ty;

      case INTEGER() then Absyn.Exp.INTEGER(exp.value);
      case REAL() then Absyn.Exp.REAL(String(exp.value));
      case STRING() then Absyn.Exp.STRING(exp.value);
      case BOOLEAN() then Absyn.Exp.BOOL(exp.value);
      case ENUM_LITERAL(ty = ty as Type.ENUMERATION())
        then Absyn.Exp.CREF(AbsynUtil.pathToCref(enumLiteralPath(exp)));
      case CLKCONST() then ClockKind.toAbsyn(exp.clk);
      case CREF() then Absyn.Exp.CREF(ComponentRef.toAbsyn(exp.cref));
      case TYPENAME() then Absyn.Exp.CREF(Absyn.ComponentRef.CREF_IDENT(Type.toString(exp.ty), {}));
      case ARRAY() then Absyn.Exp.ARRAY(list(toAbsyn(e) for e in exp.elements));
      case MATRIX() then Absyn.Exp.MATRIX(list(list(toAbsyn(e) for e in l) for l in exp.elements));
      case RANGE() then Absyn.Exp.RANGE(toAbsyn(exp.start), toAbsynOpt(exp.step), toAbsyn(exp.stop));
      case TUPLE() then Absyn.Exp.TUPLE(list(toAbsyn(e) for e in exp.elements));
      case RECORD() then AbsynUtil.makeCall(AbsynUtil.pathToCref(exp.path), list(toAbsyn(e) for e in exp.elements));
      case CALL() then Call.toAbsyn(exp.call);
      case SIZE() then AbsynUtil.makeCall(Absyn.ComponentRef.CREF_IDENT("size", {}),
        if isSome(exp.dimIndex) then {toAbsyn(Util.getOption(exp.dimIndex))} else {});
      case END() then Absyn.Exp.END();
      case BINARY() then Absyn.Exp.BINARY(toAbsyn(exp.exp1), Operator.toAbsyn(exp.operator), toAbsyn(exp.exp2));
      case UNARY() then Absyn.Exp.UNARY(Operator.toAbsyn(exp.operator), toAbsyn(exp.exp));
      case LBINARY() then Absyn.Exp.LBINARY(toAbsyn(exp.exp1), Operator.toAbsyn(exp.operator), toAbsyn(exp.exp2));
      case LUNARY() then Absyn.Exp.LUNARY(Operator.toAbsyn(exp.operator), toAbsyn(exp.exp));
      case RELATION() then Absyn.Exp.RELATION(toAbsyn(exp.exp1), Operator.toAbsyn(exp.operator), toAbsyn(exp.exp2));
      case IF() then Absyn.Exp.IFEXP(toAbsyn(exp.condition), toAbsyn(exp.trueBranch), toAbsyn(exp.falseBranch), {});
      case CAST() then toAbsyn(exp.exp);
      case BOX() then toAbsyn(exp.exp);
      case UNBOX() then toAbsyn(exp.exp);
      case MUTABLE() then toAbsyn(Mutable.access(exp.exp));
      case SHARED_LITERAL() then toAbsyn(exp.exp);
      case PARTIAL_FUNCTION_APPLICATION()
        then Absyn.Exp.PARTEVALFUNCTION(ComponentRef.toAbsyn(exp.fn),
          Absyn.FunctionArgs.FUNCTIONARGS(list(toAbsyn(e) for e in exp.args), {}));
      case FILENAME() then Absyn.Exp.STRING(exp.filename);

      else
        algorithm
          Error.assertion(false, getInstanceName() + " got unknown expression '" + toString(exp) + "'", sourceInfo());
        then
          fail();

    end match;
  end toAbsyn;

  function toDAEOpt
    input Option<Expression> exp;
    output Option<DAE.Exp> dexp;
  algorithm
    dexp := match exp
      local
        Expression e;

      case SOME(e) then SOME(toDAE(e));
      else NONE();
    end match;
  end toDAEOpt;

  function toDAE
    input Expression exp;
    output DAE.Exp dexp;
  protected
    Boolean changed = true;
  algorithm
    dexp := match exp
      local
        DAE.Operator daeOp;
        Boolean swap, negate;
        DAE.Exp dae1, dae2;
        Function.Function fn;

      case INTEGER() then DAE.ICONST(exp.value);
      case REAL() then DAE.RCONST(exp.value);
      case STRING() then DAE.SCONST(exp.value);
      case BOOLEAN() then DAE.BCONST(exp.value);
      case ENUM_LITERAL() then DAE.ENUM_LITERAL(enumLiteralPath(exp), exp.index);

      case CLKCONST()
        then DAE.CLKCONST(ClockKind.toDAE(exp.clk));

      case CREF()
        then DAE.CREF(ComponentRef.toDAE(exp.cref), Type.toDAE(exp.ty));

      case TYPENAME()
        then toDAE(ExpandExp.expandTypename(exp.ty));

      case ARRAY()
        then DAE.ARRAY(Type.toDAE(exp.ty), Type.isVector(exp.ty),
          list(toDAE(e) for e in exp.elements));

      case RECORD() then toDAERecord(exp.ty, exp.path, exp.elements);

      case RANGE()
        then DAE.RANGE(
               Type.toDAE(exp.ty),
               toDAE(exp.start),
               if isSome(exp.step)
               then SOME(toDAE(Util.getOption(exp.step)))
               else NONE(),
               toDAE(exp.stop));

      case TUPLE() then DAE.TUPLE(list(toDAE(e) for e in exp.elements));
      case CALL() then Call.toDAE(exp.call);

      case SIZE()
        then DAE.SIZE(toDAE(exp.exp),
               if isSome(exp.dimIndex)
               then SOME(toDAE(Util.getOption(exp.dimIndex)))
               else NONE());

      // END() doesn't have a DAE representation.

      case MULTARY() algorithm
        // swapping not necessary because multary expressions have to be commutative
      then toDAEMultary(exp.arguments, exp.inv_arguments, exp.operator);

      case BINARY()
        algorithm
          (daeOp, swap, negate) := Operator.toDAE(exp.operator);
          dae1 := toDAE(exp.exp1);
          dae2 := toDAE(if negate then negate(exp.exp2) else exp.exp2);
        then
          DAE.BINARY(if swap then dae2 else dae1, daeOp, if swap then dae1 else dae2);

      case UNARY() then DAE.UNARY(Operator.toDAE(exp.operator), toDAE(exp.exp));
      case LBINARY() then DAE.LBINARY(toDAE(exp.exp1), Operator.toDAE(exp.operator), toDAE(exp.exp2));
      case LUNARY() then DAE.LUNARY(Operator.toDAE(exp.operator), toDAE(exp.exp));
      case RELATION() then DAE.RELATION(toDAE(exp.exp1), Operator.toDAE(exp.operator), toDAE(exp.exp2), -1, NONE());
      case IF() then DAE.IFEXP(toDAE(exp.condition), toDAE(exp.trueBranch), toDAE(exp.falseBranch));
      case CAST() then DAE.CAST(Type.toDAE(exp.ty), toDAE(exp.exp));
      case BOX() then DAE.BOX(toDAE(exp.exp));
      case UNBOX() then DAE.UNBOX(toDAE(exp.exp), Type.toDAE(exp.ty));

      case SUBSCRIPTED_EXP()
        then DAE.ASUB(toDAE(exp.exp), list(Subscript.toDAEExp(s) for s in exp.subscripts));

      case TUPLE_ELEMENT()
        then DAE.TSUB(toDAE(exp.tupleExp), exp.index, Type.toDAE(exp.ty));

      case RECORD_ELEMENT()
        then DAE.RSUB(toDAE(exp.recordExp), exp.index, exp.fieldName, Type.toDAE(exp.ty));

      case PARTIAL_FUNCTION_APPLICATION()
        algorithm
          fn :: _ := Function.Function.typeRefCache(exp.fn);
        then
          DAE.PARTEVALFUNCTION(Function.Function.nameConsiderBuiltin(fn),
                               list(toDAE(arg) for arg in exp.args),
                               Type.toDAE(exp.ty),
                               Type.toDAE(Type.FUNCTION(fn, NFType.FunctionType.FUNCTIONAL_VARIABLE)));

      case MUTABLE() then toDAE(Mutable.access(exp.exp));
      case SHARED_LITERAL() then DAE.SHARED_LITERAL(exp.index, toDAE(exp.exp));
      case FILENAME()
        then if Flags.getConfigBool(Flags.BUILDING_FMU) then
               DAE.CALL(Absyn.Path.IDENT("OpenModelica_fmuLoadResource"),
                        {DAE.SCONST(exp.filename)}, DAE.callAttrBuiltinImpureString)
             else
               DAE.SCONST(exp.filename);

      else
        algorithm
          Error.assertion(false, getInstanceName() + " got unknown expression '" + toString(exp) + "'", sourceInfo());
        then
          fail();

    end match;
  end toDAE;

  function toDAEMultary
    "Converts a multary expression to a chain of binary expressions because
    the old frontend does not have multary expressions."
    input list<Expression> arguments;
    input list<Expression> inv_arguments;
    input Operator operator;
    output DAE.Exp daeExp;
  algorithm
    if listEmpty(inv_arguments) then
      daeExp := toDAEMultaryArgs(arguments, operator);
    elseif Type.isBoolean(operator.ty) then
      daeExp := DAE.LBINARY(
        exp1      = toDAEMultaryArgs(arguments, operator),
        operator  = Operator.toDAE(Operator.invert(operator)),
        exp2      = toDAEMultaryArgs(inv_arguments, operator)
       );
    else
      daeExp := DAE.BINARY(
        exp1      = toDAEMultaryArgs(arguments, operator),
        operator  = Operator.toDAE(Operator.invert(operator)),
        exp2      = toDAEMultaryArgs(inv_arguments, operator)
       );
     end if;
  end toDAEMultary;

  function toDAEMultaryArgs
    input list<Expression> arguments;
    input Operator operator;
    output DAE.Exp daeExp;
  protected
    DAE.Operator daeOp;
  algorithm
    daeExp := match arguments
      local
        Expression arg;
        list<Expression> rest;
        DAE.Exp exp;

      // list is empty from the get-go: create neutral element
      case {} guard(Operator.getMathClassification(operator) == NFOperator.MathClassification.ADDITION)
      then toDAE(makeZero(operator.ty));
      case {} guard(Operator.getMathClassification(operator) == NFOperator.MathClassification.MULTIPLICATION)
      then toDAE(makeOne(operator.ty));

      // no rest, just return the DAE representation of last argument
      case arg :: {} then toDAE(arg);

      // convert argument to DAE and create new binary. recurse for second argument
      case arg :: rest algorithm
        exp := toDAE(arg);
       (daeOp, _) := Operator.toDAE(operator);
      then  DAE.BINARY(exp, daeOp, toDAEMultary(rest, {}, operator));

      else algorithm
        Error.assertion(false, getInstanceName() + " got unhandled argument list:
        {" + stringDelimitList(list(toString(e) for e in arguments), ", ") + "}", sourceInfo());
      then fail();
    end match;
  end toDAEMultaryArgs;

  function toDAERecord
    input Type ty;
    input Absyn.Path path;
    input list<Expression> args;
    output DAE.Exp exp;
  protected
    list<String> field_names = {};
    Expression arg;
    list<Expression> rest_args = args;
    list<DAE.Exp> dargs = {};
  algorithm
    for field in Type.recordFields(Type.unbox(ty)) loop
      arg :: rest_args := rest_args;

      () := match field
        case Record.Field.INPUT()
          algorithm
            field_names := field.name :: field_names;
            dargs := toDAE(arg) :: dargs;
          then
            ();

        // TODO: Constants/parameters shouldn't be added to record expressions
        //       since that causes issues with the backend, but removing them
        //       currently causes even worse issues.
        case Record.Field.LOCAL()
          algorithm
            field_names := field.name :: field_names;
            dargs := toDAE(arg) :: dargs;
          then
            ();

        else ();
      end match;
    end for;

    field_names := listReverseInPlace(field_names);
    dargs := listReverseInPlace(dargs);

    exp := if Type.isBoxed(ty) then
        DAE.METARECORDCALL(path, dargs, field_names, -1, {})
      else
        DAE.RECORD(path, dargs, field_names, Type.toDAE(ty));
  end toDAERecord;

  function toDAEValueOpt
    input Option<Expression> exp;
    output Option<Values.Value> value = Util.applyOption(exp, toDAEValue);
  end toDAEValueOpt;

  function toDAEValue
    input Expression exp;
    output Values.Value value;
  algorithm
    value := match exp
      local
        Type ty;

      case INTEGER() then Values.INTEGER(exp.value);
      case REAL() then Values.REAL(exp.value);
      case STRING() then Values.STRING(exp.value);
      case BOOLEAN() then Values.BOOL(exp.value);
      case ENUM_LITERAL(ty = ty as Type.ENUMERATION())
        then Values.ENUM_LITERAL(AbsynUtil.suffixPath(ty.typePath, exp.name), exp.index);
      case ARRAY() then ValuesUtil.makeArray(list(toDAEValue(e) for e in exp.elements));
      case RECORD() then toDAEValueRecord(exp.ty, exp.path, exp.elements);
      case FILENAME() then Values.STRING(exp.filename);

      else
        algorithm
          Error.assertion(false, getInstanceName() + " got unhandled expression " + toString(exp), sourceInfo());
        then
          fail();
    end match;
  end toDAEValue;

  function toDAEValueRecord
    input Type ty;
    input Absyn.Path path;
    input list<Expression> args;
    output Values.Value value;
  protected
    list<String> field_names = {};
    Expression arg;
    list<Expression> rest_args = args;
    list<Values.Value> values = {};
  algorithm
    for field in Type.recordFields(ty) loop
      arg :: rest_args := rest_args;

      () := match field
        case Record.Field.INPUT()
          algorithm
            field_names := field.name :: field_names;
            values := toDAEValue(arg) :: values;
          then
            ();

        else ();
      end match;
    end for;

    field_names := listReverseInPlace(field_names);
    values := listReverseInPlace(values);
    value := Values.RECORD(path, values, field_names, -1);
  end toDAEValueRecord;

  function dimensionCount
    input Expression exp;
    output Integer dimCount;
  algorithm
    dimCount := match exp
      case ARRAY(ty = Type.UNKNOWN())
        then 1 + dimensionCount(arrayGet(exp.elements, 1));
      case ARRAY() then Type.dimensionCount(exp.ty);
      case RANGE() then Type.dimensionCount(exp.ty);
      case SIZE(dimIndex = NONE()) then dimensionCount(exp.exp);
      case CAST() then dimensionCount(exp.exp);
      case SUBSCRIPTED_EXP() then Type.dimensionCount(exp.ty);
      case TUPLE_ELEMENT() then Type.dimensionCount(exp.ty);
      // TODO: Add more expressions.
      else 0;
    end match;
  end dimensionCount;

  function dimensions
    input Expression exp;
    output list<Dimension> dims;
  algorithm
    dims := Type.arrayDims(typeOf(exp));
  end dimensions;

  function map
    "Applies a function recursively (depth-first, post-order) to an expression
     and creates a new expression from the returned values.
     NOTE: For performance reasons this function does not recurse into arrays
           marked as literal."
    input Expression exp;
    input MapFunc func;
    output Expression outExp;

    partial function MapFunc
      input output Expression e;
    end MapFunc;
  algorithm
    outExp := match exp
      local
        Expression e1, e2, e3, e4;

      case CLKCONST() then CLKCONST(ClockKind.mapExp(exp.clk, func));
      case CREF() then CREF(exp.ty, ComponentRef.mapExp(exp.cref, func));
      case ARRAY() guard not exp.literal then makeArray(exp.ty, Array.map(exp.elements, function map(func = func)), exp.literal);
      case MATRIX() then MATRIX(list(list(map(e, func) for e in row) for row in exp.elements));

      case RANGE(step = SOME(e2))
        algorithm
          e1 := map(exp.start, func);
          e4 := map(e2, func);
          e3 := map(exp.stop, func);
        then
          if referenceEq(exp.start, e1) and referenceEq(e2, e4) and
            referenceEq(exp.stop, e3) then exp else RANGE(exp.ty, e1, SOME(e4), e3);

      case RANGE()
        algorithm
          e1 := map(exp.start, func);
          e3 := map(exp.stop, func);
        then
          if referenceEq(exp.start, e1) and referenceEq(exp.stop, e3)
            then exp else RANGE(exp.ty, e1, NONE(), e3);

      case TUPLE() then TUPLE(exp.ty, list(map(e, func) for e in exp.elements));

      case RECORD()
        then RECORD(exp.path, exp.ty, list(map(e, func) for e in exp.elements));

      case CALL() then CALL(Call.mapExp(exp.call, func));

      case SIZE(dimIndex = SOME(e2))
        algorithm
          e1 := map(exp.exp, func);
          e3 := map(e2, func);
        then
          if referenceEq(exp.exp, e1) and referenceEq(e2, e3) then exp else SIZE(e1, SOME(e3));

      case SIZE()
        algorithm
          e1 := map(exp.exp, func);
        then
          if referenceEq(exp.exp, e1) then exp else SIZE(e1, NONE());

      case BINARY()
        algorithm
          e1 := map(exp.exp1, func);
          e2 := map(exp.exp2, func);
        then
          if referenceEq(exp.exp1, e1) and referenceEq(exp.exp2, e2)
            then exp else BINARY(e1, exp.operator, e2);

      case MULTARY()
        algorithm
          // ToDo: referenceEq ?
          exp.arguments := list(map(arg, func) for arg in exp.arguments);
          exp.inv_arguments := list(map(arg, func) for arg in exp.inv_arguments);
        then exp;

      case UNARY()
        algorithm
          e1 := map(exp.exp, func);
        then
          if referenceEq(exp.exp, e1) then exp else UNARY(exp.operator, e1);

      case LBINARY()
        algorithm
          e1 := map(exp.exp1, func);
          e2 := map(exp.exp2, func);
        then
          if referenceEq(exp.exp1, e1) and referenceEq(exp.exp2, e2)
            then exp else LBINARY(e1, exp.operator, e2);

      case LUNARY()
        algorithm
          e1 := map(exp.exp, func);
        then
          if referenceEq(exp.exp, e1) then exp else LUNARY(exp.operator, e1);

      case RELATION()
        algorithm
          e1 := map(exp.exp1, func);
          e2 := map(exp.exp2, func);
        then
          if referenceEq(exp.exp1, e1) and referenceEq(exp.exp2, e2)
            then exp else RELATION(e1, exp.operator, e2);

      case IF()
        algorithm
          e1 := map(exp.condition, func);
          e2 := map(exp.trueBranch, func);
          e3 := map(exp.falseBranch, func);
        then
          if referenceEq(exp.condition, e1) and referenceEq(exp.trueBranch, e2) and
             referenceEq(exp.falseBranch, e3) then exp else IF(exp.ty, e1, e2, e3);

      case CAST()
        algorithm
          e1 := map(exp.exp, func);
        then
          if referenceEq(exp.exp, e1) then exp else CAST(exp.ty, e1);

      case BOX()
        algorithm
          e1 := map(exp.exp, func);
        then
          if referenceEq(exp.exp, e1) then exp else box(e1);

      case UNBOX()
        algorithm
          e1 := map(exp.exp, func);
        then
          if referenceEq(exp.exp, e1) then exp else unbox(e1);

      case SUBSCRIPTED_EXP()
        then SUBSCRIPTED_EXP(map(exp.exp, func),
          list(Subscript.mapExp(s, func) for s in exp.subscripts), exp.ty, exp.split);

      case TUPLE_ELEMENT()
        algorithm
          e1 := map(exp.tupleExp, func);
        then
          if referenceEq(exp.tupleExp, e1) then exp else TUPLE_ELEMENT(e1, exp.index, exp.ty);

      case RECORD_ELEMENT()
        algorithm
          e1 := map(exp.recordExp, func);
        then
          if referenceEq(exp.recordExp, e1) then exp else RECORD_ELEMENT(e1, exp.index, exp.fieldName, exp.ty);

      case MUTABLE()
        algorithm
          Mutable.update(exp.exp, map(Mutable.access(exp.exp), func));
        then
          exp;

      case SHARED_LITERAL()
        algorithm
          exp.exp := map(exp.exp, func);
        then
          exp;

      case PARTIAL_FUNCTION_APPLICATION()
        algorithm
          exp.args := list(map(e, func) for e in exp.args);
        then
          exp;

      else exp;
    end match;

    outExp := func(outExp);
  end map;

  function mapOpt
    input Option<Expression> exp;
    input MapFunc func;
    output Option<Expression> outExp;

    partial function MapFunc
      input output Expression e;
    end MapFunc;
  protected
    Expression e;
  algorithm
    outExp := match exp
      case SOME(e) then SOME(map(e, func));
      else exp;
    end match;
  end mapOpt;

  function mapReverse
    "Applies a function recursively (depth-first, pre-order) to an expression
     and creates a new expression from the returned values.
     NOTE: For performance reasons this function does not recurse into arrays
           marked as literal."
    input output Expression exp;
    input MapFunc func;

    partial function MapFunc
      input output Expression e;
    end MapFunc;
  algorithm
    exp := func(exp);
    exp := match exp
      local
        Expression e1, e2, e3, e4;

      case CLKCONST() then CLKCONST(ClockKind.mapExp(exp.clk, func));
      case CREF() then CREF(exp.ty, ComponentRef.mapExp(exp.cref, func));
      case ARRAY() guard not exp.literal then makeArray(exp.ty, Array.map(exp.elements, function mapReverse(func = func)), exp.literal);
      case MATRIX() then MATRIX(list(list(mapReverse(e, func) for e in row) for row in exp.elements));

      case RANGE(step = SOME(e2))
        algorithm
          e1 := mapReverse(exp.start, func);
          e4 := mapReverse(e2, func);
          e3 := mapReverse(exp.stop, func);
        then
          if referenceEq(exp.start, e1) and referenceEq(e2, e4) and
            referenceEq(exp.stop, e3) then exp else RANGE(exp.ty, e1, SOME(e4), e3);

      case RANGE()
        algorithm
          e1 := mapReverse(exp.start, func);
          e3 := mapReverse(exp.stop, func);
        then
          if referenceEq(exp.start, e1) and referenceEq(exp.stop, e3)
            then exp else RANGE(exp.ty, e1, NONE(), e3);

      case TUPLE() then TUPLE(exp.ty, list(mapReverse(e, func) for e in exp.elements));

      case RECORD()
        then RECORD(exp.path, exp.ty, list(mapReverse(e, func) for e in exp.elements));

      case CALL() then CALL(Call.mapExp(exp.call, func));

      case SIZE(dimIndex = SOME(e2))
        algorithm
          e1 := mapReverse(exp.exp, func);
          e3 := mapReverse(e2, func);
        then
          if referenceEq(exp.exp, e1) and referenceEq(e2, e3) then exp else SIZE(e1, SOME(e3));

      case SIZE()
        algorithm
          e1 := mapReverse(exp.exp, func);
        then
          if referenceEq(exp.exp, e1) then exp else SIZE(e1, NONE());

      case BINARY()
        algorithm
          e1 := mapReverse(exp.exp1, func);
          e2 := mapReverse(exp.exp2, func);
        then
          if referenceEq(exp.exp1, e1) and referenceEq(exp.exp2, e2)
            then exp else BINARY(e1, exp.operator, e2);

      case MULTARY()
        algorithm
          // ToDo: referenceEq ?
          exp.arguments := list(mapReverse(arg, func) for arg in exp.arguments);
          exp.inv_arguments := list(mapReverse(arg, func) for arg in exp.inv_arguments);
        then exp;

      case UNARY()
        algorithm
          e1 := mapReverse(exp.exp, func);
        then
          if referenceEq(exp.exp, e1) then exp else UNARY(exp.operator, e1);

      case LBINARY()
        algorithm
          e1 := mapReverse(exp.exp1, func);
          e2 := mapReverse(exp.exp2, func);
        then
          if referenceEq(exp.exp1, e1) and referenceEq(exp.exp2, e2)
            then exp else LBINARY(e1, exp.operator, e2);

      case LUNARY()
        algorithm
          e1 := mapReverse(exp.exp, func);
        then
          if referenceEq(exp.exp, e1) then exp else LUNARY(exp.operator, e1);

      case RELATION()
        algorithm
          e1 := mapReverse(exp.exp1, func);
          e2 := mapReverse(exp.exp2, func);
        then
          if referenceEq(exp.exp1, e1) and referenceEq(exp.exp2, e2)
            then exp else RELATION(e1, exp.operator, e2);

      case IF()
        algorithm
          e1 := mapReverse(exp.condition, func);
          e2 := mapReverse(exp.trueBranch, func);
          e3 := mapReverse(exp.falseBranch, func);
        then
          if referenceEq(exp.condition, e1) and referenceEq(exp.trueBranch, e2) and
             referenceEq(exp.falseBranch, e3) then exp else IF(exp.ty, e1, e2, e3);

      case CAST()
        algorithm
          e1 := mapReverse(exp.exp, func);
        then
          if referenceEq(exp.exp, e1) then exp else CAST(exp.ty, e1);

      case BOX()
        algorithm
          e1 := mapReverse(exp.exp, func);
        then
          if referenceEq(exp.exp, e1) then exp else box(e1);

      case UNBOX()
        algorithm
          e1 := mapReverse(exp.exp, func);
        then
          if referenceEq(exp.exp, e1) then exp else unbox(e1);

      case SUBSCRIPTED_EXP()
        then SUBSCRIPTED_EXP(mapReverse(exp.exp, func),
          list(Subscript.mapExp(s, func) for s in exp.subscripts), exp.ty, exp.split);

      case TUPLE_ELEMENT()
        algorithm
          e1 := mapReverse(exp.tupleExp, func);
        then
          if referenceEq(exp.tupleExp, e1) then exp else TUPLE_ELEMENT(e1, exp.index, exp.ty);

      case RECORD_ELEMENT()
        algorithm
          e1 := mapReverse(exp.recordExp, func);
        then
          if referenceEq(exp.recordExp, e1) then exp else RECORD_ELEMENT(e1, exp.index, exp.fieldName, exp.ty);

      case MUTABLE()
        algorithm
          Mutable.update(exp.exp, mapReverse(Mutable.access(exp.exp), func));
        then
          exp;

      case SHARED_LITERAL()
        algorithm
          exp.exp := mapReverse(exp.exp, func);
        then
          exp;

      case PARTIAL_FUNCTION_APPLICATION()
        algorithm
          exp.args := list(mapReverse(e, func) for e in exp.args);
        then
          exp;

      else exp;
    end match;
  end mapReverse;

  function mapShallow
    "Applies a function recursively to each subexpression in an expression,
     without recursion, and creates a new expression from the returned values.
     NOTE: For performance reasons this function does not recurse into arrays
           marked as literal."
    input Expression exp;
    input MapFunc func;
    output Expression outExp;

    partial function MapFunc
      input output Expression e;
    end MapFunc;
  algorithm
    outExp := match exp
      local
        Expression e1, e2, e3, e4;

      case CLKCONST() then CLKCONST(ClockKind.mapExpShallow(exp.clk, func));
      case CREF() then CREF(exp.ty, ComponentRef.mapExpShallow(exp.cref, func));
      case ARRAY() guard not exp.literal then makeArray(exp.ty, Array.map(exp.elements, func), exp.literal);
      case MATRIX() then MATRIX(list(list(func(e) for e in row) for row in exp.elements));

      case RANGE(step = SOME(e2))
        algorithm
          e1 := func(exp.start);
          e4 := func(e2);
          e3 := func(exp.stop);
        then
          if referenceEq(exp.start, e1) and referenceEq(e2, e4) and
            referenceEq(exp.stop, e3) then exp else RANGE(exp.ty, e1, SOME(e4), e3);

      case RANGE()
        algorithm
          e1 := func(exp.start);
          e3 := func(exp.stop);
        then
          if referenceEq(exp.start, e1) and referenceEq(exp.stop, e3)
            then exp else RANGE(exp.ty, e1, NONE(), e3);

      case TUPLE() then TUPLE(exp.ty, list(func(e) for e in exp.elements));

      case RECORD()
        then RECORD(exp.path, exp.ty, list(func(e) for e in exp.elements));

      case CALL() then CALL(Call.mapExpShallow(exp.call, func));

      case SIZE(dimIndex = SOME(e2))
        algorithm
          e1 := func(exp.exp);
          e3 := func(e2);
        then
          if referenceEq(exp.exp, e1) and referenceEq(e2, e3) then exp else SIZE(e1, SOME(e3));

      case SIZE()
        algorithm
          e1 := func(exp.exp);
        then
          if referenceEq(exp.exp, e1) then exp else SIZE(e1, NONE());

      case BINARY()
        algorithm
          e1 := func(exp.exp1);
          e2 := func(exp.exp2);
        then
          if referenceEq(exp.exp1, e1) and referenceEq(exp.exp2, e2)
            then exp else BINARY(e1, exp.operator, e2);

      case MULTARY()
        algorithm
          // ToDo: referenceEq ?
          exp.arguments := list(func(arg) for arg in exp.arguments);
          exp.inv_arguments := list(func(arg) for arg in exp.inv_arguments);
        then exp;

      case UNARY()
        algorithm
          e1 := func(exp.exp);
        then
          if referenceEq(exp.exp, e1) then exp else UNARY(exp.operator, e1);

      case LBINARY()
        algorithm
          e1 := func(exp.exp1);
          e2 := func(exp.exp2);
        then
          if referenceEq(exp.exp1, e1) and referenceEq(exp.exp2, e2)
            then exp else LBINARY(e1, exp.operator, e2);

      case LUNARY()
        algorithm
          e1 := func(exp.exp);
        then
          if referenceEq(exp.exp, e1) then exp else LUNARY(exp.operator, e1);

      case RELATION()
        algorithm
          e1 := func(exp.exp1);
          e2 := func(exp.exp2);
        then
          if referenceEq(exp.exp1, e1) and referenceEq(exp.exp2, e2)
            then exp else RELATION(e1, exp.operator, e2);

      case IF()
        algorithm
          e1 := func(exp.condition);
          e2 := func(exp.trueBranch);
          e3 := func(exp.falseBranch);
        then
          if referenceEq(exp.condition, e1) and referenceEq(exp.trueBranch, e2) and
             referenceEq(exp.falseBranch, e3) then exp else IF(exp.ty, e1, e2, e3);

      case CAST()
        algorithm
          e1 := func(exp.exp);
        then
          if referenceEq(exp.exp, e1) then exp else CAST(exp.ty, e1);

      case BOX()
        algorithm
          e1 := func(exp.exp);
        then
          if referenceEq(exp.exp, e1) then exp else box(e1);

      case UNBOX()
        algorithm
          e1 := func(exp.exp);
        then
          if referenceEq(exp.exp, e1) then exp else unbox(e1);

      case SUBSCRIPTED_EXP()
        then SUBSCRIPTED_EXP(func(exp.exp),
          list(Subscript.mapShallowExp(e, func) for e in exp.subscripts), exp.ty, exp.split);

      case TUPLE_ELEMENT()
        algorithm
          e1 := func(exp.tupleExp);
        then
          if referenceEq(exp.tupleExp, e1) then exp else TUPLE_ELEMENT(e1, exp.index, exp.ty);

      case RECORD_ELEMENT()
        algorithm
          e1 := func(exp.recordExp);
        then
          if referenceEq(exp.recordExp, e1) then exp else RECORD_ELEMENT(e1, exp.index, exp.fieldName, exp.ty);

      case MUTABLE()
        algorithm
          Mutable.update(exp.exp, func(Mutable.access(exp.exp)));
        then
          exp;

      case SHARED_LITERAL()
        algorithm
          exp.exp := func(exp.exp);
        then
          exp;

      case PARTIAL_FUNCTION_APPLICATION()
        algorithm
          exp.args := list(func(e) for e in exp.args);
        then
          exp;

      else exp;
    end match;
  end mapShallow;

  function mapShallowOpt
    input Option<Expression> exp;
    input MapFunc func;
    output Option<Expression> outExp;

    partial function MapFunc
      input output Expression e;
    end MapFunc;
  protected
    Expression e;
  algorithm
    outExp := match exp
      case SOME(e) then SOME(func(e));
      else exp;
    end match;
  end mapShallowOpt;

  function mapArrayElements
    "Applies the given function to each scalar elements of an array."
    input Expression exp;
    input MapFunc func;
    output Expression outExp;

    partial function MapFunc
      input output Expression e;
    end MapFunc;
  algorithm
    outExp := match exp
      case ARRAY()
        algorithm
          exp.elements := Array.map(exp.elements, function mapArrayElements(func = func));
          exp.literal := Array.all(exp.elements, isLiteral);
        then
          exp;

      else func(exp);
    end match;
  end mapArrayElements;

  function foldArray<ArgT>
    input array<Expression> expl;
    input FoldFunc func;
    input ArgT arg;
    output ArgT result = arg;

    partial function FoldFunc
      input Expression exp;
      input output ArgT arg;
    end FoldFunc;
  algorithm
    for e in expl loop
      result := fold(e, func, result);
    end for;
  end foldArray;

  function foldList<ArgT>
    input list<Expression> expl;
    input FoldFunc func;
    input ArgT arg;
    output ArgT result = arg;

    partial function FoldFunc
      input Expression exp;
      input output ArgT arg;
    end FoldFunc;
  algorithm
    for e in expl loop
      result := fold(e, func, result);
    end for;
  end foldList;

  function foldOpt<ArgT>
    input Option<Expression> exp;
    input FoldFunc func;
    input ArgT arg;
    output ArgT result;

    partial function FoldFunc
      input Expression exp;
      input output ArgT arg;
    end FoldFunc;
  algorithm
    result := match exp
      local
        Expression e;

      case SOME(e) then func(e, arg);
      else arg;
    end match;
  end foldOpt;

  function fold<ArgT>
    input Expression exp;
    input FoldFunc func;
    input ArgT arg;
    output ArgT result;

    partial function FoldFunc
      input Expression exp;
      input output ArgT arg;
    end FoldFunc;
  algorithm
    result := match exp
      local
        Expression e, e1, e2;

      case CLKCONST() then ClockKind.foldExp(exp.clk, func, arg);
      case CREF() then ComponentRef.foldExp(exp.cref, func, arg);
      case ARRAY() then foldArray(exp.elements, func, arg);

      case MATRIX()
        algorithm
          result := arg;
          for row in exp.elements loop
            result := foldList(row, func, result);
          end for;
        then
          result;

      case RANGE()
        algorithm
          result := fold(exp.start, func, arg);
          result := foldOpt(exp.step, func, result);
        then
          fold(exp.stop, func, result);

      case TUPLE() then foldList(exp.elements, func, arg);
      case RECORD() then foldList(exp.elements, func, arg);
      case CALL() then Call.foldExp(exp.call, func, arg);

      case SIZE(dimIndex = SOME(e))
        algorithm
          result := fold(exp.exp, func, arg);
        then
          fold(e, func, result);

      case SIZE() then fold(exp.exp, func, arg);

      case BINARY()
        algorithm
          result := fold(exp.exp1, func, arg);
        then
          fold(exp.exp2, func, result);

      case MULTARY()
        algorithm
          result := arg;
          for argument in exp.arguments loop
            result := fold(argument, func, result);
          end for;
          for argument in exp.inv_arguments loop
            result := fold(argument, func, result);
          end for;
        then
          result;

      case UNARY() then fold(exp.exp, func, arg);

      case LBINARY()
        algorithm
          result := fold(exp.exp1, func, arg);
        then
          fold(exp.exp2, func, result);

      case LUNARY() then fold(exp.exp, func, arg);

      case RELATION()
        algorithm
          result := fold(exp.exp1, func, arg);
        then
          fold(exp.exp2, func, result);

      case IF()
        algorithm
          result := fold(exp.condition, func, arg);
          result := fold(exp.trueBranch, func, result);
        then
          fold(exp.falseBranch, func, result);

      case CAST() then fold(exp.exp, func, arg);
      case BOX() then fold(exp.exp, func, arg);
      case UNBOX() then fold(exp.exp, func, arg);

      case SUBSCRIPTED_EXP()
        algorithm
          result := fold(exp.exp, func, arg);
        then
          List.fold(exp.subscripts, function Subscript.foldExp(func = func), result);

      case TUPLE_ELEMENT() then fold(exp.tupleExp, func, arg);
      case RECORD_ELEMENT() then fold(exp.recordExp, func, arg);
      case MUTABLE() then fold(Mutable.access(exp.exp), func, arg);
      case SHARED_LITERAL() then fold(exp.exp, func, arg);
      case PARTIAL_FUNCTION_APPLICATION() then foldList(exp.args, func, arg);
      else arg;
    end match;

    result := func(exp, result);
  end fold;

  function applyArray
    input array<Expression> expl;
    input ApplyFunc func;

    partial function ApplyFunc
      input Expression exp;
    end ApplyFunc;
  algorithm
    for e in expl loop
      apply(e, func);
    end for;
  end applyArray;

  function applyList
    input list<Expression> expl;
    input ApplyFunc func;

    partial function ApplyFunc
      input Expression exp;
    end ApplyFunc;
  algorithm
    for e in expl loop
      apply(e, func);
    end for;
  end applyList;

  function applyOpt
    input Option<Expression> exp;
    input ApplyFunc func;

    partial function ApplyFunc
      input Expression exp;
    end ApplyFunc;
  protected
    Expression e;
  algorithm
    if isSome(exp) then
      SOME(e) := exp;
      apply(e, func);
    end if;
  end applyOpt;

  function apply
    input Expression exp;
    input ApplyFunc func;

    partial function ApplyFunc
      input Expression exp;
    end ApplyFunc;
  algorithm
    () := match exp
      local
        Expression e, e1, e2;

      case CLKCONST() algorithm ClockKind.applyExp(exp.clk, func); then ();
      case CREF() algorithm ComponentRef.applyExp(exp.cref, func); then ();
      case ARRAY() algorithm applyArray(exp.elements, func); then ();

      case MATRIX()
        algorithm
          for row in exp.elements loop
            applyList(row, func);
          end for;
        then
          ();

      case RANGE()
        algorithm
          apply(exp.start, func);
          applyOpt(exp.step, func);
          apply(exp.stop, func);
        then
          ();

      case TUPLE() algorithm applyList(exp.elements, func); then ();
      case RECORD() algorithm applyList(exp.elements, func); then ();
      case CALL() algorithm Call.applyExp(exp.call, func); then ();

      case SIZE()
        algorithm
          apply(exp.exp, func);
          applyOpt(exp.dimIndex, func);
        then
          ();

      case BINARY()
        algorithm
          apply(exp.exp1, func);
          apply(exp.exp2, func);
        then
          ();

      case MULTARY()
        algorithm
          for arg in exp.arguments loop
            apply(arg, func);
          end for;
          for arg in exp.inv_arguments loop
            apply(arg, func);
          end for;
        then ();

      case UNARY() algorithm apply(exp.exp, func); then ();

      case LBINARY()
        algorithm
          apply(exp.exp1, func);
          apply(exp.exp2, func);
        then
          ();

      case LUNARY() algorithm apply(exp.exp, func); then ();

      case RELATION()
        algorithm
          apply(exp.exp1, func);
          apply(exp.exp2, func);
        then
          ();

      case IF()
        algorithm
          apply(exp.condition, func);
          apply(exp.trueBranch, func);
          apply(exp.falseBranch, func);
        then
          ();

      case CAST() algorithm apply(exp.exp, func); then ();
      case BOX() algorithm apply(exp.exp, func); then ();
      case UNBOX() algorithm apply(exp.exp, func); then ();

      case SUBSCRIPTED_EXP()
        algorithm
          apply(exp.exp, func);

          for s in exp.subscripts loop
            Subscript.applyExp(s, func);
          end for;
        then
          ();

      case TUPLE_ELEMENT() algorithm apply(exp.tupleExp, func); then ();
      case RECORD_ELEMENT() algorithm apply(exp.recordExp, func); then ();
      case MUTABLE() algorithm apply(Mutable.access(exp.exp), func); then ();
      case SHARED_LITERAL() algorithm apply(exp.exp, func); then ();
      case PARTIAL_FUNCTION_APPLICATION() algorithm applyList(exp.args, func); then ();
      else ();
    end match;

    func(exp);
  end apply;

  function applyArrayShallow
    input array<Expression> expl;
    input ApplyFunc func;

    partial function ApplyFunc
      input Expression exp;
    end ApplyFunc;
  algorithm
    for e in expl loop
      func(e);
    end for;
  end applyArrayShallow;

  function applyListShallow
    input list<Expression> expl;
    input ApplyFunc func;

    partial function ApplyFunc
      input Expression exp;
    end ApplyFunc;
  algorithm
    for e in expl loop
      func(e);
    end for;
  end applyListShallow;

  function applyShallow
    input Expression exp;
    input ApplyFunc func;

    partial function ApplyFunc
      input Expression exp;
    end ApplyFunc;
  algorithm
    () := match exp
      local
        Expression e;

      case CLKCONST() algorithm ClockKind.applyExpShallow(exp.clk, func); then ();
      case CREF() algorithm ComponentRef.applyExpShallow(exp.cref, func); then ();
      case ARRAY() algorithm applyArrayShallow(exp.elements, func); then ();

      case MATRIX()
        algorithm
          for row in exp.elements loop
            applyList(row, func);
          end for;
        then
          ();

      case RANGE()
        algorithm
          func(exp.start);
          applyShallowOpt(exp.step, func);
          func(exp.stop);
        then
          ();

      case TUPLE() algorithm applyListShallow(exp.elements, func); then ();
      case RECORD() algorithm applyListShallow(exp.elements, func); then ();
      case CALL() algorithm Call.applyExpShallow(exp.call, func); then ();

      case SIZE()
        algorithm
          func(exp.exp);
          applyShallowOpt(exp.dimIndex, func);
        then
          ();

      case BINARY()
        algorithm
          func(exp.exp1);
          func(exp.exp2);
        then
          ();

      case MULTARY()
        algorithm
          for arg in exp.arguments loop
            func(arg);
          end for;
          for arg in exp.inv_arguments loop
            func(arg);
          end for;
        then ();

      case UNARY() algorithm func(exp.exp); then ();

      case LBINARY()
        algorithm
          func(exp.exp1);
          func(exp.exp2);
        then
          ();

      case LUNARY() algorithm func(exp.exp); then ();

      case RELATION()
        algorithm
          func(exp.exp1);
          func(exp.exp2);
        then
          ();

      case IF()
        algorithm
          func(exp.condition);
          func(exp.trueBranch);
          func(exp.falseBranch);
        then
          ();

      case CAST() algorithm func(exp.exp); then ();
      case BOX() algorithm func(exp.exp); then ();
      case UNBOX() algorithm func(exp.exp); then ();

      case SUBSCRIPTED_EXP()
        algorithm
          func(exp.exp);

          for s in exp.subscripts loop
            Subscript.applyExpShallow(s, func);
          end for;
        then
          ();

      case TUPLE_ELEMENT() algorithm func(exp.tupleExp); then ();
      case RECORD_ELEMENT() algorithm func(exp.recordExp); then ();
      case MUTABLE() algorithm func(Mutable.access(exp.exp)); then ();
      case SHARED_LITERAL() algorithm func(exp.exp); then ();
      case PARTIAL_FUNCTION_APPLICATION() algorithm applyListShallow(exp.args, func); then ();
      else ();
    end match;
  end applyShallow;

  function applyShallowOpt
    input Option<Expression> exp;
    input ApplyFunc func;

    partial function ApplyFunc
      input Expression exp;
    end ApplyFunc;
  protected
    Expression e;
  algorithm
    if isSome(exp) then
      SOME(e) := exp;
      func(e);
    end if;
  end applyShallowOpt;

  function mapFold<ArgT>
    input Expression exp;
    input MapFunc func;
    output Expression outExp;
    input output ArgT arg;

    partial function MapFunc
      input output Expression e;
      input output ArgT arg;
    end MapFunc;
  algorithm
    outExp := match exp
      local
        Expression e1, e2, e3, e4;
        ComponentRef cr;
        list<Expression> expl;
        Call call;
        list<Subscript> subs;
        ClockKind ck;
        list<list<Expression>> mat;
        array<Expression> arr;

      case CLKCONST()
        algorithm
          (ck, arg) := ClockKind.mapFoldExp(exp.clk, func, arg);
        then
          if referenceEq(exp.clk, ck) then exp else CLKCONST(ck);

      case CREF()
        algorithm
          (cr, arg) := ComponentRef.mapFoldExp(exp.cref, func, arg);
       then
          if referenceEq(exp.cref, cr) then exp else CREF(exp.ty, cr);

      case ARRAY()
        algorithm
          (arr, arg) := Array.mapFold(exp.elements, function mapFold(func = func), arg);
        then
          makeArray(exp.ty, arr, exp.literal);

      case MATRIX()
        algorithm
          (mat, arg) := List.mapFoldList(exp.elements, function mapFold(func = func), arg);
        then
          MATRIX(mat);

      case RANGE(step = SOME(e2))
        algorithm
          (e1, arg) := mapFold(exp.start, func, arg);
          (e4, arg) := mapFold(e2, func, arg);
          (e3, arg) := mapFold(exp.stop, func, arg);
        then
          if referenceEq(exp.start, e1) and referenceEq(e2, e4) and
            referenceEq(exp.stop, e3) then exp else RANGE(exp.ty, e1, SOME(e4), e3);

      case RANGE()
        algorithm
          (e1, arg) := mapFold(exp.start, func, arg);
          (e3, arg) := mapFold(exp.stop, func, arg);
        then
          if referenceEq(exp.start, e1) and referenceEq(exp.stop, e3)
            then exp else RANGE(exp.ty, e1, NONE(), e3);

      case TUPLE()
        algorithm
          (expl, arg) := List.map1Fold(exp.elements, mapFold, func, arg);
        then
          TUPLE(exp.ty, expl);

      case RECORD()
        algorithm
          (expl, arg) := List.map1Fold(exp.elements, mapFold, func, arg);
        then
          RECORD(exp.path, exp.ty, expl);

      case CALL()
        algorithm
          (call, arg) := Call.mapFoldExp(exp.call, func, arg);
        then
          if referenceEq(exp.call, call) then exp else CALL(call);

      case SIZE(dimIndex = SOME(e2))
        algorithm
          (e1, arg) := mapFold(exp.exp, func, arg);
          (e3, arg) := mapFold(e2, func, arg);
        then
          if referenceEq(exp.exp, e1) and referenceEq(e2, e3) then exp else SIZE(e1, SOME(e3));

      case SIZE()
        algorithm
          (e1, arg) := mapFold(exp.exp, func, arg);
        then
          if referenceEq(exp.exp, e1) then exp else SIZE(e1, NONE());

      case BINARY()
        algorithm
          (e1, arg) := mapFold(exp.exp1, func, arg);
          (e2, arg) := mapFold(exp.exp2, func, arg);
        then
          if referenceEq(exp.exp1, e1) and referenceEq(exp.exp2, e2)
            then exp else BINARY(e1, exp.operator, e2);

      case MULTARY()
        algorithm
          // ToDo: referenceEq ?
          expl := {};
          for argument in exp.arguments loop
            (e1, arg) := mapFold(argument, func, arg);
            expl := e1 :: expl;
          end for;
          exp.arguments := listReverse(expl);
          expl := {};
          for argument in exp.inv_arguments loop
            (e1, arg) := mapFold(argument, func, arg);
            expl := e1 :: expl;
          end for;
          exp.inv_arguments := listReverse(expl);
        then exp;

      case UNARY()
        algorithm
          (e1, arg) := mapFold(exp.exp, func, arg);
        then
          if referenceEq(exp.exp, e1) then exp else UNARY(exp.operator, e1);

      case LBINARY()
        algorithm
          (e1, arg) := mapFold(exp.exp1, func, arg);
          (e2, arg) := mapFold(exp.exp2, func, arg);
        then
          if referenceEq(exp.exp1, e1) and referenceEq(exp.exp2, e2)
            then exp else LBINARY(e1, exp.operator, e2);

      case LUNARY()
        algorithm
          (e1, arg) := mapFold(exp.exp, func, arg);
        then
          if referenceEq(exp.exp, e1) then exp else LUNARY(exp.operator, e1);

      case RELATION()
        algorithm
          (e1, arg) := mapFold(exp.exp1, func, arg);
          (e2, arg) := mapFold(exp.exp2, func, arg);
        then
          if referenceEq(exp.exp1, e1) and referenceEq(exp.exp2, e2)
            then exp else RELATION(e1, exp.operator, e2);

      case IF()
        algorithm
          (e1, arg) := mapFold(exp.condition, func, arg);
          (e2, arg) := mapFold(exp.trueBranch, func, arg);
          (e3, arg) := mapFold(exp.falseBranch, func, arg);
        then
          if referenceEq(exp.condition, e1) and referenceEq(exp.trueBranch, e2) and
             referenceEq(exp.falseBranch, e3) then exp else IF(exp.ty, e1, e2, e3);

      case CAST()
        algorithm
          (e1, arg) := mapFold(exp.exp, func, arg);
        then
          if referenceEq(exp.exp, e1) then exp else CAST(exp.ty, e1);

      case BOX()
        algorithm
          (e1, arg) := mapFold(exp.exp, func, arg);
        then
          if referenceEq(exp.exp, e1) then exp else box(e1);

      case UNBOX()
        algorithm
          (e1, arg) := mapFold(exp.exp, func, arg);
        then
          if referenceEq(exp.exp, e1) then exp else unbox(e1);

      case SUBSCRIPTED_EXP()
        algorithm
          (e1, arg) := mapFold(exp.exp, func, arg);
          (subs, arg) := List.mapFold(exp.subscripts, function Subscript.mapFoldExp(func = func), arg);
        then
          SUBSCRIPTED_EXP(e1, subs, exp.ty, exp.split);

      case TUPLE_ELEMENT()
        algorithm
          (e1, arg) := mapFold(exp.tupleExp, func, arg);
        then
          if referenceEq(exp.tupleExp, e1) then exp else TUPLE_ELEMENT(e1, exp.index, exp.ty);

      case RECORD_ELEMENT()
        algorithm
          (e1, arg) := mapFold(exp.recordExp, func, arg);
        then
          if referenceEq(exp.recordExp, e1) then exp else RECORD_ELEMENT(e1, exp.index, exp.fieldName, exp.ty);

      case MUTABLE()
        algorithm
          (e1, arg) := mapFold(Mutable.access(exp.exp), func, arg);
          Mutable.update(exp.exp, e1);
        then
          exp;

      case SHARED_LITERAL()
        algorithm
          (e1, arg) := mapFold(exp.exp, func, arg);
          exp.exp := e1;
        then
          exp;

      case PARTIAL_FUNCTION_APPLICATION()
        algorithm
          (expl, arg) := List.map1Fold(exp.args, mapFold, func, arg);
          exp.args := expl;
        then
          exp;

      else exp;
    end match;

    (outExp, arg) := func(outExp, arg);
  end mapFold;

  function mapFoldOpt<ArgT>
    input Option<Expression> exp;
    input MapFunc func;
          output Option<Expression> outExp;
    input output ArgT arg;

    partial function MapFunc
      input output Expression e;
      input output ArgT arg;
    end MapFunc;
  protected
    Expression e;
  algorithm
    outExp := match exp
      case SOME(e)
        algorithm
          (e, arg) := mapFold(e, func, arg);
        then
          SOME(e);

      else exp;
    end match;
  end mapFoldOpt;

  function mapFoldShallow<ArgT>
    input Expression exp;
    input MapFunc func;
          output Expression outExp;
    input output ArgT arg;

    partial function MapFunc
      input output Expression e;
      input output ArgT arg;
    end MapFunc;
  algorithm
    outExp := match exp
      local
        Expression e1, e2, e3, e4;
        Option<Expression> oe;
        ComponentRef cr;
        list<Expression> expl;
        Call call;
        list<Subscript> subs;
        Boolean unchanged;
        ClockKind ck;
        list<list<Expression>> mat;
        array<Expression> arr;

      case CLKCONST()
        algorithm
          (ck, arg) := ClockKind.mapFoldExpShallow(exp.clk, func, arg);
        then
          if referenceEq(exp.clk, ck) then exp else CLKCONST(ck);

      case CREF()
        algorithm
          (cr, arg) := ComponentRef.mapFoldExpShallow(exp.cref, func, arg);
       then
          if referenceEq(exp.cref, cr) then exp else CREF(exp.ty, cr);

      case ARRAY()
        algorithm
          (arr, arg) := Array.mapFold(exp.elements, func, arg);
        then
          makeArray(exp.ty, arr, exp.literal);

      case MATRIX()
        algorithm
          (mat, arg) := List.mapFoldList(exp.elements, func, arg);
        then
          MATRIX(mat);

      case RANGE(step = oe)
        algorithm
          (e1, arg) := func(exp.start, arg);
          (oe, arg) := mapFoldOptShallow(exp.step, func, arg);
          (e3, arg) := func(exp.stop, arg);
        then
          if referenceEq(e1, exp.start) and referenceEq(oe, exp.step) and referenceEq(e3, exp.stop) then
            exp else RANGE(exp.ty, e1, oe, e3);

      case TUPLE()
        algorithm
          (expl, arg) := List.mapFold(exp.elements, func, arg);
        then
          TUPLE(exp.ty, expl);

      case RECORD()
        algorithm
          (expl, arg) := List.mapFold(exp.elements, func, arg);
        then
          RECORD(exp.path, exp.ty, expl);

      case CALL()
        algorithm
          (call, arg) := Call.mapFoldExpShallow(exp.call, func, arg);
        then
          if referenceEq(exp.call, call) then exp else CALL(call);

      case SIZE()
        algorithm
          (e1, arg) := func(exp.exp, arg);
          (oe, arg) := mapFoldOptShallow(exp.dimIndex, func, arg);
        then
          if referenceEq(exp.exp, e1) and referenceEq(exp.dimIndex, oe) then
            exp else SIZE(e1, oe);

      case BINARY()
        algorithm
          (e1, arg) := func(exp.exp1, arg);
          (e2, arg) := func(exp.exp2, arg);
        then
          if referenceEq(exp.exp1, e1) and referenceEq(exp.exp2, e2)
            then exp else BINARY(e1, exp.operator, e2);

      case MULTARY()
        algorithm
          // ToDo: referenceEq ?
          expl := {};
          for argument in exp.arguments loop
            (e1, arg) := func(argument, arg);
            expl := e1 :: expl;
          end for;
          exp.arguments := listReverse(expl);
          expl := {};
          for argument in exp.inv_arguments loop
            (e1, arg) := func(argument, arg);
            expl := e1 :: expl;
          end for;
          exp.inv_arguments := listReverse(expl);
        then exp;

      case UNARY()
        algorithm
          (e1, arg) := func(exp.exp, arg);
        then
          if referenceEq(exp.exp, e1) then exp else UNARY(exp.operator, e1);

      case LBINARY()
        algorithm
          (e1, arg) := func(exp.exp1, arg);
          (e2, arg) := func(exp.exp2, arg);
        then
          if referenceEq(exp.exp1, e1) and referenceEq(exp.exp2, e2)
            then exp else LBINARY(e1, exp.operator, e2);

      case LUNARY()
        algorithm
          (e1, arg) := func(exp.exp, arg);
        then
          if referenceEq(exp.exp, e1) then exp else LUNARY(exp.operator, e1);

      case RELATION()
        algorithm
          (e1, arg) := func(exp.exp1, arg);
          (e2, arg) := func(exp.exp2, arg);
        then
          if referenceEq(exp.exp1, e1) and referenceEq(exp.exp2, e2)
            then exp else RELATION(e1, exp.operator, e2);

      case IF()
        algorithm
          (e1, arg) := func(exp.condition, arg);
          (e2, arg) := func(exp.trueBranch, arg);
          (e3, arg) := func(exp.falseBranch, arg);
        then
          if referenceEq(exp.condition, e1) and referenceEq(exp.trueBranch, e2) and
             referenceEq(exp.falseBranch, e3) then exp else IF(exp.ty, e1, e2, e3);

      case CAST()
        algorithm
          (e1, arg) := func(exp.exp, arg);
        then
          if referenceEq(exp.exp, e1) then exp else CAST(exp.ty, e1);

      case BOX()
        algorithm
          (e1, arg) := func(exp.exp, arg);
        then
          if referenceEq(exp.exp, e1) then exp else box(e1);

      case UNBOX()
        algorithm
          (e1, arg) := func(exp.exp, arg);
        then
          if referenceEq(exp.exp, e1) then exp else unbox(e1);

      case SUBSCRIPTED_EXP()
        algorithm
          (e1, arg) := func(exp.exp, arg);
          (subs, arg) := List.mapFold(exp.subscripts, function Subscript.mapFoldExpShallow(func = func), arg);
        then
          SUBSCRIPTED_EXP(e1, subs, exp.ty, exp.split);

      case TUPLE_ELEMENT()
        algorithm
          (e1, arg) := func(exp.tupleExp, arg);
        then
          if referenceEq(exp.tupleExp, e1) then exp else TUPLE_ELEMENT(e1, exp.index, exp.ty);

      case RECORD_ELEMENT()
        algorithm
          (e1, arg) := func(exp.recordExp, arg);
        then
          if referenceEq(exp.recordExp, e1) then exp else RECORD_ELEMENT(e1, exp.index, exp.fieldName, exp.ty);

      case MUTABLE()
        algorithm
          (e1, arg) := func(Mutable.access(exp.exp), arg);
          Mutable.update(exp.exp, e1);
        then
          exp;

      case SHARED_LITERAL()
        algorithm
          (e1, arg) := func(exp.exp, arg);
          exp.exp := e1;
        then
          exp;

      case PARTIAL_FUNCTION_APPLICATION()
        algorithm
          (expl, arg) := List.mapFold(exp.args, func, arg);
          exp.args := expl;
        then
          exp;

      else exp;
    end match;
  end mapFoldShallow;

  function mapFoldOptShallow<ArgT>
    input Option<Expression> exp;
    input MapFunc func;
          output Option<Expression> outExp;
    input output ArgT arg;

    partial function MapFunc
      input output Expression e;
      input output ArgT arg;
    end MapFunc;
  protected
    Expression e1, e2;
  algorithm
    outExp := match exp
      case SOME(e1)
        algorithm
          (e2, arg) := func(e1, arg);
        then
          if referenceEq(e1, e2) then exp else SOME(e2);

      else exp;
    end match;
  end mapFoldOptShallow;

  function containsOpt
    input Option<Expression> exp;
    input ContainsPred func;
    output Boolean res;

    partial function ContainsPred
      input Expression exp;
      output Boolean res;
    end ContainsPred;
  protected
    Expression e;
  algorithm
    res := match exp
      case SOME(e) then contains(e, func);
      else false;
    end match;
  end containsOpt;

  function contains
    input Expression exp;
    input ContainsPred func;
    output Boolean res;

    partial function ContainsPred
      input Expression exp;
      output Boolean res;
    end ContainsPred;
  algorithm
    if func(exp) then
      res := true;
      return;
    end if;

    res := match exp
      local
        Expression e;

      case CLKCONST() then ClockKind.containsExp(exp.clk, func);
      case CREF() then ComponentRef.containsExp(exp.cref, func);
      case ARRAY() then arrayContains(exp.elements, func);

      case MATRIX()
        algorithm
          res := false;

          for row in exp.elements loop
            if listContains(row, func) then
              res := true;
              break;
            end if;
          end for;
        then
          res;

      case RANGE()
        then contains(exp.start, func) or
             containsOpt(exp.step, func) or
             contains(exp.stop, func);

      case TUPLE() then listContains(exp.elements, func);
      case RECORD() then listContains(exp.elements, func);
      case CALL() then Call.containsExp(exp.call, func);

      case SIZE()
        then containsOpt(exp.dimIndex, func) or
             contains(exp.exp, func);

      case BINARY() then contains(exp.exp1, func) or contains(exp.exp2, func);
      case MULTARY()
        algorithm
          res := false;
          for arg in exp.arguments loop
            if res then break; end if;
            res := contains(arg, func);
          end for;
          for arg in exp.inv_arguments loop
            if res then break; end if;
            res := contains(arg, func);
          end for;
        then res;
      case UNARY() then contains(exp.exp, func);
      case LBINARY() then contains(exp.exp1, func) or contains(exp.exp2, func);
      case LUNARY() then contains(exp.exp, func);
      case RELATION() then contains(exp.exp1, func) or contains(exp.exp2, func);

      case IF()
        then contains(exp.condition, func) or
             contains(exp.trueBranch, func) or
             contains(exp.falseBranch, func);

      case CAST() then contains(exp.exp, func);
      case BOX() then contains(exp.exp, func);
      case UNBOX() then contains(exp.exp, func);

      case SUBSCRIPTED_EXP()
        then contains(exp.exp, func) or Subscript.listContainsExp(exp.subscripts, func);

      case TUPLE_ELEMENT() then contains(exp.tupleExp, func);
      case RECORD_ELEMENT() then contains(exp.recordExp, func);
      case MUTABLE() then contains(Mutable.access(exp.exp), func);
      case SHARED_LITERAL() then contains(exp.exp, func);
      case PARTIAL_FUNCTION_APPLICATION() then listContains(exp.args, func);
      else false;
    end match;
  end contains;

  function arrayContains
    input array<Expression> expl;
    input ContainsPred func;
    output Boolean res;

    partial function ContainsPred
      input Expression exp;
      output Boolean res;
    end ContainsPred;
  algorithm
    for e in expl loop
      if contains(e, func) then
        res := true;
        return;
      end if;
    end for;

    res := false;
  end arrayContains;

  function listContains
    input list<Expression> expl;
    input ContainsPred func;
    output Boolean res;

    partial function ContainsPred
      input Expression exp;
      output Boolean res;
    end ContainsPred;
  algorithm
    for e in expl loop
      if contains(e, func) then
        res := true;
        return;
      end if;
    end for;

    res := false;
  end listContains;

  function containsShallow
    input Expression exp;
    input ContainsPred func;
    output Boolean res;

    partial function ContainsPred
      input Expression exp;
      output Boolean res;
    end ContainsPred;
  algorithm
    res := match exp
      case CLKCONST() then ClockKind.containsExpShallow(exp.clk, func);
      case CREF() then ComponentRef.containsExpShallow(exp.cref, func);
      case ARRAY() then Array.exist(exp.elements, func);

      case MATRIX()
        algorithm
          res := false;

          for row in exp.elements loop
            if List.exist(row, func) then
              res := true;
              break;
            end if;
          end for;
        then
          res;

      case RANGE()
        then func(exp.start) or
             Util.applyOptionOrDefault(exp.step, func, false) or
             func(exp.stop);

      case TUPLE() then List.exist(exp.elements, func);
      case RECORD() then List.exist(exp.elements, func);
      case CALL() then Call.containsExpShallow(exp.call, func);

      case SIZE()
        then Util.applyOptionOrDefault(exp.dimIndex, func, false) or
             func(exp.exp);

      case BINARY() then func(exp.exp1) or func(exp.exp2);
      case MULTARY()
        algorithm
          res := false;
          for arg in exp.arguments loop
            if res then break; end if;
            res := func(arg);
          end for;
          for arg in exp.inv_arguments loop
            if res then break; end if;
            res := func(arg);
          end for;
        then res;
      case UNARY() then func(exp.exp);
      case LBINARY() then func(exp.exp1) or func(exp.exp2);
      case LUNARY() then func(exp.exp);
      case RELATION() then func(exp.exp1) or func(exp.exp2);
      case IF() then func(exp.condition) or func(exp.trueBranch) or func(exp.falseBranch);
      case CAST() then func(exp.exp);
      case BOX() then func(exp.exp);
      case UNBOX() then func(exp.exp);

      case SUBSCRIPTED_EXP()
        then func(exp.exp) or Subscript.listContainsExpShallow(exp.subscripts, func);

      case TUPLE_ELEMENT() then func(exp.tupleExp);
      case RECORD_ELEMENT() then func(exp.recordExp);
      case MUTABLE() then func(Mutable.access(exp.exp));
      case SHARED_LITERAL() then func(exp.exp);
      case PARTIAL_FUNCTION_APPLICATION() then listContains(exp.args, func);
      else false;
    end match;
  end containsShallow;

  function arrayFirstScalar
    "Returns the first scalar element of an array. Fails if the array is empty."
    input Expression arrayExp;
    output Expression exp;
  algorithm
    exp := match arrayExp
      case ARRAY() then arrayFirstScalar(arrayGet(arrayExp.elements, 1));
      else arrayExp;
    end match;
  end arrayFirstScalar;

  function arrayAllEqual
    "Checks if all scalar elements in an array are equal to each other."
    input Expression arrayExp;
    output Boolean allEqual;
  algorithm
    allEqual := matchcontinue arrayExp
      case ARRAY() then arrayAllEqual2(arrayExp, arrayFirstScalar(arrayExp));
      else true;
    end matchcontinue;
  end arrayAllEqual;

  function arrayAllEqual2
    input Expression arrayExp;
    input Expression element;
    output Boolean allEqual;
  algorithm
    allEqual := match arrayExp
      case ARRAY()
        guard not arrayEmpty(arrayExp.elements) and isArray(arrayGet(arrayExp.elements, 1))
        then Array.mapBoolAnd(arrayExp.elements, function arrayAllEqual2(element = element));
      case ARRAY()
        then Array.mapBoolAnd(arrayExp.elements, function isEqual(exp2 = element));
      else true;
    end match;
  end arrayAllEqual2;

  function fromCref
    input ComponentRef cref;
    input Boolean includeScope = false;
    output Expression exp;
  algorithm
    exp := CREF(ComponentRef.getSubscriptedType(cref, includeScope), cref);
  end fromCref;

  function toCref
    input Expression exp;
    output ComponentRef cref;
  algorithm
    CREF(cref = cref) := exp;
  end toCref;

  function extractCrefs
    input Expression exp;
    output UnorderedSet<ComponentRef> crefs = fold(exp, extractCref, UnorderedSet.new(ComponentRef.hash, ComponentRef.isEqual));
  end extractCrefs;

  function extractCref
    input Expression exp;
    input output UnorderedSet<ComponentRef> crefs;
  algorithm
    crefs := match exp
      case CREF() algorithm
        UnorderedSet.add(exp.cref, crefs);
      then crefs;
      else crefs;
    end match;
  end extractCref;

  function isIterator
    input Expression exp;
    output Boolean isIterator;
  algorithm
    isIterator := match exp
      case CREF() then ComponentRef.isIterator(exp.cref);
      else false;
    end match;
  end isIterator;

  function containsAnyIterator
    input Expression exp;
    input InstContext.Type context;
    output Boolean iter;
  algorithm
    if InstContext.inFor(context) then
      iter := contains(exp, isIterator);
    else
      iter := false;
    end if;
  end containsAnyIterator;

  function isTime
    input Expression exp;
    output Boolean b;
  algorithm
    b := match exp
      case CREF() then ComponentRef.isTime(exp.cref);
      else false;
    end match;
  end isTime;

  function isZero
    input Expression exp;
    output Boolean isZero;
  algorithm
    isZero := match exp
      case INTEGER() then exp.value == 0;
      case REAL() then exp.value == 0.0;
      case CAST() then isZero(exp.exp);
      case UNARY() then isZero(exp.exp);
      else false;
    end match;
  end isZero;

  function isOne
    input Expression exp;
    output Boolean isOne;
  algorithm
    isOne := match exp
      case INTEGER() then exp.value == 1;
      case REAL() then exp.value == 1.0;
      case CAST() then isOne(exp.exp);
      case UNARY() then isMinusOne(exp.exp);
      else false;
    end match;
  end isOne;

  function isMinusOne
    input Expression exp;
    output Boolean isOne;
  algorithm
    isOne := match exp
      case INTEGER() then exp.value == -1;
      case REAL() then exp.value == -1.0;
      case CAST() then isMinusOne(exp.exp);
      case UNARY() then isOne(exp.exp);
      else false;
    end match;
  end isMinusOne;

  function isNegative
    "this requires proper simplification to be correct"
    input Expression exp;
    output Boolean negative;
  algorithm
    negative := match exp
      case INTEGER() then exp.value < 0;
      case REAL() then exp.value < 0;
      case CAST() then isNegative(exp.exp);
      case UNARY() then not isNegative(exp.exp);
      else false;
    end match;
  end isNegative;

  function isNonPositive
    "Returns true if the expression is a number <= 0, otherwise false."
    input Expression exp;
    output Boolean res;
  algorithm
    res := match exp
      case INTEGER() then exp.value <= 0;
      case REAL() then exp.value <= 0;
      case CAST() then isNonPositive(exp.exp);
      case UNARY() then isNonNegative(exp.exp);
      else false;
    end match;
  end isNonPositive;

  function isNonNegative
    "Returns true if the expression is a number >= 0, otherwise false."
    input Expression exp;
    output Boolean res;
  algorithm
    res := match exp
      case INTEGER() then exp.value >= 0;
      case REAL() then exp.value >= 0;
      case CAST() then isNonNegative(exp.exp);
      case UNARY() then isNonPositive(exp.exp);
      else false;
    end match;
  end isNonNegative;

  function isScalar
    input Expression exp;
    output Boolean scalar = Type.isScalar(typeOf(exp));
  end isScalar;

  function isScalarLiteral
    input Expression exp;
    output Boolean literal;
  algorithm
    literal := match exp
      case INTEGER() then true;
      case REAL() then true;
      case STRING() then true;
      case BOOLEAN() then true;
      case ENUM_LITERAL() then true;
      case FILENAME() then true;
      else false;
    end match;
  end isScalarLiteral;

  function isLiteral
    input Expression exp;
    output Boolean literal;
  algorithm
    literal := match exp
      case INTEGER() then true;
      case REAL() then true;
      case STRING() then true;
      case BOOLEAN() then true;
      case ENUM_LITERAL() then true;
      case ARRAY() then exp.literal or Array.all(exp.elements, isLiteral);
      case RECORD() then List.all(exp.elements, isLiteral);
      case RANGE() then isLiteral(exp.start) and isLiteral(exp.stop) and
                        Util.applyOptionOrDefault(exp.step, isLiteral, true);
      case FILENAME() then true;
      else false;
    end match;
  end isLiteral;

  function isLiteralReplace
    input Expression exp;
    output Boolean b;
  algorithm
    b := match exp
      case STRING()         then true;
      case BOX(STRING())    then true;
      case ARRAY()          then exp.literal or Array.all(exp.elements, isLiteral);
      //case RECORD() then List.all(exp.elements, isLiteralReplace);
      else false;
    end match;
  end isLiteralReplace;

  function isKnownSizeFill
    input Expression exp;
    output Boolean literal;
  algorithm
    literal := match exp
      case CALL() then Call.isKnownSizeFill(exp.call);
      else false;
    end match;
  end isKnownSizeFill;

  function isInteger
    input Expression exp;
    output Boolean isInteger;
  algorithm
    isInteger := match exp
      case INTEGER() then true;
      else false;
    end match;
  end isInteger;

  function isReal
    input Expression exp;
    output Boolean isReal;
  algorithm
    isReal := match exp
      case REAL() then true;
      else false;
    end match;
  end isReal;

  function isConstNumber
    input Expression exp;
    output Boolean b;
  algorithm
    b := match exp
      case INTEGER() then true;
      case REAL() then true;
      case CAST() then isConstNumber(exp.exp);
      case UNARY() then isConstNumber(exp.exp);
      else false;
    end match;
  end isConstNumber;

  function isBoolean
    input Expression exp;
    output Boolean isBool;
  algorithm
    isBool := match exp
      case BOOLEAN() then true;
      else false;
    end match;
  end isBoolean;

  function isRecord
    input Expression exp;
    output Boolean isRecord;
  algorithm
    isRecord := match exp
      case RECORD() then true;
      else false;
    end match;
  end isRecord;

  function isRecordOrRecordArray
    input Expression exp;
    output Boolean isRecord;
  algorithm
    isRecord := match exp
      case RECORD() then true;
      case ARRAY() then Array.all(exp.elements, isRecordOrRecordArray);
      else false;
    end match;
  end isRecordOrRecordArray;

  function fillType
    "Creates an array with the given type, filling it with the given scalar
     expression."
    input Type ty;
    input Expression fillExp;
    output Expression exp = fillExp;
  protected
    list<Dimension> dims = Type.arrayDims(ty);
    Type arr_ty = Type.arrayElementType(ty);
    Boolean is_literal = isLiteral(exp);
  algorithm
    for dim in listReverse(dims) loop
      (exp, arr_ty) := fillArray_impl(Dimension.size(dim), exp, arr_ty, is_literal);
    end for;
  end fillType;

  function fillArgs
    "Creates an array from the given fill expression and list of dimensions,
     similar to fill(fillExp, dims...). Fails if not all dimensions can be
     converted to Integer values."
    input Expression fillExp;
    input list<Expression> dims;
    output Expression result = fillExp;
  protected
    Type arr_ty = typeOf(result);
    Boolean is_literal = isLiteral(fillExp);
  algorithm
    for d in listReverse(dims) loop
      (result, arr_ty) := fillArray_impl(toInteger(d), result, arr_ty, is_literal);
    end for;
  end fillArgs;

  function fillArray
    input Integer n;
    input Expression fillExp;
    output Expression result;
  algorithm
    result := fillArray_impl(n, fillExp, typeOf(fillExp), isLiteral(fillExp));
  end fillArray;

  function fillArray_impl
    input Integer n;
    input Expression fillExp;
    input Type ty;
    input Boolean isLiteral;
    output Expression result;
    output Type resultType;
  protected
    array<Expression> arr;
  algorithm
    arr := Array.generate(n, function clone(exp = fillExp));
    resultType := Type.liftArrayLeft(ty, Dimension.fromInteger(n));
    result := makeArray(resultType, arr, isLiteral);
  end fillArray_impl;

  function liftArray
    "Creates an array with the given dimension, where each element is the given
     expression. Example: liftArray([3], 1) => {1, 1, 1}"
    input Dimension dim;
    input output Expression exp;
          output Type arrayType = typeOf(exp);
  algorithm
    (exp, arrayType) := fillArray_impl(Dimension.size(dim), exp, arrayType, isLiteral(exp));
  end liftArray;

  function liftArrayList
    "Creates an array from the given list of dimensions, where each element is
     the given expression. Example:
       liftArrayList([2, 3], 1) => {{1, 1, 1}, {1, 1, 1}}"
    input list<Dimension> dims;
    input output Expression exp;
          output Type arrayType = typeOf(exp);
  protected
    Boolean is_literal = isLiteral(exp);
  algorithm
    for dim in listReverse(dims) loop
      (exp, arrayType) := fillArray_impl(Dimension.size(dim), exp, arrayType, is_literal);
    end for;
  end liftArrayList;

  function makeZero
    input Type ty;
    output Expression zeroExp;
  algorithm
    zeroExp := match ty
      case Type.REAL() then REAL(0.0);
      case Type.INTEGER() then INTEGER(0);
      case Type.BOOLEAN() then BOOLEAN(false);
      case Type.ARRAY() then fillType(ty, makeZero(Type.arrayElementType(ty)));
      case Type.COMPLEX() then makeOperatorRecordZero(ty.cls);
      else algorithm
        Error.addMessage(Error.INTERNAL_ERROR,{getInstanceName() + " failed for: " + Type.toString(ty)});
      then fail();
    end match;
  end makeZero;

  function makeOperatorRecordZero
    input InstNode recordNode;
    output Expression zeroExp;
  protected
    InstNode op_node;
    Function.Function fn;
  algorithm
    try
      op_node := Class.lookupElement("'0'", InstNode.getClass(recordNode));
      Function.Function.instFunctionNode(op_node, NFInstContext.NO_CONTEXT, InstNode.info(InstNode.parent(op_node)));
      {fn} := Function.Function.typeNodeCache(op_node);
      zeroExp := CALL(Call.makeTypedCall(fn, {}, Variability.CONSTANT, Purity.PURE));
      zeroExp := Ceval.evalExp(zeroExp);
    else
      Error.addMessage(Error.INTERNAL_ERROR,{getInstanceName() + " failed for: " + InstNode.toString(recordNode)});
      fail();
    end try;
  end makeOperatorRecordZero;

  function makeOne
    input Type ty;
    output Expression oneExp;
  algorithm
    oneExp := match ty
      case Type.REAL()    then REAL(1.0);
      case Type.INTEGER() then INTEGER(1);
<<<<<<< HEAD
      case Type.ARRAY() then fillType(ty, makeOne(Type.arrayElementType(ty)));
      else REAL(1.0); // backup case just for backend;
=======
      case Type.ARRAY()   then fillType(ty, makeOne(Type.arrayElementType(ty)));
      else algorithm
        Error.addMessage(Error.INTERNAL_ERROR,{getInstanceName() + " failed for: " + Type.toString(ty)});
      then fail();
>>>>>>> b6de9254
    end match;
  end makeOne;

  function makeMinusOne
    input Type ty;
    output Expression oneExp;
  algorithm
    oneExp := match ty
      case Type.REAL() then REAL(-1.0);
      case Type.INTEGER() then INTEGER(-1);
      case Type.ARRAY() then fillType(ty, makeMinusOne(Type.arrayElementType(ty)));
<<<<<<< HEAD
      else REAL(-1.0); // backup case just for backend;
=======
      else algorithm
        Error.addMessage(Error.INTERNAL_ERROR,{getInstanceName() + " failed for: " + Type.toString(ty)});
      then fail();
>>>>>>> b6de9254
    end match;
  end makeMinusOne;

  function makeMaxValue
    input Type ty;
    output Expression exp;
  algorithm
    exp := match ty
      case Type.REAL() then REAL(System.realMaxLit());
      case Type.INTEGER() then INTEGER(System.intMaxLit());
      case Type.BOOLEAN() then BOOLEAN(true);
      case Type.ENUMERATION() then ENUM_LITERAL(ty, List.last(ty.literals), listLength(ty.literals));
      case Type.ARRAY() then fillType(ty, makeMaxValue(Type.arrayElementType(ty)));
      else REAL(System.realMaxLit()); // backup case just for backend;
    end match;
  end makeMaxValue;

  function makeMinValue
    input Type ty;
    output Expression exp;
  algorithm
    exp := match ty
      case Type.REAL() then REAL(-System.realMaxLit());
      case Type.INTEGER() then INTEGER(-System.intMaxLit());
      case Type.BOOLEAN() then BOOLEAN(false);
      case Type.ENUMERATION() then ENUM_LITERAL(ty, listHead(ty.literals), 1);
      case Type.ARRAY() then fillType(ty, makeMinValue(Type.arrayElementType(ty)));
      else REAL(-System.realMaxLit()); // backup case just for backend;
    end match;
  end makeMinValue;

  function makeDefaultValue
    input Type ty;
    input Option<Expression> min = NONE();
    input Option<Expression> max = NONE();
    output Expression exp;
  algorithm
    exp := match ty
      case Type.INTEGER()
        algorithm
          if isSome(min) and isNonNegative(Util.getOption(min)) then
            // default = min if min >= 0
            SOME(exp) := min;
          elseif isSome(max) and isNonPositive(Util.getOption(max)) then
            // default = max if max <= 0
            SOME(exp) := max;
          else
            exp := INTEGER(0);
          end if;
        then
          exp;

      case Type.REAL()
        algorithm
          if isSome(min) and isNonNegative(Util.getOption(min)) then
            // default = min if min >= 0.0
            SOME(exp) := min;
          elseif isSome(max) and isNonPositive(Util.getOption(max)) then
            // default = max if max <= 0.0
            SOME(exp) := max;
          else
            exp := REAL(0.0);
          end if;
        then
          exp;

      case Type.STRING() then STRING("");
      case Type.BOOLEAN() then BOOLEAN(false);

      case Type.ENUMERATION()
        algorithm
          if isSome(min) then
            SOME(exp) := min;
          else
            exp := ENUM_LITERAL(ty, listHead(ty.literals), 1);
          end if;
        then
          exp;

      case Type.ARRAY() then fillType(ty, makeDefaultValue(Type.arrayElementType(ty)));
      case Type.TUPLE() then TUPLE(ty, list(makeDefaultValue(t) for t in ty.types));
    end match;
  end makeDefaultValue;

  function box
    input Expression exp;
    output Expression boxedExp;
  algorithm
    boxedExp := match exp
      case STRING() then exp;
      case RECORD()
        then RECORD(exp.path, Type.box(exp.ty), list(box(e) for e in exp.elements));
      case BOX() then exp;
      case FILENAME() then exp;
      else BOX(exp);
    end match;
  end box;

  function unbox
    input Expression boxedExp;
    output Expression exp;
  algorithm
    exp := match boxedExp
      local
        Type ty;

      case BOX() then boxedExp.exp;

      else
        algorithm
          ty := typeOf(boxedExp);
        then
          if Type.isBoxed(ty) then UNBOX(boxedExp, Type.unbox(ty)) else boxedExp;

    end match;
  end unbox;

  function isNegated
    input Expression exp;
    output Boolean negated;
  algorithm
    negated := match exp
      case INTEGER() then exp.value < 0;
      case REAL() then exp.value < 0;
      case CAST() then isNegated(exp.exp);
      case UNARY() then true;
      else false;
    end match;
  end isNegated;

  function negate
    "Returns '-exp'"
    input output Expression exp;
  algorithm
    exp := match exp
      case INTEGER() then INTEGER(-exp.value);
      case REAL() then REAL(-exp.value);
      case CAST() then CAST(exp.ty, negate(exp.exp));
      case UNARY() then exp.exp;
      else UNARY(Operator.makeUMinus(typeOf(exp)), exp);
    end match;
  end negate;

  function logicNegate
    "Returns 'not exp'"
    input Expression exp;
    output Expression outExp;
  algorithm
    outExp := match exp
      case BOOLEAN() then BOOLEAN(not exp.value);
      case LUNARY() then exp.exp;
      else LUNARY(Operator.makeNot(typeOf(exp)), exp);
    end match;
  end logicNegate;

  function invertRange
    "inverts the direction of a range"
    input output Expression range;
  algorithm
    range := match range
      local
        Expression step;
      case RANGE(step = SOME(step))  then RANGE(range.ty, range.stop, SOME(negate(step)), range.start);
      case RANGE()                   then RANGE(range.ty, range.stop, SOME(INTEGER(-1)), range.start);
      else algorithm
        Error.addMessage(Error.INTERNAL_ERROR,{getInstanceName() + " failed because expression is not a range: \n"
          + toString(range)});
      then fail();
    end match;
  end invertRange;

  function sliceRange
    "slices the range with a given zero-based start and one-based step"
    input output Expression range;
    input tuple<Integer, Integer, Integer> slice  "start step stop";
  algorithm
    range := match (range, slice)
      local
        Integer start, step, stop;
        Integer slice_start, slice_step, slice_stop;

      case (RANGE(), (slice_start, slice_step, slice_stop)) algorithm
        step := if Util.isSome(range.step) then integerValue(Util.getOption(range.step)) else 1;
        start := integerValue(range.start);
        // shift start and stop accordingly, multiply step
        stop  := start + slice_stop * step;
        start := start + slice_start * step;
        step  := slice_step * step;
      then RANGE(range.ty, INTEGER(start), SOME(INTEGER(step)), INTEGER(stop));

      else algorithm
        Error.addMessage(Error.INTERNAL_ERROR,{getInstanceName() + " failed because expression is not a range: \n"
          + toString(range)});
      then fail();
    end match;
  end sliceRange;

  function arrayElements
    input Expression array;
    output array<Expression> elements;
  algorithm
    ARRAY(elements = elements) := array;
  end arrayElements;

  function arrayElementList
    input Expression array;
    output list<Expression> elements;
  algorithm
    elements := match array
      case ARRAY() then arrayList(array.elements);
    end match;
  end arrayElementList;

  function arrayScalarElements
    input Expression exp;
    output list<Expression> elements;
  algorithm
    elements := listReverseInPlace(arrayScalarElements_impl(exp, {}));
  end arrayScalarElements;

  function arrayScalarElements_impl
    input Expression exp;
    input output list<Expression> elements;
  algorithm
    elements := match exp
      case ARRAY()
        algorithm
          for e in exp.elements loop
            elements := arrayScalarElements_impl(e, elements);
          end for;
        then
          elements;

      else exp :: elements;
    end match;
  end arrayScalarElements_impl;

  function arrayScalarElement
    input Expression arrayExp;
    output Expression scalarExp;
  algorithm
    scalarExp := match arrayExp
      case ARRAY()
        guard arrayLength(arrayExp.elements) == 1
        then arrayGet(arrayExp.elements, 1);
    end match;
  end arrayScalarElement;

  function hasArrayCall
    "Returns true if the given expression contains a function call that returns
     an array, otherwise false."
    input Expression exp;
    output Boolean hasArrayCall;
  algorithm
    hasArrayCall := contains(exp, hasArrayCall2);
  end hasArrayCall;

  function hasArrayCall2
    input Expression exp;
    output Boolean hasArrayCall;
  protected
    Call call;
    Type ty;
  algorithm
    hasArrayCall := match exp
      case CALL(call = call)
        algorithm
          ty := Call.typeOf(call);
        then
          Type.isArray(ty) and Call.isVectorizeable(call);

      case TUPLE_ELEMENT(tupleExp = CALL(call = call))
        algorithm
          ty := Type.nthTupleType(Call.typeOf(call), exp.index);
        then
          Type.isArray(ty) and Call.isVectorizeable(call);

      else false;
    end match;
  end hasArrayCall2;

  function transposeArray
    input Expression arrayExp;
    output Expression outExp;
  protected
    Dimension dim1, dim2;
    list<Dimension> rest_dims;
    Type ty, row_ty;
    list<Expression> expl;
    list<list<Expression>> matrix;
    Boolean literal;
    array<Expression> arr;
    array<array<Expression>> matrix_arr;
  algorithm
    outExp := match arrayExp
      case ARRAY(Type.ARRAY(ty, dim1 :: dim2 :: rest_dims), arr, literal)
        algorithm
          if not arrayEmpty(arr) then
            row_ty := Type.ARRAY(ty, dim1 :: rest_dims);
            matrix_arr := Array.map(arr, arrayElements);
            matrix_arr := Array.transpose(matrix_arr);
            arr := Array.map(matrix_arr, function makeArray(ty = row_ty, literal = literal));
          end if;
        then
          makeArray(Type.ARRAY(ty, dim2 :: dim1 :: rest_dims), arr, literal);
    end match;
  end transposeArray;

  function makeIdentityMatrix
    input Integer n;
    input Type elementType;
    output Expression matrix;
  protected
    array<Expression> row, rows;
    Expression zero, one;
    Type row_ty;
  algorithm
    zero := makeZero(elementType);
    one := makeOne(elementType);

    rows := arrayCreateNoInit(n, zero);
    row_ty := Type.ARRAY(elementType, {Dimension.fromInteger(n)});

    for i in 1:n loop
      row := arrayCreateNoInit(n, zero);

      for j in 1:n loop
        arrayUpdateNoBoundsChecking(row, j, if i == j then one else zero);
      end for;

      arrayUpdateNoBoundsChecking(rows, i, makeArray(row_ty, row, true));
    end for;

    matrix := makeExpArray(rows, row_ty, true);
  end makeIdentityMatrix;

  function promote
    input output Expression e;
    input output Type ty;
    input Integer n;
  protected
    list<Dimension> dims;
    Type ety;
    list<Type> tys = {};
    Boolean is_array;
  algorithm
    // Construct the dimensions that needs to be added.
    dims := list(Dimension.fromInteger(1) for i in Type.dimensionCount(ty):n-1);

    if not listEmpty(dims) then
      // Concatenate the existing dimensions and the added ones.
      dims := listAppend(Type.arrayDims(ty), dims);

      // Construct the result type.
      is_array := Type.isArray(ty);
      ety := Type.arrayElementType(ty);
      ty := Type.liftArrayLeftList(ety, dims);

      // Construct the expression types, to avoid having to create a new type
      // for each subexpression that will be created.
      while not listEmpty(dims) loop
        tys := Type.liftArrayLeftList(ety, dims) :: tys;
        dims := listRest(dims);
      end while;

      e := promote2(e, is_array, n, listReverse(tys));
    end if;
  end promote;

  function promote2
    input Expression exp;
    input Boolean isArray;
    input Integer dims;
    input list<Type> types;
    output Expression outExp;
  algorithm
    outExp := match (exp, types)
      local
        Type ty;
        list<Type> rest_ty;
        Expression arr_exp;
        Boolean expanded;

      // No types left, we're done!
      case (_, {}) then exp;

      // An array, promote each element in the array.
      case (ARRAY(), ty :: rest_ty)
        then makeArray(ty, Array.map(exp.elements,
               function promote2(isArray = false, dims = dims, types = rest_ty)));

      // An expression with array type, but which is not an array expression.
      // Such an expression can't be promoted here, so we create a promote call instead.
      case (_, _) guard isArray
        algorithm
          (outExp, expanded) := ExpandExp.expand(exp);

          if expanded then
            outExp := promote2(outExp, true, dims, types);
          else
            outExp := CALL(Call.makeTypedCall(
              NFBuiltinFuncs.PROMOTE, {exp, INTEGER(dims)}, variability(exp), purity(exp), listHead(types)));
          end if;
        then
          outExp;

      // A scalar expression, promote it as many times as the number of types given.
      else
        algorithm
          outExp := exp;
          for ty in listReverse(types) loop
            outExp := makeArray(ty, arrayCreate(1, outExp));
          end for;
        then
          outExp;

    end match;
  end promote2;

  function variability
    input Expression exp;
    output Variability var;
  algorithm
    var := match exp
      case INTEGER() then Variability.CONSTANT;
      case REAL() then Variability.CONSTANT;
      case STRING() then Variability.CONSTANT;
      case BOOLEAN() then Variability.CONSTANT;
      case ENUM_LITERAL() then Variability.CONSTANT;
      case CLKCONST() then Variability.DISCRETE;
      case CREF() then ComponentRef.variability(exp.cref);
      case TYPENAME() then Variability.CONSTANT;
      case ARRAY() then variabilityArray(exp.elements);
      case MATRIX() then List.fold(exp.elements, variabilityList, Variability.CONSTANT);

      case RANGE()
        algorithm
          var := variability(exp.start);
          var := Prefixes.variabilityMax(var, variability(exp.stop));

          if isSome(exp.step) then
            var := Prefixes.variabilityMax(var, variability(Util.getOption(exp.step)));
          end if;
        then
          var;

      case TUPLE() then variabilityList(exp.elements);
      case RECORD() then variabilityList(exp.elements);
      case CALL() then Call.variability(exp.call);
      case SIZE()
        algorithm
          if isSome(exp.dimIndex) then
            var := Prefixes.variabilityMax(Variability.PARAMETER,
                                           variability(Util.getOption(exp.dimIndex)));
          else
            var := Variability.PARAMETER;
          end if;
        then
          var;

      case END() then Variability.PARAMETER;
      case MULTARY() then Prefixes.variabilityMax(variabilityList(exp.arguments), variabilityList(exp.arguments));
      case BINARY() then Prefixes.variabilityMax(variability(exp.exp1), variability(exp.exp2));
      case UNARY() then variability(exp.exp);
      case LBINARY() then Prefixes.variabilityMax(variability(exp.exp1), variability(exp.exp2));
      case LUNARY() then variability(exp.exp);
      case RELATION()
        then Prefixes.variabilityMin(
          Prefixes.variabilityMax(variability(exp.exp1), variability(exp.exp2)),
          Variability.DISCRETE);

      case IF()
        then Prefixes.variabilityMax(variability(exp.condition),
          Prefixes.variabilityMax(variability(exp.trueBranch), variability(exp.falseBranch)));

      case CAST() then variability(exp.exp);
      case BOX() then variability(exp.exp);
      case UNBOX() then variability(exp.exp);
      case SUBSCRIPTED_EXP()
        then Prefixes.variabilityMax(variability(exp.exp), Subscript.variabilityList(exp.subscripts));
      case TUPLE_ELEMENT() then variability(exp.tupleExp);
      case RECORD_ELEMENT() then variability(exp.recordExp);
      case MUTABLE() then variability(Mutable.access(exp.exp));
      case SHARED_LITERAL() then variability(exp.exp);
      case EMPTY() then Variability.CONSTANT;
      case PARTIAL_FUNCTION_APPLICATION() then Variability.CONTINUOUS;
      case FILENAME() then Variability.CONSTANT;
      else
        algorithm
          Error.assertion(false, getInstanceName() + " got unknown expression.", sourceInfo());
        then
          fail();
    end match;
  end variability;

  function variabilityArray
    input array<Expression> expl;
    input output Variability var = Variability.CONSTANT;
  algorithm
    for e in expl loop
      var := Prefixes.variabilityMax(var, variability(e));
    end for;
  end variabilityArray;

  function variabilityList
    input list<Expression> expl;
    input output Variability var = Variability.CONSTANT;
  algorithm
    for e in expl loop
      var := Prefixes.variabilityMax(var, variability(e));
    end for;
  end variabilityList;

  function purity
    input Expression exp;
    output Purity pur;
  algorithm
    pur := match exp
      case INTEGER() then Purity.PURE;
      case REAL() then Purity.PURE;
      case STRING() then Purity.PURE;
      case BOOLEAN() then Purity.PURE;
      case ENUM_LITERAL() then Purity.PURE;
      case CLKCONST() then Purity.PURE;
      case CREF() then ComponentRef.purity(exp.cref);
      case TYPENAME() then Purity.PURE;
      case ARRAY() then purityArray(exp.elements);
      case MATRIX() then List.fold(exp.elements, purityList, Purity.PURE);

      case RANGE()
        algorithm
          pur := purity(exp.start);
          pur := Prefixes.purityMin(pur, purity(exp.stop));

          if isSome(exp.step) then
            pur := Prefixes.purityMin(pur, purity(Util.getOption(exp.step)));
          end if;
        then
          pur;

      case TUPLE() then purityList(exp.elements);
      case RECORD() then purityList(exp.elements);
      case CALL() then Call.purity(exp.call);
      case SIZE()
        then if isSome(exp.dimIndex) then purity(Util.getOption(exp.dimIndex)) else Purity.PURE;

      case END() then Purity.PURE;
      case BINARY() then Prefixes.purityMin(purity(exp.exp1), purity(exp.exp2));
      case UNARY() then purity(exp.exp);
      case LBINARY() then Prefixes.purityMin(purity(exp.exp1), purity(exp.exp2));
      case LUNARY() then purity(exp.exp);
      case RELATION() then Prefixes.purityMin(purity(exp.exp1), purity(exp.exp2));
      case MULTARY() then Prefixes.purityMin(purityList(exp.arguments), purityList(exp.inv_arguments));
      case IF() then Prefixes.purityMin(purity(exp.condition),
                       Prefixes.purityMin(purity(exp.trueBranch), purity(exp.falseBranch)));
      case CAST() then purity(exp.exp);
      case BOX() then purity(exp.exp);
      case UNBOX() then purity(exp.exp);
      case SUBSCRIPTED_EXP()
        then Prefixes.purityMin(purity(exp.exp), Subscript.purityList(exp.subscripts));
      case TUPLE_ELEMENT() then purity(exp.tupleExp);
      case RECORD_ELEMENT() then purity(exp.recordExp);
      case MUTABLE() then purity(Mutable.access(exp.exp));
      case SHARED_LITERAL() then purity(exp.exp);
      case EMPTY() then Purity.PURE;
      case PARTIAL_FUNCTION_APPLICATION() then Purity.PURE;
      case FILENAME() then Purity.PURE;
      else
        algorithm
          Error.assertion(false, getInstanceName() + " got unknown expression.", sourceInfo());
        then
          fail();
    end match;
  end purity;

  function purityArray
    input array<Expression> expl;
    input output Purity pur = Purity.PURE;
  algorithm
    for e in expl loop
      pur := Prefixes.purityMin(pur, purity(e));
    end for;
  end purityArray;

  function purityList
    input list<Expression> expl;
    input output Purity pur = Purity.PURE;
  algorithm
    for e in expl loop
      pur := Prefixes.purityMin(pur, purity(e));
    end for;
  end purityList;

  function makeMutable
    input Expression exp;
    output Expression outExp;
  algorithm
    outExp := MUTABLE(Mutable.create(exp));
  end makeMutable;

  function makeImmutable
    input Expression exp;
    output Expression outExp;
  algorithm
    outExp := match exp
      case MUTABLE() then Mutable.access(exp.exp);
      else exp;
    end match;
  end makeImmutable;

  function isMutable
    input Expression exp;
    output Boolean isMutable;
  algorithm
    isMutable := match exp
      case MUTABLE() then true;
      else false;
    end match;
  end isMutable;

  function updateMutable
    input Expression mutableExp;
    input Expression value;
  protected
    Mutable<Expression> exp_ptr;
  algorithm
    MUTABLE(exp = exp_ptr) := mutableExp;
    Mutable.update(exp_ptr, value);
  end updateMutable;

  function applyMutable
    input Expression mutableExp;
    input FuncType func;

    partial function FuncType
      input output Expression exp;
    end FuncType;
  protected
    Mutable<Expression> exp_ptr;
  algorithm
    MUTABLE(exp = exp_ptr) := mutableExp;
    Mutable.update(exp_ptr, func(Mutable.access(exp_ptr)));
  end applyMutable;

  function isEmpty
    input Expression exp;
    output Boolean empty;
  algorithm
    empty := match exp
      case EMPTY() then true;
      else false;
    end match;
  end isEmpty;

  function isEnd
    input Expression exp;
    output Boolean isend;
  algorithm
    isend := match exp
      case END() then true;
      else false;
    end match;
  end isEnd;

  function enumIndexExp
    input Expression enumExp;
    output Expression indexExp;
  algorithm
    indexExp := match enumExp
      case ENUM_LITERAL() then INTEGER(enumExp.index);
      else CALL(Call.makeTypedCall(
        NFBuiltinFuncs.INTEGER_ENUM, {enumExp}, variability(enumExp), Purity.PURE));
    end match;
  end enumIndexExp;

  function toScalar
    input Expression exp;
    output Expression outExp;
  algorithm
    outExp := match exp
      case ARRAY()
        guard arrayLength(exp.elements) == 1
        then toScalar(arrayGet(exp.elements, 1));
      else exp;
    end match;
  end toScalar;

  function tupleElement
    input Expression exp;
    input Type ty;
    input Integer index;
    output Expression tupleElem;
  algorithm
    tupleElem := match exp
      local
        Type ety;

      case TUPLE() then listGet(exp.elements, index);

      case ARRAY()
        algorithm
          ety := Type.unliftArray(ty);
          exp.elements := Array.map(exp.elements, function tupleElement(ty = ety, index = index));
        then
          exp;

      case SUBSCRIPTED_EXP(split = true)
        then mapSplitExpressions(exp, function tupleElement(ty = ty, index = index));

      else TUPLE_ELEMENT(exp, index, ty);
    end match;
  end tupleElement;

  function recordElement
    "Returns the field with the given name in a record expression. If the
     expression is an array it will return the equivalent of calling the
     function on each element of the array."
    input String elementName;
    input Expression recordExp;
    output Expression outExp;
  algorithm
    outExp := match recordExp
      local
        InstNode node;
        Class cls;
        ClassTree cls_tree;
        Type ty;
        Integer index;
        list<Expression> expl;
        ComponentRef cref;
        array<Expression> arr;

      case RECORD(ty = Type.COMPLEX(cls = node))
        algorithm
          cls := InstNode.getClass(node);
          index := Class.lookupComponentIndex(elementName, cls);
        then
          listGet(recordExp.elements, index);

      case CREF()
        algorithm
          Type.COMPLEX(cls = node) := Type.arrayElementType(recordExp.ty);
          cls_tree := Class.classTree(InstNode.getClass(node));
          (node, false) := ClassTree.lookupElement(elementName, cls_tree);
          ty := InstNode.getType(node);
          cref := ComponentRef.prefixCref(node, ty, {}, recordExp.cref);
          ty := Type.liftArrayLeftList(ty, Type.arrayDims(recordExp.ty));
        then
          CREF(ty, cref);

      case ARRAY(ty = Type.ARRAY(elementType = Type.COMPLEX(cls = node)))
        guard arrayEmpty(recordExp.elements)
        algorithm
          cls := InstNode.getClass(node);
          index := Class.lookupComponentIndex(elementName, cls);
          ty := InstNode.getType(Class.nthComponent(index, cls));
          ty := Type.liftArrayLeftList(ty, Type.arrayDims(recordExp.ty));
        then
          makeEmptyArray(ty);

      case ARRAY(ty = Type.ARRAY(elementType = Type.COMPLEX(cls = node)))
        algorithm
          index := Class.lookupComponentIndex(elementName, InstNode.getClass(node));
          arr := Array.map(recordExp.elements, function nthRecordElement(index = index));
          ty := Type.liftArrayLeft(typeOf(arrayGet(arr, 1)),
                                   Dimension.fromInteger(arrayLength(arr)));
        then
          makeArray(ty, arr, recordExp.literal);

      case SUBSCRIPTED_EXP()
        algorithm
          outExp := recordElement(elementName, recordExp.exp);
          ty := Type.subscript(typeOf(outExp), recordExp.subscripts);
        then
          SUBSCRIPTED_EXP(outExp, recordExp.subscripts, ty, recordExp.split);

      case EMPTY() then fail();

      else
        algorithm
          ty := typeOf(recordExp);
          Type.COMPLEX(cls = node) := Type.arrayElementType(ty);
          cls := InstNode.getClass(node);
          index := Class.lookupComponentIndex(elementName, cls);
          ty := Type.liftArrayLeftList(
            InstNode.getType(Class.nthComponent(index, cls)),
            Type.arrayDims(ty));
        then
          RECORD_ELEMENT(recordExp, index, elementName, ty);

    end match;
  end recordElement;

  function nthRecordElement
    "Returns the nth field of a record expression. If the expression is an array
     it will return an array with the nth field in each array element."
    input Integer index;
    input Expression recordExp;
    output Expression outExp;
  algorithm
    outExp := match recordExp
      local
        InstNode node;
        list<Expression> expl;
        Type ty;
        array<Expression> arr;

      case RECORD() then listGet(recordExp.elements, index);

      case CREF()
        algorithm
          Type.COMPLEX(cls = node) := Type.arrayElementType(typeOf(recordExp));
          node := Class.nthComponent(index, InstNode.getClass(node));
        then
          fromCref(ComponentRef.prefixCref(node, InstNode.getType(node), {}, recordExp.cref));

      case ARRAY(ty = Type.ARRAY(elementType = Type.COMPLEX(cls = node)))
        guard arrayEmpty(recordExp.elements)
        then makeEmptyArray(InstNode.getType(Class.nthComponent(index, InstNode.getClass(node))));

      case ARRAY()
        algorithm
          arr := Array.map(recordExp.elements, function nthRecordElement(index = index));
          ty := Type.liftArrayLeft(typeOf(arrayGet(arr, 1)), listHead(Type.arrayDims(recordExp.ty)));
        then
          makeArray(ty, arr);

      case RECORD_ELEMENT(ty = Type.ARRAY(elementType = Type.COMPLEX(cls = node)))
        algorithm
          node := Class.nthComponent(index, InstNode.getClass(node));
        then
          RECORD_ELEMENT(recordExp, index, InstNode.name(node),
                         Type.liftArrayLeftList(InstNode.getType(node), Type.arrayDims(recordExp.ty)));

      case SUBSCRIPTED_EXP()
        algorithm
          outExp := nthRecordElement(index, recordExp.exp);
          ty := Type.subscript(typeOf(outExp), recordExp.subscripts);
        then
          SUBSCRIPTED_EXP(outExp, recordExp.subscripts, ty, recordExp.split);

      else
        algorithm
          Type.COMPLEX(cls = node) := typeOf(recordExp);
          node := Class.nthComponent(index, InstNode.getClass(node));
        then
          RECORD_ELEMENT(recordExp, index, InstNode.name(node), InstNode.getType(node));

    end match;
  end nthRecordElement;

  function retype
    input output Expression exp;
  algorithm
    () := match exp
      local
        list<Dimension> dims;
        Type ty;

      case RANGE()
        algorithm
          exp.ty := TypeCheck.getRangeType(exp.start, exp.step, exp.stop,
            typeOf(exp.start), AbsynUtil.dummyInfo);
        then
          ();

      case CALL(call = Call.TYPED_ARRAY_CONSTRUCTOR())
        algorithm
          exp.call := Call.retype(exp.call);
        then
          ();

      else
        algorithm
          ty := typeOf(exp);

          if Type.isConditionalArray(ty) then
            ty := Type.simplifyConditionalArray(ty);
            exp := setType(ty, exp);
          end if;
        then
          ();

    end match;
  end retype;

  function nthEnumLiteral
    input Type ty;
    input Integer n;
    output Expression exp;
  algorithm
    exp := ENUM_LITERAL(ty, Type.nthEnumLiteral(ty, n), n);
  end nthEnumLiteral;

  function createIterationRanges
    input output Expression exp;
    input list<tuple<InstNode, Expression>> iterators;
          output list<Expression> ranges = {};
          output list<Mutable<Expression>> iters = {};
  protected
    InstNode node;
    Expression range;
    Mutable<Expression> iter;
  algorithm
    for i in iterators loop
      (node, range) := i;
      iter := Mutable.create(INTEGER(0));
      ranges := list(replaceIterator(r, node, MUTABLE(iter)) for r in ranges);
      exp := replaceIterator(exp, node, MUTABLE(iter));
      iters := iter :: iters;
      ranges := range :: ranges;
    end for;
  end createIterationRanges;

  function foldReduction
    input Expression exp;
    input list<tuple<InstNode, Expression>> iterators;
    input Expression foldExp;
    input MapFn mapFn;
    input FoldFn foldFn;
    output Expression result;

    partial function MapFn
      input output Expression exp;
    end MapFn;

    partial function FoldFn
      input Expression exp1;
      input Expression exp2;
      output Expression result;
    end FoldFn;
  protected
    InstNode node;
    Expression e, range;
    Mutable<Expression> iter;
    list<Expression> ranges = {};
    list<Mutable<Expression>> iters = {};
  algorithm
    (e, ranges, iters) := createIterationRanges(exp, iterators);
    result := foldReduction2(e, ranges, iters, foldExp, mapFn, foldFn);
  end foldReduction;

  function foldReduction2
    input Expression exp;
    input list<Expression> ranges;
    input list<Mutable<Expression>> iterators;
    input Expression foldExp;
    input MapFn mapFn;
    input FoldFn foldFn;
    output Expression result;

    partial function MapFn
      input output Expression exp;
    end MapFn;

    partial function FoldFn
      input Expression exp1;
      input Expression exp2;
      output Expression result;
    end FoldFn;
  protected
    Expression range, value;
    list<Expression> ranges_rest, el;
    Mutable<Expression> iter;
    list<Mutable<Expression>> iters_rest;
    ExpressionIterator range_iter;
  algorithm
    if listEmpty(ranges) then
      result := foldFn(foldExp, mapFn(exp));
    else
      range :: ranges_rest := ranges;
      range := Ceval.evalExp(range);
      iter :: iters_rest := iterators;
      range_iter := ExpressionIterator.fromExp(range);
      result := foldExp;

      while ExpressionIterator.hasNext(range_iter) loop
        (range_iter, value) := ExpressionIterator.next(range_iter);
        Mutable.update(iter, value);
        result := foldReduction2(exp, ranges_rest, iters_rest, result, mapFn, foldFn);
      end while;
    end if;
  end foldReduction2;

  function isPure
    input Expression exp;
    output Boolean isPure;
  algorithm
    isPure := match exp
      case CREF() then not ComponentRef.isIterator(exp.cref);
      case CALL()
        then match AbsynUtil.pathFirstIdent(Call.functionName(exp.call))
          case "Connections" then false;
          case "cardinality" then false;
          else not Call.isImpure(exp.call);
        end match;
      else true;
    end match;
  end isPure;

  function containsCref
    "returns true if the expression contains the cref"
    input Expression exp;
    input ComponentRef cref;
    output Boolean b;
  algorithm
    b := fold(exp, function isCrefEqual(cref = cref), false);
  end containsCref;

  function isCrefEqual
    input Expression exp;
    input output Boolean b;
    input ComponentRef cref;
  algorithm
    b := match (b, exp)
      case (false, CREF()) then ComponentRef.isEqual(exp.cref, cref);
      else b;
    end match;
  end isCrefEqual;

  function containsCrefSet
    "returns true if the expression contains any crefs in the set"
    input Expression exp;
    input UnorderedSet<ComponentRef> set;
    output Boolean b;
  algorithm
    b := fold(exp, function isCrefEqualSet(set = set), false);
  end containsCrefSet;

  function isCrefEqualSet
    input Expression exp;
    input output Boolean b;
    input UnorderedSet<ComponentRef> set;
  algorithm
    b := match (b, exp)
      case (false, CREF()) then UnorderedSet.contains(exp.cref, set);
      else b;
    end match;
  end isCrefEqualSet;

  function filterSplitIndices
    input output Expression exp;
    input InstNode node;
  protected
    Expression e;
    list<Subscript> subs;
  algorithm
    exp := match exp
      case SUBSCRIPTED_EXP(exp = e, subscripts = subs)
        algorithm
          subs := list(s for s guard not filterSplitIndices2(s, node) in subs);
        then
          if listEmpty(subs) then
            exp.exp
          elseif Type.isUnknown(exp.ty) then
            SUBSCRIPTED_EXP(exp.exp, subs, exp.ty, List.any(subs, Subscript.isSplit))
          else
            applySubscripts(subs, exp.exp);

      else exp;
    end match;
  end filterSplitIndices;

  function filterSplitIndices2
    input Subscript sub;
    input InstNode node;
    output Boolean matching;
  algorithm
    matching := match sub
      case Subscript.SPLIT_INDEX() then InstNode.refEqual(sub.node, node);
      case Subscript.SPLIT_PROXY() then InstNode.refEqual(sub.parent, node);
      else false;
    end match;
  end filterSplitIndices2;

  function expandSplitIndices
    "Replaces split indices in a subscripted expression with : subscripts."
    input Expression exp;
    output Expression outExp;
  algorithm
    outExp := match exp
      case SUBSCRIPTED_EXP()
        then applySubscripts(Subscript.expandSplitIndices(exp.subscripts, {}), exp.exp);

      case CREF()
        algorithm
          exp.cref := ComponentRef.expandSplitSubscripts(exp.cref);
        then
          exp;

      else exp;
    end match;
  end expandSplitIndices;

  function expandNonListedSplitIndices
    "Replaces split indices in a subscripted expression with : subscripts,
     except for indices that reference nodes in the given list."
    input Expression exp;
    input list<InstNode> indicesToKeep;
    output Expression outExp;
  algorithm
    outExp := match exp
      case SUBSCRIPTED_EXP(split = true)
        then applySubscripts(Subscript.expandSplitIndices(exp.subscripts, indicesToKeep), exp.exp);
      else exp;
    end match;
  end expandNonListedSplitIndices;

  function isSplitSubscriptedExp
    input Expression exp;
    output Boolean split;
  algorithm
    split := match exp
      case SUBSCRIPTED_EXP(split = split) then split;
      else false;
    end match;
  end isSplitSubscriptedExp;

  function mapSplitExpressions
    input Expression exp;
    input Func func;
    output Expression outExp;

    partial function Func
      input output Expression exp;
    end Func;
  protected
    Option<UnorderedMap<Subscript, Expression>> osub_repls;
    UnorderedMap<Subscript, Expression> sub_repls;
    list<Subscript> subs;
    list<Expression> sub_exps, dim_sizes;
  algorithm
    (outExp, osub_repls) := mapFold(exp, replaceSplitSubscripts, NONE());

    if isNone(osub_repls) then
      outExp := func(exp);
    else
      SOME(sub_repls) := osub_repls;
      subs := UnorderedMap.keyList(sub_repls);
      sub_exps := UnorderedMap.valueList(sub_repls);
      dim_sizes := list(Subscript.splitIndexDimExp(s) for s in subs);
      dim_sizes := list(replaceSplitSubscripts(d, SOME(sub_repls)) for d in dim_sizes);
      outExp := mapSplitExpressions2(outExp, dim_sizes, sub_exps, func);
      outExp := applySubscripts(subs, outExp);
    end if;
  end mapSplitExpressions;

  function replaceSplitSubscripts
    input output Expression exp;
    input output Option<UnorderedMap<Subscript, Expression>> subRepls;
  algorithm
    exp := match exp
      local
        list<Subscript> subs;

      case SUBSCRIPTED_EXP(split = true)
        algorithm
          (subs, subRepls) := List.mapFold(exp.subscripts, replaceSplitSubscripts2, subRepls);
        then
          applySubscripts(subs, exp.exp);

      else exp;
    end match;
  end replaceSplitSubscripts;

  function replaceSplitSubscripts2
    input output Subscript subscript;
    input output Option<UnorderedMap<Subscript, Expression>> subRepls;
  protected
    Expression sub_exp;
    UnorderedMap<Subscript, Expression> sub_repls;
  algorithm
    subscript := match subscript
      case Subscript.SPLIT_INDEX()
        algorithm
          if isSome(subRepls) then
            SOME(sub_repls) := subRepls;
          else
            sub_repls := UnorderedMap.new<Expression>(Subscript.hash, Subscript.isEqual);
            subRepls := SOME(sub_repls);
          end if;

          sub_exp := makeMutable(INTEGER(0));
          sub_exp := UnorderedMap.tryAdd(subscript, sub_exp, sub_repls);
        then
          Subscript.INDEX(sub_exp);

      else subscript;
    end match;
  end replaceSplitSubscripts2;

  function mapSplitExpressions2
    input Expression exp;
    input list<Expression> dimSizes;
    input list<Expression> subExps;
    input Func func;
    output Expression outExp;

    partial function Func
      input output Expression exp;
    end Func;
  protected
    Expression dim_size;
    list<Expression> rest_dims;
    Integer dim_size_int;
    Expression sub_exp;
    list<Expression> rest_subs;
    array<Expression> expl;
    Type ty;
  algorithm
    if listEmpty(dimSizes) then
      outExp := map(exp, mapSplitExpressions3);
      outExp := func(outExp);
    else
      dim_size :: rest_dims := dimSizes;
      dim_size_int := toInteger(Ceval.evalExp(dim_size));
      sub_exp :: rest_subs := subExps;
      expl := arrayCreateNoInit(dim_size_int, exp);

      for i in 1:dim_size_int loop
        updateMutable(sub_exp, INTEGER(i));
        arrayUpdateNoBoundsChecking(expl, i,
          mapSplitExpressions2(exp, rest_dims, rest_subs, func));
      end for;

      ty := typeOf(if arrayEmpty(expl) then exp else arrayGet(expl, 1));
      outExp := makeExpArray(expl, ty, Array.all(expl, isLiteral));
    end if;
  end mapSplitExpressions2;

  function mapSplitExpressions3
    input output Expression exp;
  protected
    list<Subscript> subs;
  algorithm
    exp := match exp
      case MUTABLE() then Mutable.access(exp.exp);

      case SUBSCRIPTED_EXP(subscripts = subs)
        then applySubscripts(subs, exp.exp);

      else exp;
    end match;
  end mapSplitExpressions3;

  function mapCrefScalars
    "Takes a cref expression and applies a function to each scalar cref,
     creating a new expression with the same dimensions as the given cref.
       Ex: mapCrefScalars(/*Real[2, 2]*/ x, ComponentRef.toString) =>
           {{'x[1, 1]', 'x[1, 2]'}, {'x[2, 1]', 'x[2, 2]'}}"
    input Expression crefExp;
    input MapFn mapFn;
    output Expression outExp;

    partial function MapFn
      input ComponentRef cref;
      output Expression exp;
    end MapFn;
  algorithm
    outExp := ExpandExp.expand(crefExp);
    outExp := mapCrefScalars2(outExp, mapFn);
  end mapCrefScalars;

  function mapCrefScalars2
    input Expression exp;
    input MapFn mapFn;
    output Expression outExp;

    partial function MapFn
      input ComponentRef cref;
      output Expression exp;
    end MapFn;
  protected
    list<Expression> expl;
    Type ty;
    Boolean literal;
    ComponentRef cref;
    array<Expression> arr;
  algorithm
    outExp := match exp
      case ARRAY()
        guard not arrayEmpty(exp.elements)
        algorithm
          arr := Array.map(exp.elements, function mapCrefScalars2(mapFn = mapFn));
          ty := typeOf(arrayGet(arr, 1));
          literal := Array.all(arr, isLiteral);
        then
          makeExpArray(arr, ty, literal);

      case CREF() then mapFn(exp.cref);
      else exp;
    end match;
  end mapCrefScalars2;

  function isFunctionPointer
    input Expression exp;
    output Boolean res;
  algorithm
    res := match exp
      case CREF(ty = Type.FUNCTION()) then true;
      case PARTIAL_FUNCTION_APPLICATION() then true;
      else false;
    end match;
  end isFunctionPointer;

  function isConnector
    "Returns true if the expression is a component reference that refers to a
     connector, otherwise false."
    input Expression exp;
    output Boolean res;
  protected
    InstNode node;
  algorithm
    res := match exp
      case CREF()
        algorithm
          node := ComponentRef.node(exp.cref);
        then
          InstNode.isComponent(node) and InstNode.isConnector(node);

      else false;
    end match;
  end isConnector;

  function isComponentExpression
    "Returns true if the expression is a component reference that refers to an
     actual component (and not e.g. a function), otherwise false"
    input Expression exp;
    output Boolean res;
  algorithm
    res := match exp
      case CREF()
        then ComponentRef.isCref(exp.cref) and
             InstNode.isComponent(ComponentRef.node(exp.cref));

      else false;
    end match;
  end isComponentExpression;

  function clone
    input output Expression exp;
  algorithm
    () := match exp
      case ARRAY()
        algorithm
          exp.elements := arrayCopy(exp.elements);
        then
          ();
      else ();
    end match;
  end clone;

  function toJSON
    input Expression exp;
    output JSON json;
  protected
    function dump_arg
      input String name;
      input Expression arg;
      output JSON json = JSON.emptyObject();
    algorithm
      json := JSON.addPair("name", JSON.makeString(name), json);
      json := JSON.addPair("value", toJSON(arg), json);
    end dump_arg;
  algorithm
    json := match exp
      case INTEGER() then JSON.makeInteger(exp.value);
      case REAL() then JSON.makeNumber(exp.value);
      case STRING() then JSON.makeString(exp.value);
      case BOOLEAN() then JSON.makeBoolean(exp.value);
      case ENUM_LITERAL()
        algorithm
          json := JSON.emptyObject();
          json := JSON.addPair("$kind", JSON.makeString("enum"), json);
          json := JSON.addPair("name", JSON.makeString(Expression.toString(exp)), json);
          json := JSON.addPair("index", JSON.makeInteger(exp.index), json);
        then
          json;

      case CLKCONST()
        then ClockKind.toJSON(exp.clk);

      case CREF() then ComponentRef.toJSON(exp.cref);

      case TYPENAME()
        algorithm
          json := JSON.emptyObject();
          json := JSON.addPair("$kind", JSON.makeString("typename"), json);
          json := JSON.addPair("name", JSON.makeString(Type.toString(exp.ty)), json);
        then
          json;

      case ARRAY()
        algorithm
          json := JSON.emptyArray(arrayLength(exp.elements));
          for e in exp.elements loop
            json := JSON.addElement(toJSON(e), json);
          end for;
        then
          json;

      case RANGE()
        algorithm
          json := JSON.emptyObject();
          json := JSON.addPair("$kind", JSON.makeString("range"), json);
          json := JSON.addPair("start", toJSON(exp.start), json);

          if isSome(exp.step) then
            json := JSON.addPair("step", toJSON(Util.getOption(exp.step)), json);
          end if;

          json := JSON.addPair("stop", toJSON(exp.stop), json);
        then
          json;

      case TUPLE()
        algorithm
          json := JSON.emptyObject();
          json := JSON.addPair("$kind", JSON.makeString("tuple"), json);
          json := JSON.addPair("elements",
            JSON.makeArray(list(toJSON(e) for e in exp.elements)), json);
        then
          json;

      case RECORD()
        algorithm
          json := JSON.emptyObject();
          json := JSON.addPair("$kind", JSON.makeString("record"), json);
          json := JSON.addPair("name", JSON.makeString(AbsynUtil.pathString(exp.path)), json);
          json := JSON.addPair("elements",
            JSON.makeArray(list(toJSON(e) for e in exp.elements)), json);
        then
          json;

      case CALL()
        then Call.toJSON(exp.call);

      case SIZE()
        algorithm
          json := JSON.emptyObject();
          json := JSON.addPair("$kind", JSON.makeString("call"), json);
          json := JSON.addPair("name", JSON.makeString("size"), json);

          if isSome(exp.dimIndex) then
            JSON.addPair("arguments",
              JSON.makeArray({toJSON(exp.exp), toJSON(Util.getOption(exp.dimIndex))}), json);
          else
            JSON.addPair("arguments", JSON.makeArray({toJSON(exp.exp)}), json);
          end if;
        then
          json;

      case BINARY()
        algorithm
          json := JSON.emptyObject();
          json := JSON.addPair("$kind", JSON.makeString("binary_op"), json);
          json := JSON.addPair("lhs", toJSON(exp.exp1), json);
          json := JSON.addPair("op", JSON.makeString(Operator.symbol(exp.operator, spacing = "")), json);
          json := JSON.addPair("rhs", toJSON(exp.exp2), json);
        then
          json;

      case UNARY()
        algorithm
          json := JSON.emptyObject();
          json := JSON.addPair("$kind", JSON.makeString("unary_op"), json);
          json := JSON.addPair("op", JSON.makeString(Operator.symbol(exp.operator, spacing = "")), json);
          json := JSON.addPair("exp", toJSON(exp.exp), json);
        then
          json;

      case LBINARY()
        algorithm
          json := JSON.emptyObject();
          json := JSON.addPair("$kind", JSON.makeString("binary_op"), json);
          json := JSON.addPair("lhs", toJSON(exp.exp1), json);
          json := JSON.addPair("op", JSON.makeString(Operator.symbol(exp.operator, spacing = "")), json);
          json := JSON.addPair("rhs", toJSON(exp.exp2), json);
        then
          json;

      case LUNARY()
        algorithm
          json := JSON.emptyObject();
          json := JSON.addPair("$kind", JSON.makeString("unary_op"), json);
          json := JSON.addPair("op", JSON.makeString(Operator.symbol(exp.operator, spacing = "")), json);
          json := JSON.addPair("exp", toJSON(exp.exp), json);
        then
          json;

      case RELATION()
        algorithm
          json := JSON.emptyObject();
          json := JSON.addPair("$kind", JSON.makeString("binary_op"), json);
          json := JSON.addPair("lhs", toJSON(exp.exp1), json);
          json := JSON.addPair("op", JSON.makeString(Operator.symbol(exp.operator, spacing = "")), json);
          json := JSON.addPair("rhs", toJSON(exp.exp2), json);
        then
          json;

      case MULTARY()
        algorithm
          json := JSON.emptyObject();
          json := JSON.addPair("$kind", JSON.makeString("multary_op"), json);
          json := JSON.addPair("args",
            JSON.makeArray(list(toJSON(a) for a in exp.arguments)), json);
          json := JSON.addPair("inv_args",
            JSON.makeArray(list(toJSON(a) for a in exp.inv_arguments)), json);
          json := JSON.addPair("op", JSON.makeString(Operator.symbol(exp.operator, spacing = "")), json);
        then
          json;

      case IF()
        algorithm
          json := JSON.emptyObject();
          json := JSON.addPair("$kind", JSON.makeString("if"), json);
          json := JSON.addPair("condition", toJSON(exp.condition), json);
          json := JSON.addPair("true", toJSON(exp.trueBranch), json);
          json := JSON.addPair("false", toJSON(exp.falseBranch), json);
        then
          json;

      case CAST() then toJSON(exp.exp);
      case BOX() then toJSON(exp.exp);
      case UNBOX() then toJSON(exp.exp);

      case SUBSCRIPTED_EXP()
        algorithm
          json := JSON.emptyObject();
          json := JSON.addPair("$kind", JSON.makeString("sub"), json);
          json := JSON.addPair("exp", toJSON(exp.exp), json);
          json := JSON.addPair("subscripts", Subscript.toJSONList(exp.subscripts), json);
        then
          json;

      case TUPLE_ELEMENT()
        algorithm
          json := JSON.emptyObject();
          json := JSON.addPair("$kind", JSON.makeString("tuple_element"), json);
          json := JSON.addPair("exp", toJSON(exp.tupleExp), json);
          json := JSON.addPair("index", JSON.makeInteger(exp.index), json);
        then
          json;

      case RECORD_ELEMENT()
        algorithm
          json := JSON.emptyObject();
          json := JSON.addPair("$kind", JSON.makeString("record_element"), json);
          json := JSON.addPair("exp", toJSON(exp.recordExp), json);
          json := JSON.addPair("index", JSON.makeInteger(exp.index), json);
          json := JSON.addPair("field", JSON.makeString(exp.fieldName), json);
        then
          json;

      case PARTIAL_FUNCTION_APPLICATION()
        algorithm
          json := JSON.emptyObject();
          json := JSON.addPair("$kind", JSON.makeString("function"), json);
          json := JSON.addPair("name", JSON.makeString(ComponentRef.toString(exp.fn)), json);
          json := JSON.addPair("arguments", JSON.makeArray(
            list(dump_arg(name, arg) threaded for arg in exp.args, name in exp.argNames)), json);
        then
          json;

      case FILENAME() then JSON.makeString(exp.filename);

      else JSON.makeString(toString(exp));
    end match;
  end toJSON;

  function tupleElements
    input Expression exp;
    output list<Expression> expl;
  algorithm
    expl := match exp
      case TUPLE() then exp.elements;
      else {exp};
    end match;
  end tupleElements;

  function wrapCall
    "wrapper function to apply a Call function"
    input output Expression exp;
    input callFun fun;
    partial function callFun
      input output Call call;
    end callFun;
  algorithm
    exp := match exp
      case CALL() algorithm
        exp.call := fun(exp.call);
      then exp;
      else exp;
    end match;
  end wrapCall;

  function repairOperator
    input output Expression exp;
  algorithm
    exp := match exp
      case BINARY() algorithm
        exp.operator := Operator.repairBinary(exp.operator, typeOf(exp.exp1), typeOf(exp.exp2));
      then exp;

      case MULTARY() algorithm
        exp.operator := Operator.repairMultary(exp.operator, list(typeOf(e) for e in listAppend(exp.arguments, exp.inv_arguments)));
      then exp;

      else exp;
    end match;
  end repairOperator;

  function makeUnary
    input Operator op;
    input Expression exp;
    output Expression unaryExp;
  algorithm
    if op.op == NFOperator.Op.ADD then
      unaryExp := exp;
    elseif op.op == NFOperator.Op.UMINUS then
      unaryExp := negate(exp);
    else
      unaryExp := UNARY(op, exp);
    end if;
  end makeUnary;

  function replaceLiteral
    input output Expression exp;
    input UnorderedMap<Expression, Integer> map;
    input Pointer<Integer> idx_ptr;
  protected
    Integer idx;
    Option<Integer> idx_opt;
    Expression new_exp;
  algorithm
    exp := match exp
      // replace literal expressions that are not trivial
      case _ guard(isLiteralReplace(exp)) algorithm
        idx_opt := UnorderedMap.get(exp, map);
        if Util.isSome(idx_opt) then
          // this literal already exists
          idx := Util.getOption(idx_opt);
        else
          // new literal found
          idx := Pointer.access(idx_ptr);
          Pointer.update(idx_ptr, idx + 1);
          UnorderedMap.add(exp, idx, map);
        end if;
        new_exp := Expression.SHARED_LITERAL(idx, exp);
      then new_exp;

      else exp;
    end match;
  end replaceLiteral;

annotation(__OpenModelica_Interface="frontend");
end NFExpression;<|MERGE_RESOLUTION|>--- conflicted
+++ resolved
@@ -4683,15 +4683,10 @@
     oneExp := match ty
       case Type.REAL()    then REAL(1.0);
       case Type.INTEGER() then INTEGER(1);
-<<<<<<< HEAD
-      case Type.ARRAY() then fillType(ty, makeOne(Type.arrayElementType(ty)));
-      else REAL(1.0); // backup case just for backend;
-=======
       case Type.ARRAY()   then fillType(ty, makeOne(Type.arrayElementType(ty)));
       else algorithm
         Error.addMessage(Error.INTERNAL_ERROR,{getInstanceName() + " failed for: " + Type.toString(ty)});
       then fail();
->>>>>>> b6de9254
     end match;
   end makeOne;
 
@@ -4703,13 +4698,9 @@
       case Type.REAL() then REAL(-1.0);
       case Type.INTEGER() then INTEGER(-1);
       case Type.ARRAY() then fillType(ty, makeMinusOne(Type.arrayElementType(ty)));
-<<<<<<< HEAD
-      else REAL(-1.0); // backup case just for backend;
-=======
       else algorithm
         Error.addMessage(Error.INTERNAL_ERROR,{getInstanceName() + " failed for: " + Type.toString(ty)});
       then fail();
->>>>>>> b6de9254
     end match;
   end makeMinusOne;
 
