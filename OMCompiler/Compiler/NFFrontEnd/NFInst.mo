--- conflicted
+++ resolved
@@ -202,20 +202,14 @@
   flatModel := InstUtil.replaceEmptyArrays(flatModel);
   InstUtil.dumpFlatModelDebug("scalarize", flatModel, functions);
 
-<<<<<<< HEAD
   // Combine the binaries to multaries. For now only on new backend
   // since the old frontend and backend do not support it
   if Flags.getConfigBool(Flags.NEW_BACKEND) then
     flatModel := SimplifyModel.combineBinaries(flatModel);
   end if;
 
-  if Flags.isSet(Flags.NF_DUMP_FLAT) then
-    print("FlatModel:\n" + FlatModel.toString(flatModel) + "\n");
-  end if;
-=======
   VerifyModel.verify(flatModel);
   flatModel := InstUtil.combineSubscripts(flatModel);
->>>>>>> ec99aac5
 
   //(var_count, eq_count) := CheckModel.checkModel(flatModel);
   //print(name + " has " + String(var_count) + " variable(s) and " + String(eq_count) + " equation(s).\n");
