--- conflicted
+++ resolved
@@ -726,7 +726,6 @@
     end match;
   end containsExp;
 
-<<<<<<< HEAD
   function update
     input output Binding binding;
     input Expression exp;
@@ -789,7 +788,7 @@
       isEach      = false
     );
   end makeBindingExp;
-=======
+
   function setAttr
     "sets a specific attribute value and adds it if it does not exist"
     input output list<tuple<String, Binding>> ty_attr;
@@ -807,7 +806,5 @@
     end match;
   end setAttr;
 
->>>>>>> c263934f
-
 annotation(__OpenModelica_Interface="frontend");
 end NFBinding;