--- conflicted
+++ resolved
@@ -115,15 +115,7 @@
       if Binding.isBound(binding) then
         binding_iter := ExpressionIterator.fromExp(expandComplexCref(Binding.getTypedExp(binding)));
         bind_var := Binding.variability(binding);
-<<<<<<< HEAD
-
-        for cr in crefs loop
-          (binding_iter, exp) := ExpressionIterator.next(binding_iter);
-          binding := Binding.FLAT_BINDING(exp, bind_var);
-          ty_attr := nextTypeAttributes(ty_attr_names, ty_attr_iters);
-          vars := Variable.VARIABLE(cr, ty, binding, vis, attr, ty_attr, {}, cmt, info, binfo) :: vars;
-        end for;
-=======
+
         // if the scalarized binding would result in an indexed call e.g. f()[1] then don't do it!
         // fixes ticket #6267
         if ExpressionIterator.isSubscriptedArrayCall(binding_iter) then
@@ -136,20 +128,15 @@
             (binding_iter, exp) := ExpressionIterator.next(binding_iter);
             binding := Binding.FLAT_BINDING(exp, bind_var);
             ty_attr := nextTypeAttributes(ty_attr_names, ty_attr_iters);
-            vars := Variable.VARIABLE(cr, elem_ty, binding, vis, attr, ty_attr, {}, cmt, info) :: vars;
+            vars := Variable.VARIABLE(cr, elem_ty, binding, vis, attr, ty_attr, {}, cmt, info, NFBackendExtension.DUMMY_BACKEND_INFO) :: vars;
           end for;
         end if;
->>>>>>> c263934f
       else
         elem_ty := Type.arrayElementType(ty);
         (ty_attr_names, ty_attr_iters) := scalarizeTypeAttributes(ty_attr);
         for cr in crefs loop
           ty_attr := nextTypeAttributes(ty_attr_names, ty_attr_iters);
-<<<<<<< HEAD
-          vars := Variable.VARIABLE(cr, ty, binding, vis, attr, ty_attr, {}, cmt, info, binfo) :: vars;
-=======
-          vars := Variable.VARIABLE(cr, elem_ty, binding, vis, attr, ty_attr, {}, cmt, info) :: vars;
->>>>>>> c263934f
+          vars := Variable.VARIABLE(cr, elem_ty, binding, vis, attr, ty_attr, {}, cmt, info, NFBackendExtension.DUMMY_BACKEND_INFO) :: vars;
         end for;
       end if;
     else
