--- conflicted
+++ resolved
@@ -100,12 +100,9 @@
   list<String> ty_attr_names;
   array<ExpressionIterator> ty_attr_iters;
   Variability bind_var;
-<<<<<<< HEAD
   BackendInfo binfo;
-=======
   Binding.Source bind_src;
   Boolean force_scalar_attributes = false;
->>>>>>> 33c81d17
 algorithm
   if Type.isArray(var.ty) then
     try
@@ -118,15 +115,12 @@
 
       if Binding.isBound(binding) then
         binding_iter := ExpressionIterator.fromExp(expandComplexCref(Binding.getTypedExp(binding)));
-<<<<<<< HEAD
         bind_var := Binding.variability(binding);
 
-=======
         for attribute in {"min", "max", "nominal"} loop
           force_scalar_attributes := not Binding.isUnbound(Variable.lookupTypeAttribute(attribute, var));
           if force_scalar_attributes then break; end if;
         end for;
->>>>>>> 33c81d17
         // if the scalarized binding would result in an indexed call e.g. f()[1] then don't do it!
         // fixes ticket #6267
         // adrpo: do not do this for arrays less than 2: see #7450
