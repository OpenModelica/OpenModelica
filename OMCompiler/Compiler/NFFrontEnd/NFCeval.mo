--- conflicted
+++ resolved
@@ -1350,12 +1350,8 @@
   output Expression exp;
 algorithm
   exp := match op.op
-<<<<<<< HEAD
     case Op.UMINUS guard(Expression.isZero(exp1)) then exp1;
-    case Op.UMINUS then Expression.bindingExpMap(exp1, evalUnaryMinus);
-=======
     case Op.UMINUS then Expression.mapSplitExpressions(exp1, evalUnaryMinus);
->>>>>>> 33c81d17
     else
       algorithm
         Error.addInternalError(getInstanceName() + ": unimplemented case for " +
