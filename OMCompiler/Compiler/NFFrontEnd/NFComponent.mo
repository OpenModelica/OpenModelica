/*
 * This file is part of OpenModelica.
 *
 * Copyright (c) 1998-2014, Open Source Modelica Consortium (OSMC),
 * c/o Linköpings universitet, Department of Computer and Information Science,
 * SE-58183 Linköping, Sweden.
 *
 * All rights reserved.
 *
 * THIS PROGRAM IS PROVIDED UNDER THE TERMS OF GPL VERSION 3 LICENSE OR
 * THIS OSMC PUBLIC LICENSE (OSMC-PL) VERSION 1.2.
 * ANY USE, REPRODUCTION OR DISTRIBUTION OF THIS PROGRAM CONSTITUTES
 * RECIPIENT'S ACCEPTANCE OF THE OSMC PUBLIC LICENSE OR THE GPL VERSION 3,
 * ACCORDING TO RECIPIENTS CHOICE.
 *
 * The OpenModelica software and the Open Source Modelica
 * Consortium (OSMC) Public License (OSMC-PL) are obtained
 * from OSMC, either from the above address,
 * from the URLs: http://www.ida.liu.se/projects/OpenModelica or
 * http://www.openmodelica.org, and in the OpenModelica distribution.
 * GNU version 3 is obtained from: http://www.gnu.org/copyleft/gpl.html.
 *
 * This program is distributed WITHOUT ANY WARRANTY; without
 * even the implied warranty of  MERCHANTABILITY or FITNESS
 * FOR A PARTICULAR PURPOSE, EXCEPT AS EXPRESSLY SET FORTH
 * IN THE BY RECIPIENT SELECTED SUBSIDIARY LICENSE CONDITIONS OF OSMC-PL.
 *
 * See the full OSMC Public License conditions for more details.
 *
 */

encapsulated uniontype NFComponent

import DAE;
import Binding = NFBinding;
import Class = NFClass;
import NFClassTree.ClassTree;
import Dimension = NFDimension;
import NFInstNode.InstNode;
import NFModifier.Modifier;
import SCode.Element;
import SCode;
import Type = NFType;
import Expression = NFExpression;
import NFPrefixes.*;

protected
import List;
import Prefixes = NFPrefixes;
import SCodeUtil;
import Restriction = NFRestriction;
import Component = NFComponent;
import IOStream;

public
  constant Attributes DEFAULT_ATTR =
    Attributes.ATTRIBUTES(
      ConnectorType.NON_CONNECTOR,
      Parallelism.NON_PARALLEL,
      Variability.CONTINUOUS,
      Direction.NONE,
      InnerOuter.NOT_INNER_OUTER,
      false,
      false,
      Replaceable.NOT_REPLACEABLE()
    );

  constant Attributes INPUT_ATTR =
    Attributes.ATTRIBUTES(
      ConnectorType.NON_CONNECTOR,
      Parallelism.NON_PARALLEL,
      Variability.CONTINUOUS,
      Direction.INPUT,
      InnerOuter.NOT_INNER_OUTER,
      false,
      false,
      Replaceable.NOT_REPLACEABLE()
    );

  constant Attributes OUTPUT_ATTR =
    Attributes.ATTRIBUTES(
      ConnectorType.NON_CONNECTOR,
      Parallelism.NON_PARALLEL,
      Variability.CONTINUOUS,
      Direction.OUTPUT,
      InnerOuter.NOT_INNER_OUTER,
      false,
      false,
      Replaceable.NOT_REPLACEABLE()
    );

  constant Attributes CONSTANT_ATTR =
    Attributes.ATTRIBUTES(
      ConnectorType.NON_CONNECTOR,
      Parallelism.NON_PARALLEL,
      Variability.CONSTANT,
      Direction.NONE,
      InnerOuter.NOT_INNER_OUTER,
      false,
      false,
      Replaceable.NOT_REPLACEABLE()
    );

  constant Attributes IMPL_DISCRETE_ATTR =
    Attributes.ATTRIBUTES(
      ConnectorType.NON_CONNECTOR,
      Parallelism.NON_PARALLEL,
      Variability.IMPLICITLY_DISCRETE,
      Direction.NONE,
      InnerOuter.NOT_INNER_OUTER,
      false,
      false,
      Replaceable.NOT_REPLACEABLE()
    );

  uniontype Attributes
    record ATTRIBUTES
      // adrpo: keep the order in DAE.ATTR
      ConnectorType.Type connectorType;
      Parallelism parallelism;
      Variability variability;
      Direction direction;
      InnerOuter innerOuter;
      Boolean isFinal;
      Boolean isRedeclare;
      Replaceable isReplaceable;
    end ATTRIBUTES;

    function toDAE
      input Attributes ina;
      input Visibility vis;
      output DAE.Attributes outa;
    algorithm
      outa := DAE.ATTR(
        ConnectorType.toDAE(ina.connectorType),
        parallelismToSCode(ina.parallelism),
        variabilityToSCode(ina.variability),
        directionToAbsyn(ina.direction),
        innerOuterToAbsyn(ina.innerOuter),
        visibilityToSCode(vis)
      );
    end toDAE;

    function toString
      input Attributes attr;
      input Type ty;
      output String str;
    algorithm
      str := (if attr.isRedeclare then "redeclare " else "") +
             (if attr.isFinal then "final " else "") +
             Prefixes.unparseInnerOuter(attr.innerOuter) +
             Prefixes.unparseReplaceable(attr.isReplaceable) +
             Prefixes.unparseParallelism(attr.parallelism) +
             ConnectorType.unparse(attr.connectorType) +
             Prefixes.unparseVariability(attr.variability, ty) +
             Prefixes.unparseDirection(attr.direction);
    end toString;

    function toFlatStream
      input Attributes attr;
      input Type ty;
      input output IOStream.IOStream s;
      input Boolean isTopLevel = true;
    algorithm
      if attr.isFinal then
        s := IOStream.append(s, "final ");
      end if;

      s := IOStream.append(s, Prefixes.unparseVariability(attr.variability, ty));

      if isTopLevel then
        s := IOStream.append(s, Prefixes.unparseDirection(attr.direction));
      end if;
    end toFlatStream;
  end Attributes;

  record COMPONENT_DEF
    SCode.Element definition;
    Modifier modifier;
  end COMPONENT_DEF;

  record UNTYPED_COMPONENT
    InstNode classInst;
    array<Dimension> dimensions;
    Binding binding;
    Binding condition;
    Component.Attributes attributes;
    Option<SCode.Comment> comment;
    Boolean instantiated;
    SourceInfo info;
  end UNTYPED_COMPONENT;

  record TYPED_COMPONENT
    InstNode classInst;
    Type ty;
    Binding binding;
    Binding condition;
    Component.Attributes attributes;
    Option<Modifier> ann "the annotation from SCode.Comment as a modifier";
    Option<SCode.Comment> comment;
    SourceInfo info;
  end TYPED_COMPONENT;

  record ITERATOR
    Type ty;
    Variability variability;
    SourceInfo info;
  end ITERATOR;

  record ENUM_LITERAL
    Expression literal;
  end ENUM_LITERAL;

  record TYPE_ATTRIBUTE
    Type ty;
    Modifier modifier;
  end TYPE_ATTRIBUTE;

  record DELETED_COMPONENT
    Component component;
  end DELETED_COMPONENT;

  record WILD "needed for new crefs in the backend" end WILD;

  function new
    input SCode.Element definition;
    output Component component;
  algorithm
    component := COMPONENT_DEF(definition, Modifier.NOMOD());
  end new;

  function newEnum
    input Type enumType;
    input String literalName;
    input Integer literalIndex;
    output Component component;
  algorithm
    component := ENUM_LITERAL(Expression.ENUM_LITERAL(enumType, literalName, literalIndex));
  end newEnum;

  function newIterator
    input Type iterType;
    input SourceInfo info;
    output Component component;
  algorithm
    component := ITERATOR(iterType, Variability.IMPLICITLY_DISCRETE, info);
  end newIterator;

  function definition
    input Component component;
    output SCode.Element definition;
  algorithm
    COMPONENT_DEF(definition = definition) := component;
  end definition;

  function isDefinition
    input Component component;
    output Boolean isDefinition;
  algorithm
    isDefinition := match component
      case COMPONENT_DEF() then true;
      else false;
    end match;
  end isDefinition;

  function info
    "This function shouldn't be used! Use InstNode.info instead, so that e.g.
     enumeration literals can be handled correctly."
    input Component component;
    output SourceInfo info;
  algorithm
    info := match component
      case COMPONENT_DEF() then SCodeUtil.elementInfo(component.definition);
      case UNTYPED_COMPONENT() then component.info;
      case TYPED_COMPONENT() then component.info;
      case ITERATOR() then component.info;
      case TYPE_ATTRIBUTE() then Modifier.info(component.modifier);
      // Fail for enumeration literals, InstNode.info handles that case instead.
    end match;
  end info;

  function classInstance
    input Component component;
    output InstNode classInst;
  algorithm
    classInst := match component
<<<<<<< HEAD
      case UNTYPED_COMPONENT()  then component.classInst;
      case TYPED_COMPONENT()    then component.classInst;
      case ITERATOR()           then InstNode.ITERATOR_NODE(Expression.EMPTY(component.ty));
=======
      case UNTYPED_COMPONENT() then component.classInst;
      case TYPED_COMPONENT() then component.classInst;
      case ITERATOR(ty = Type.COMPLEX(cls = classInst)) then classInst;
>>>>>>> ec99aac5
    end match;
  end classInstance;

  function setClassInstance
    input InstNode classInst;
    input output Component component;
  algorithm
    () := match component
      case UNTYPED_COMPONENT()
        algorithm
          component.classInst := classInst;
        then
          ();

      case TYPED_COMPONENT()
        algorithm
          component.classInst := classInst;
        then
          ();

    end match;
  end setClassInstance;

  function getModifier
    input Component component;
    output Modifier modifier;
  algorithm
    modifier := match component
      case COMPONENT_DEF() then component.modifier;
      case TYPE_ATTRIBUTE() then component.modifier;
      else Modifier.NOMOD();
    end match;
  end getModifier;

  function setModifier
    input Modifier modifier;
    input output Component component;
  algorithm
    () := match component
      case COMPONENT_DEF()
        algorithm
          component.modifier := modifier;
        then
          ();
      case TYPE_ATTRIBUTE()
        algorithm
          component.modifier := modifier;
        then
          ();
    end match;
  end setModifier;

  function mergeModifier
    input Modifier modifier;
    input output Component component;
  algorithm
    component := match component
      case COMPONENT_DEF()
        algorithm
          component.modifier := Modifier.merge(modifier, component.modifier);
        then
          component;

      case TYPE_ATTRIBUTE()
        then TYPE_ATTRIBUTE(component.ty, Modifier.merge(modifier, component.modifier));
    end match;
  end mergeModifier;

  function getType
    input Component component;
    output Type ty;
  algorithm
    ty := match component
      case TYPED_COMPONENT() then component.ty;
      case UNTYPED_COMPONENT() then InstNode.getType(component.classInst);
      case ITERATOR() then component.ty;
      case TYPE_ATTRIBUTE() then component.ty;
      else Type.UNKNOWN();
    end match;
  end getType;

  function setType
    input Type ty;
    input output Component component;
  algorithm
    component := match component
      case UNTYPED_COMPONENT()
        then TYPED_COMPONENT(component.classInst, ty, component.binding,
          component.condition, component.attributes, NONE(), component.comment, component.info);

      case TYPED_COMPONENT()
        algorithm
          component.ty := ty;
        then
          component;

      case ITERATOR()
        algorithm
          component.ty := ty;
        then
          component;

    end match;
  end setType;

  function isTyped
    input Component component;
    output Boolean isTyped;
  algorithm
    isTyped := match component
      case TYPED_COMPONENT() then true;
      case ITERATOR(ty = Type.UNKNOWN()) then false;
      case ITERATOR() then true;
      case TYPE_ATTRIBUTE() then true;
      else false;
    end match;
  end isTyped;

  function unliftType
    input output Component component;
  algorithm
    () := match component
      local
        Type ty;

      case TYPED_COMPONENT(ty = Type.ARRAY(elementType = ty))
        algorithm
          component.ty := ty;
        then
          ();

      case ITERATOR(ty = Type.ARRAY(elementType = ty))
        algorithm
          component.ty := ty;
        then
          ();

      else ();
    end match;
  end unliftType;

  function getAttributes
    input Component component;
    output Component.Attributes attr;
  algorithm
    attr := match component
      case UNTYPED_COMPONENT() then component.attributes;
      case TYPED_COMPONENT() then component.attributes;
      else DEFAULT_ATTR;
    end match;
  end getAttributes;

  function setAttributes
    input Component.Attributes attr;
    input output Component component;
  algorithm
    () := match component
      case UNTYPED_COMPONENT()
        algorithm
          component.attributes := attr;
        then
          ();

      case TYPED_COMPONENT()
        algorithm
          component.attributes := attr;
        then
          ();

    end match;
  end setAttributes;

  function getBinding
    input Component component;
    output Binding b;
  algorithm
    b := match component
      case UNTYPED_COMPONENT()  then component.binding;
      case TYPED_COMPONENT()    then component.binding;
      case TYPE_ATTRIBUTE()     then Modifier.binding(component.modifier);
      case WILD()               then Binding.WILD();
                                else NFBinding.EMPTY_BINDING;
    end match;
  end getBinding;

  function getImplicitBinding
    "Returns the component's binding. If the component does not have a binding
     and is a record instance it will try to create a binding from the
     component's children."
    input Component component;
    output Binding binding;
  protected
    InstNode cls_node;
    Expression record_exp;
  algorithm
    binding := getBinding(component);

    if Binding.isUnbound(binding) then
      cls_node := classInstance(component);

      if InstNode.isRecord(cls_node) then
        try
          record_exp := Class.makeRecordExp(cls_node);
          binding := Binding.makeTyped(record_exp, NFBinding.EachType.NOT_EACH,
            NFBinding.Source.GENERATED, info(component));
        else
        end try;
      end if;
    end if;
  end getImplicitBinding;

  function setBinding
    input Binding binding;
    input output Component component;
  algorithm
    () := match component
      case UNTYPED_COMPONENT()
        algorithm
          component.binding := binding;
        then
          ();

      case TYPED_COMPONENT()
        algorithm
          component.binding := binding;
        then
          ();

      case TYPE_ATTRIBUTE()
        algorithm
          component.modifier := Modifier.setBinding(binding, component.modifier);
        then
          ();
    end match;
  end setBinding;

  function hasBinding
    input Component component;
    input InstNode parent = InstNode.EMPTY_NODE();
    output Boolean b;
  protected
    Class cls;
    array<InstNode> children;
  algorithm
    if Binding.isBound(getBinding(component)) then
      // Simple case, component has normal binding equation.
      b := true;
      return;
    end if;

    // Complex case, component might be a record instance where each field has
    // its own binding equation.
    cls := InstNode.getClass(classInstance(component));

    if not Restriction.isRecord(Class.restriction(cls)) then
      // Not record.
      b := false;
      return;
    end if;

    // Check if any child of this component is missing a binding.
    children := ClassTree.getComponents(Class.classTree(cls));
    for c in children loop
      if InstNode.isComponent(c) and not hasBinding(InstNode.component(c)) then
        b := false;
        return;
      end if;
    end for;


    b := true;
  end hasBinding;

  function getCondition
    input Component component;
    output Binding cond;
  algorithm
    cond := match component
      case UNTYPED_COMPONENT() then component.condition;
      case TYPED_COMPONENT() then component.condition;
      else NFBinding.EMPTY_BINDING;
    end match;
  end getCondition;

  function hasCondition
    input Component component;
    output Boolean b;
  algorithm
    b := Binding.isBound(getCondition(component));
  end hasCondition;

  function direction
    input Component component;
    output Direction direction;
  algorithm
    direction := match component
      case TYPED_COMPONENT(attributes = Attributes.ATTRIBUTES(direction = direction)) then direction;
      case UNTYPED_COMPONENT(attributes = Attributes.ATTRIBUTES(direction = direction)) then direction;
      else Direction.NONE;
    end match;
  end direction;

  function isInput
    input Component component;
    output Boolean isInput = direction(component) == Direction.INPUT;
  end isInput;

  function makeInput
    input output Component component;
  protected
    Attributes attr;
  algorithm
    () := match component
      case UNTYPED_COMPONENT(attributes = attr)
        algorithm
          attr.direction := Direction.INPUT;
          component.attributes := attr;
        then
          ();

      case TYPED_COMPONENT(attributes = attr)
        algorithm
          attr.direction := Direction.INPUT;
          component.attributes := attr;
        then
          ();

      else ();
    end match;
  end makeInput;

  function isOutput
    input Component component;
    output Boolean isOutput = direction(component) == Direction.OUTPUT;
  end isOutput;

  function parallelism
    input Component component;
    output Parallelism parallelism;
  algorithm
    parallelism := match component
      case TYPED_COMPONENT(attributes = ATTRIBUTES(parallelism = parallelism)) then parallelism;
      case UNTYPED_COMPONENT(attributes = ATTRIBUTES(parallelism = parallelism)) then parallelism;
      else Parallelism.NON_PARALLEL;
    end match;
  end parallelism;

  function variability
    input Component component;
    output Variability variability;
  algorithm
    variability := match component
      case TYPED_COMPONENT(attributes = Attributes.ATTRIBUTES(variability = variability)) then variability;
      case UNTYPED_COMPONENT(attributes = Attributes.ATTRIBUTES(variability = variability)) then variability;
      case ITERATOR() then component.variability;
      case ENUM_LITERAL() then Variability.CONSTANT;
      else Variability.CONTINUOUS;
    end match;
  end variability;

  function setVariability
    input Variability variability;
    input output Component component;
  algorithm
    () := match component
      local
        Attributes attr;

      case UNTYPED_COMPONENT(attributes = attr)
        algorithm
          attr.variability := variability;
          component.attributes := attr;
        then
          ();

      case TYPED_COMPONENT(attributes = attr)
        algorithm
          attr.variability := variability;
          component.attributes := attr;
        then
          ();

      else ();
    end match;
  end setVariability;

  function isConst
    input Component component;
    output Boolean isConst = variability(component) == Variability.CONSTANT;
  end isConst;

  function isParameter
    input Component component;
    output Boolean b = variability(component) == Variability.PARAMETER;
  end isParameter;

  function isStructuralParameter
    input Component component;
    output Boolean b = variability(component) == Variability.STRUCTURAL_PARAMETER;
  end isStructuralParameter;

  function isVar
    input Component component;
    output Boolean isVar = variability(component) == Variability.CONTINUOUS;
  end isVar;

  function isRedeclare
    input Component component;
    output Boolean isRedeclare;
  algorithm
    isRedeclare := match component
      case COMPONENT_DEF() then SCodeUtil.isElementRedeclare(component.definition);
      else false;
    end match;
  end isRedeclare;

  function isFinal
    input Component component;
    output Boolean isFinal;
  algorithm
    isFinal := match component
      case COMPONENT_DEF()
        then SCodeUtil.finalBool(SCodeUtil.prefixesFinal(SCodeUtil.elementPrefixes(component.definition)));
      case UNTYPED_COMPONENT(attributes = Attributes.ATTRIBUTES(isFinal = isFinal)) then isFinal;
      case TYPED_COMPONENT(attributes = Attributes.ATTRIBUTES(isFinal = isFinal)) then isFinal;
      else false;
    end match;
  end isFinal;

  function innerOuter
    input Component component;
    output InnerOuter io;
  algorithm
    io := match component
      case UNTYPED_COMPONENT(attributes = Attributes.ATTRIBUTES(innerOuter = io)) then io;
      case TYPED_COMPONENT(attributes = Attributes.ATTRIBUTES(innerOuter = io)) then io;
      case COMPONENT_DEF()
        then Prefixes.innerOuterFromSCode(SCodeUtil.prefixesInnerOuter(
          SCodeUtil.elementPrefixes(component.definition)));
      else InnerOuter.NOT_INNER_OUTER;
    end match;
  end innerOuter;

  function isInner
    input Component component;
    output Boolean isInner;
  protected
    InnerOuter io = innerOuter(component);
  algorithm
    isInner := io == InnerOuter.INNER or io == InnerOuter.INNER_OUTER;
  end isInner;

  function isOuter
    input Component component;
    output Boolean isOuter;
  protected
    InnerOuter io = innerOuter(component);
  algorithm
    isOuter := io == InnerOuter.OUTER or io == InnerOuter.INNER_OUTER;
  end isOuter;

  function isOnlyOuter
    input Component component;
    output Boolean isOuter = innerOuter(component) == InnerOuter.OUTER;
  end isOnlyOuter;

  function connectorType
    input Component component;
    output ConnectorType.Type cty;
  algorithm
    cty := match component
      case UNTYPED_COMPONENT(attributes = Attributes.ATTRIBUTES(connectorType = cty)) then cty;
      case TYPED_COMPONENT(attributes = Attributes.ATTRIBUTES(connectorType = cty)) then cty;
      else ConnectorType.NON_CONNECTOR;
    end match;
  end connectorType;

  function setConnectorType
    input ConnectorType.Type cty;
    input output Component component;
  algorithm
    () := match component
      local
        Attributes attr;

      case UNTYPED_COMPONENT(attributes = attr)
        algorithm
          attr.connectorType := cty;
          component.attributes := attr;
        then
          ();

      case TYPED_COMPONENT(attributes = attr)
        algorithm
          attr.connectorType := cty;
          component.attributes := attr;
        then
          ();

      else ();
    end match;
  end setConnectorType;

  function isFlow
    input Component component;
    output Boolean isFlow = ConnectorType.isFlow(connectorType(component));
  end isFlow;

  function isConnector
    input Component component;
    output Boolean isConnector = ConnectorType.isConnectorType(connectorType(component));
  end isConnector;

  function isExpandableConnector
    input Component component;
    output Boolean isConnector = ConnectorType.isExpandable(connectorType(component));
  end isExpandableConnector;

  function isExternalObject
    input Component component;
    output Boolean isEO;
  algorithm
    isEO := match component
      case UNTYPED_COMPONENT() then Class.isExternalObject(InstNode.getClass(component.classInst));
      case TYPED_COMPONENT() then Type.isExternalObject(component.ty);
      else false;
    end match;
  end isExternalObject;

  function isIdentical
    input Component comp1;
    input Component comp2;
    output Boolean identical = false;
  algorithm
    if referenceEq(comp1, comp2) then
      identical := true;
    else
      identical := match (comp1, comp2)
        case (UNTYPED_COMPONENT(), UNTYPED_COMPONENT())
          algorithm
            if not Class.isIdentical(InstNode.getClass(comp1.classInst),
                                     InstNode.getClass(comp2.classInst)) then
              return;
            end if;

            if not Binding.isEqual(comp1.binding, comp2.binding) then
              return;
            end if;
          then
            true;

        else true;
      end match;
    end if;
  end isIdentical;

  function toString
    input String name;
    input Component component;
    output String str;
  algorithm
    str := match component
      local
        SCode.Element def;

      case COMPONENT_DEF(definition = def as SCode.Element.COMPONENT())
        then SCodeDump.unparseElementStr(def);

      case UNTYPED_COMPONENT()
        then Attributes.toString(component.attributes, Type.UNKNOWN()) +
             InstNode.name(component.classInst) + " " + name +
             List.toString(arrayList(component.dimensions), Dimension.toString, "", "[", ", ", "]", false) +
             Binding.toString(component.binding, " = ");

      case TYPED_COMPONENT()
        then Attributes.toString(component.attributes, component.ty) +
             Type.toString(component.ty) + " " + name +
             Binding.toString(component.binding, " = ");

      case TYPE_ATTRIBUTE()
        then name + Modifier.toString(component.modifier, printName = false);
    end match;
  end toString;

  function toFlatStream
    input String name;
    input Component component;
    input output IOStream.IOStream s;
  protected
    list<tuple<String, Binding>> ty_attrs;
  algorithm
    () := match component
      case TYPED_COMPONENT()
        algorithm
          s := Attributes.toFlatStream(component.attributes, component.ty, s);
          s := IOStream.append(s, Type.toFlatString(component.ty));
          s := IOStream.append(s, " '");
          s := IOStream.append(s, name);
          s := IOStream.append(s, "'");

          ty_attrs := list((Modifier.name(a), Modifier.binding(a)) for a in
            Class.getTypeAttributes(InstNode.getClass(component.classInst)));
          s := typeAttrsToFlatStream(ty_attrs, component.ty, s);

          s := IOStream.append(s, Binding.toFlatString(component.binding, " = "));
        then
          ();

      case TYPE_ATTRIBUTE()
        algorithm
          s := IOStream.append(s, name);
          s := IOStream.append(s, Modifier.toFlatString(component.modifier, printName = false));
        then
          ();
    end match;
  end toFlatStream;

  function typeAttrsToFlatStream
    input list<tuple<String, Binding>> typeAttrs;
    input Type componentType;
    input output IOStream.IOStream s;
  protected
    Integer var_dims, binding_dims;
    list<tuple<String, Binding>> ty_attrs = typeAttrs;
    String name;
    Binding binding;
    Expression bind_exp;
  algorithm
    if listEmpty(ty_attrs) then
      return;
    end if;

    s := IOStream.append(s, "(");
    var_dims := Type.dimensionCount(componentType);

    while true loop
      (name, binding) := listHead(ty_attrs);
      bind_exp := Expression.expandSplitIndices(Binding.getExp(binding));
      binding_dims := Type.dimensionCount(Expression.typeOf(bind_exp));

      if var_dims > binding_dims then
        s := IOStream.append(s, "each ");
      end if;

      s := IOStream.append(s, name);
      s := IOStream.append(s, " = ");
      s := IOStream.append(s, Binding.toFlatString(binding));

      ty_attrs := listRest(ty_attrs);
      if listEmpty(ty_attrs) then
        break;
      else
        s := IOStream.append(s, ", ");
      end if;
    end while;

    s := IOStream.append(s, ")");
  end typeAttrsToFlatStream;

  function toFlatString
    input String name;
    input Component component;
    output String str;
  protected
    IOStream.IOStream s;
  algorithm
    s := IOStream.create(name, IOStream.IOStreamType.LIST());
    s := toFlatStream(name, component, s);
    str := IOStream.string(s);
    IOStream.delete(s);
  end toFlatString;

  function setDimensions
    input list<Dimension> dims;
    input output Component component;
  algorithm
    () := match component
      case UNTYPED_COMPONENT()
        algorithm
          component.dimensions := listArray(dims);
        then
          ();

      case TYPED_COMPONENT()
        algorithm
          component.ty := Type.liftArrayLeftList(Type.arrayElementType(component.ty), dims);
        then
          ();

      else ();
    end match;
  end setDimensions;

  function dimensionCount
    input Component component;
    output Integer count;
  algorithm
    count := match component
      case UNTYPED_COMPONENT() then arrayLength(component.dimensions);
      case TYPED_COMPONENT() then listLength(Type.arrayDims(component.ty));
      else 0;
    end match;
  end dimensionCount;

  function comment
    input Component component;
    output Option<SCode.Comment> comment;
  algorithm
    comment := match component
      case COMPONENT_DEF() then SCodeUtil.getElementComment(component.definition);
      case UNTYPED_COMPONENT() then component.comment;
      case TYPED_COMPONENT() then component.comment;
      else NONE();
    end match;
  end comment;

  function ann
    input Component component;
    output Option<Modifier> ann;
  algorithm
    ann := match component
      case TYPED_COMPONENT() then component.ann;
      else NONE();
    end match;
  end ann;

  function getEvaluateAnnotation
    input Component component;
    output Boolean evaluate;
  protected
    SCode.Comment cmt;
  algorithm
    evaluate := SCodeUtil.getEvaluateAnnotation(comment(component));
  end getEvaluateAnnotation;

  function getFixedAttribute
    input Component component;
    output Boolean fixed;
  protected
    list<Modifier> typeAttrs = {};
    Binding binding;
  algorithm
    // for parameters the default is fixed = true
    fixed := isParameter(component) or isStructuralParameter(component);

    binding := Class.lookupAttributeBinding("fixed", InstNode.getClass(classInstance(component)));

    // no fixed attribute present
    if Binding.isUnbound(binding) then
      return;
    end if;

    fixed := fixed and Expression.isTrue(Binding.getExp(binding));
  end getFixedAttribute;

  function getUnitAttribute
    input Component component;
    input String defaultUnit = "";
    output String unitString;
  protected
    Binding binding;
    Expression unit;
  algorithm
    binding := Class.lookupAttributeBinding("unit", InstNode.getClass(classInstance(component)));

    if Binding.isUnbound(binding) then
      unitString := defaultUnit;
      return;
    end if;

    unit := Binding.getExp(binding);

    unitString := match unit
      case Expression.STRING() then unit.value;
      else defaultUnit;
    end match;
  end getUnitAttribute;

  function isDeleted
    input Component component;
    output Boolean isDeleted;
  algorithm
    isDeleted := match component
      local
        Binding condition;

      case TYPED_COMPONENT(condition = condition)
        then Binding.isBound(condition) and Expression.isFalse(Binding.getTypedExp(condition));

      else false;
    end match;
  end isDeleted;

  function isTypeAttribute
    input Component component;
    output Boolean isAttribute;
  algorithm
    isAttribute := match component
      case TYPE_ATTRIBUTE() then true;
      else false;
    end match;
  end isTypeAttribute;

  function isModifiable
    input Component component;
    output Boolean isModifiable;
  algorithm
    isModifiable := not isFinal(component) and not (isConst(component) and hasBinding(component));
  end isModifiable;

annotation(__OpenModelica_Interface="frontend");
end NFComponent;<|MERGE_RESOLUTION|>--- conflicted
+++ resolved
@@ -284,15 +284,10 @@
     output InstNode classInst;
   algorithm
     classInst := match component
-<<<<<<< HEAD
       case UNTYPED_COMPONENT()  then component.classInst;
       case TYPED_COMPONENT()    then component.classInst;
+      case ITERATOR(ty = Type.COMPLEX(cls = classInst)) then classInst;
       case ITERATOR()           then InstNode.ITERATOR_NODE(Expression.EMPTY(component.ty));
-=======
-      case UNTYPED_COMPONENT() then component.classInst;
-      case TYPED_COMPONENT() then component.classInst;
-      case ITERATOR(ty = Type.COMPLEX(cls = classInst)) then classInst;
->>>>>>> ec99aac5
     end match;
   end classInstance;
 
