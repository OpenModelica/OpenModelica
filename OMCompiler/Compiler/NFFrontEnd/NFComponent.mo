/*
 * This file is part of OpenModelica.
 *
 * Copyright (c) 1998-2014, Open Source Modelica Consortium (OSMC),
 * c/o Linköpings universitet, Department of Computer and Information Science,
 * SE-58183 Linköping, Sweden.
 *
 * All rights reserved.
 *
 * THIS PROGRAM IS PROVIDED UNDER THE TERMS OF GPL VERSION 3 LICENSE OR
 * THIS OSMC PUBLIC LICENSE (OSMC-PL) VERSION 1.2.
 * ANY USE, REPRODUCTION OR DISTRIBUTION OF THIS PROGRAM CONSTITUTES
 * RECIPIENT'S ACCEPTANCE OF THE OSMC PUBLIC LICENSE OR THE GPL VERSION 3,
 * ACCORDING TO RECIPIENTS CHOICE.
 *
 * The OpenModelica software and the Open Source Modelica
 * Consortium (OSMC) Public License (OSMC-PL) are obtained
 * from OSMC, either from the above address,
 * from the URLs: http://www.ida.liu.se/projects/OpenModelica or
 * http://www.openmodelica.org, and in the OpenModelica distribution.
 * GNU version 3 is obtained from: http://www.gnu.org/copyleft/gpl.html.
 *
 * This program is distributed WITHOUT ANY WARRANTY; without
 * even the implied warranty of  MERCHANTABILITY or FITNESS
 * FOR A PARTICULAR PURPOSE, EXCEPT AS EXPRESSLY SET FORTH
 * IN THE BY RECIPIENT SELECTED SUBSIDIARY LICENSE CONDITIONS OF OSMC-PL.
 *
 * See the full OSMC Public License conditions for more details.
 *
 */

encapsulated uniontype NFComponent

import DAE;
import Binding = NFBinding;
import Class = NFClass;
import NFClassTree.ClassTree;
import Dimension = NFDimension;
import NFInstNode.InstNode;
import NFModifier.Modifier;
import SCode.Element;
import SCode;
import Type = NFType;
import Expression = NFExpression;
import NFPrefixes.*;

protected
import List;
import Prefixes = NFPrefixes;
import SCodeUtil;
import Restriction = NFRestriction;
import Component = NFComponent;
import IOStream;

public
  constant Attributes DEFAULT_ATTR =
    Attributes.ATTRIBUTES(
      ConnectorType.NON_CONNECTOR,
      Parallelism.NON_PARALLEL,
      Variability.CONTINUOUS,
      Direction.NONE,
      InnerOuter.NOT_INNER_OUTER,
      false,
      false,
      Replaceable.NOT_REPLACEABLE()
    );

  constant Attributes INPUT_ATTR =
    Attributes.ATTRIBUTES(
      ConnectorType.NON_CONNECTOR,
      Parallelism.NON_PARALLEL,
      Variability.CONTINUOUS,
      Direction.INPUT,
      InnerOuter.NOT_INNER_OUTER,
      false,
      false,
      Replaceable.NOT_REPLACEABLE()
    );

  constant Attributes OUTPUT_ATTR =
    Attributes.ATTRIBUTES(
      ConnectorType.NON_CONNECTOR,
      Parallelism.NON_PARALLEL,
      Variability.CONTINUOUS,
      Direction.OUTPUT,
      InnerOuter.NOT_INNER_OUTER,
      false,
      false,
      Replaceable.NOT_REPLACEABLE()
    );

  constant Attributes CONSTANT_ATTR =
    Attributes.ATTRIBUTES(
      ConnectorType.NON_CONNECTOR,
      Parallelism.NON_PARALLEL,
      Variability.CONSTANT,
      Direction.NONE,
      InnerOuter.NOT_INNER_OUTER,
      false,
      false,
      Replaceable.NOT_REPLACEABLE()
    );

  constant Attributes IMPL_DISCRETE_ATTR =
    Attributes.ATTRIBUTES(
      ConnectorType.NON_CONNECTOR,
      Parallelism.NON_PARALLEL,
      Variability.IMPLICITLY_DISCRETE,
      Direction.NONE,
      InnerOuter.NOT_INNER_OUTER,
      false,
      false,
      Replaceable.NOT_REPLACEABLE()
    );

  uniontype Attributes
    record ATTRIBUTES
      // adrpo: keep the order in DAE.ATTR
      ConnectorType.Type connectorType;
      Parallelism parallelism;
      Variability variability;
      Direction direction;
      InnerOuter innerOuter;
      Boolean isFinal;
      Boolean isRedeclare;
      Replaceable isReplaceable;
    end ATTRIBUTES;

    function toDAE
      input Attributes ina;
      input Visibility vis;
      output DAE.Attributes outa;
    algorithm
      outa := DAE.ATTR(
        ConnectorType.toDAE(ina.connectorType),
        parallelismToSCode(ina.parallelism),
        variabilityToSCode(ina.variability),
        directionToAbsyn(ina.direction),
        innerOuterToAbsyn(ina.innerOuter),
        visibilityToSCode(vis)
      );
    end toDAE;

    function toString
      input Attributes attr;
      input Type ty;
      output String str;
    algorithm
      str := (if attr.isRedeclare then "redeclare " else "") +
             (if attr.isFinal then "final " else "") +
             Prefixes.unparseInnerOuter(attr.innerOuter) +
             Prefixes.unparseReplaceable(attr.isReplaceable) +
             Prefixes.unparseParallelism(attr.parallelism) +
             ConnectorType.unparse(attr.connectorType) +
             Prefixes.unparseVariability(attr.variability, ty) +
             Prefixes.unparseDirection(attr.direction);
    end toString;

    function toFlatStream
      input Attributes attr;
      input Type ty;
      input output IOStream.IOStream s;
      input Boolean isTopLevel = true;
    algorithm
      if attr.isFinal then
        s := IOStream.append(s, "final ");
      end if;

      s := IOStream.append(s, Prefixes.unparseVariability(attr.variability, ty));

      if isTopLevel then
        s := IOStream.append(s, Prefixes.unparseDirection(attr.direction));
      end if;
    end toFlatStream;
  end Attributes;

  record COMPONENT_DEF
    SCode.Element definition;
    Modifier modifier;
  end COMPONENT_DEF;

  record UNTYPED_COMPONENT
    InstNode classInst;
    array<Dimension> dimensions;
    Binding binding;
    Binding condition;
    Component.Attributes attributes;
    Option<SCode.Comment> comment;
    Boolean instantiated;
    SourceInfo info;
  end UNTYPED_COMPONENT;

  record TYPED_COMPONENT
    InstNode classInst;
    Type ty;
    Binding binding;
    Binding condition;
    Component.Attributes attributes;
    Option<Modifier> ann "the annotation from SCode.Comment as a modifier";
    Option<SCode.Comment> comment;
    SourceInfo info;
  end TYPED_COMPONENT;

  record ITERATOR
    Type ty;
    Variability variability;
    SourceInfo info;
  end ITERATOR;

  record ENUM_LITERAL
    Expression literal;
  end ENUM_LITERAL;

  record TYPE_ATTRIBUTE
    Type ty;
    Modifier modifier;
  end TYPE_ATTRIBUTE;

<<<<<<< HEAD
  record DELETED_COMPONENT
    Component component;
  end DELETED_COMPONENT;

  record WILD "needed for new crefs in the backend" end WILD;

=======
>>>>>>> 33c81d17
  function new
    input SCode.Element definition;
    output Component component;
  algorithm
    component := COMPONENT_DEF(definition, Modifier.NOMOD());
  end new;

  function newEnum
    input Type enumType;
    input String literalName;
    input Integer literalIndex;
    output Component component;
  algorithm
    component := ENUM_LITERAL(Expression.ENUM_LITERAL(enumType, literalName, literalIndex));
  end newEnum;

  function newIterator
    input Type iterType;
    input SourceInfo info;
    output Component component;
  algorithm
    component := ITERATOR(iterType, Variability.IMPLICITLY_DISCRETE, info);
  end newIterator;

  function definition
    input Component component;
    output SCode.Element definition;
  algorithm
    COMPONENT_DEF(definition = definition) := component;
  end definition;

  function isDefinition
    input Component component;
    output Boolean isDefinition;
  algorithm
    isDefinition := match component
      case COMPONENT_DEF() then true;
      else false;
    end match;
  end isDefinition;

  function info
    "This function shouldn't be used! Use InstNode.info instead, so that e.g.
     enumeration literals can be handled correctly."
    input Component component;
    output SourceInfo info;
  algorithm
    info := match component
      case COMPONENT_DEF() then SCodeUtil.elementInfo(component.definition);
      case UNTYPED_COMPONENT() then component.info;
      case TYPED_COMPONENT() then component.info;
      case ITERATOR() then component.info;
      case TYPE_ATTRIBUTE() then Modifier.info(component.modifier);
      // Fail for enumeration literals, InstNode.info handles that case instead.
    end match;
  end info;

  function classInstance
    input Component component;
    output InstNode classInst;
  algorithm
    classInst := match component
      case UNTYPED_COMPONENT() then component.classInst;
      case TYPED_COMPONENT() then component.classInst;
    end match;
  end classInstance;

  function setClassInstance
    input InstNode classInst;
    input output Component component;
  algorithm
    () := match component
      case UNTYPED_COMPONENT()
        algorithm
          component.classInst := classInst;
        then
          ();

      case TYPED_COMPONENT()
        algorithm
          component.classInst := classInst;
        then
          ();

    end match;
  end setClassInstance;

  function getModifier
    input Component component;
    output Modifier modifier;
  algorithm
    modifier := match component
      case COMPONENT_DEF() then component.modifier;
      case TYPE_ATTRIBUTE() then component.modifier;
      else Modifier.NOMOD();
    end match;
  end getModifier;

  function setModifier
    input Modifier modifier;
    input output Component component;
  algorithm
    () := match component
      case COMPONENT_DEF()
        algorithm
          component.modifier := modifier;
        then
          ();
      case TYPE_ATTRIBUTE()
        algorithm
          component.modifier := modifier;
        then
          ();
    end match;
  end setModifier;

  function mergeModifier
    input Modifier modifier;
    input output Component component;
  algorithm
    component := match component
      case COMPONENT_DEF()
        algorithm
          component.modifier := Modifier.merge(modifier, component.modifier);
        then
          component;

      case TYPE_ATTRIBUTE()
        then TYPE_ATTRIBUTE(component.ty, Modifier.merge(modifier, component.modifier));
    end match;
  end mergeModifier;

  function getType
    input Component component;
    output Type ty;
  algorithm
    ty := match component
      case TYPED_COMPONENT() then component.ty;
      case UNTYPED_COMPONENT() then InstNode.getType(component.classInst);
      case ITERATOR() then component.ty;
      case TYPE_ATTRIBUTE() then component.ty;
      else Type.UNKNOWN();
    end match;
  end getType;

  function setType
    input Type ty;
    input output Component component;
  algorithm
    component := match component
      case UNTYPED_COMPONENT()
        then TYPED_COMPONENT(component.classInst, ty, component.binding,
          component.condition, component.attributes, NONE(), component.comment, component.info);

      case TYPED_COMPONENT()
        algorithm
          component.ty := ty;
        then
          component;

      case ITERATOR()
        algorithm
          component.ty := ty;
        then
          component;

    end match;
  end setType;

  function isTyped
    input Component component;
    output Boolean isTyped;
  algorithm
    isTyped := match component
      case TYPED_COMPONENT() then true;
      case ITERATOR(ty = Type.UNKNOWN()) then false;
      case ITERATOR() then true;
      case TYPE_ATTRIBUTE() then true;
      else false;
    end match;
  end isTyped;

  function unliftType
    input output Component component;
  algorithm
    () := match component
      local
        Type ty;

      case TYPED_COMPONENT(ty = Type.ARRAY(elementType = ty))
        algorithm
          component.ty := ty;
        then
          ();

      case ITERATOR(ty = Type.ARRAY(elementType = ty))
        algorithm
          component.ty := ty;
        then
          ();

      else ();
    end match;
  end unliftType;

  function getAttributes
    input Component component;
    output Component.Attributes attr;
  algorithm
    attr := match component
      case UNTYPED_COMPONENT() then component.attributes;
      case TYPED_COMPONENT() then component.attributes;
      else DEFAULT_ATTR;
    end match;
  end getAttributes;

  function setAttributes
    input Component.Attributes attr;
    input output Component component;
  algorithm
    () := match component
      case UNTYPED_COMPONENT()
        algorithm
          component.attributes := attr;
        then
          ();

      case TYPED_COMPONENT()
        algorithm
          component.attributes := attr;
        then
          ();

    end match;
  end setAttributes;

  function getBinding
    input Component component;
    output Binding b;
  algorithm
    b := match component
      case UNTYPED_COMPONENT() then component.binding;
      case TYPED_COMPONENT() then component.binding;
      case TYPE_ATTRIBUTE() then Modifier.binding(component.modifier);
      else NFBinding.EMPTY_BINDING;
    end match;
  end getBinding;

  function getImplicitBinding
    "Returns the component's binding. If the component does not have a binding
     and is a record instance it will try to create a binding from the
     component's children."
    input Component component;
    output Binding binding;
  protected
    InstNode cls_node;
    Expression record_exp;
  algorithm
    binding := getBinding(component);

    if Binding.isUnbound(binding) then
      cls_node := classInstance(component);

      if InstNode.isRecord(cls_node) then
        try
          record_exp := Class.makeRecordExp(cls_node);
          binding := Binding.makeTyped(record_exp, NFBinding.EachType.NOT_EACH,
            NFBinding.Source.GENERATED, info(component));
        else
        end try;
      end if;
    end if;
  end getImplicitBinding;

  function setBinding
    input Binding binding;
    input output Component component;
  algorithm
    () := match component
      case UNTYPED_COMPONENT()
        algorithm
          component.binding := binding;
        then
          ();

      case TYPED_COMPONENT()
        algorithm
          component.binding := binding;
        then
          ();

      case TYPE_ATTRIBUTE()
        algorithm
          component.modifier := Modifier.setBinding(binding, component.modifier);
        then
          ();
    end match;
  end setBinding;

  function hasBinding
    input Component component;
    input InstNode parent = InstNode.EMPTY_NODE();
    output Boolean b;
  protected
    Class cls;
    array<InstNode> children;
  algorithm
    if Binding.isBound(getBinding(component)) then
      // Simple case, component has normal binding equation.
      b := true;
      return;
    end if;

    // Complex case, component might be a record instance where each field has
    // its own binding equation.
    cls := InstNode.getClass(classInstance(component));

    if not Restriction.isRecord(Class.restriction(cls)) then
      // Not record.
      b := false;
      return;
    end if;

    // Check if any child of this component is missing a binding.
    children := ClassTree.getComponents(Class.classTree(cls));
    for c in children loop
      if InstNode.isComponent(c) and not hasBinding(InstNode.component(c)) then
        b := false;
        return;
      end if;
    end for;


    b := true;
  end hasBinding;

  function getCondition
    input Component component;
    output Binding cond;
  algorithm
    cond := match component
      case UNTYPED_COMPONENT() then component.condition;
      case TYPED_COMPONENT() then component.condition;
      else NFBinding.EMPTY_BINDING;
    end match;
  end getCondition;

  function hasCondition
    input Component component;
    output Boolean b;
  algorithm
    b := Binding.isBound(getCondition(component));
  end hasCondition;

  function direction
    input Component component;
    output Direction direction;
  algorithm
    direction := match component
      case TYPED_COMPONENT(attributes = Attributes.ATTRIBUTES(direction = direction)) then direction;
      case UNTYPED_COMPONENT(attributes = Attributes.ATTRIBUTES(direction = direction)) then direction;
      else Direction.NONE;
    end match;
  end direction;

  function isInput
    input Component component;
    output Boolean isInput = direction(component) == Direction.INPUT;
  end isInput;

  function makeInput
    input output Component component;
  protected
    Attributes attr;
  algorithm
    () := match component
      case UNTYPED_COMPONENT(attributes = attr)
        algorithm
          attr.direction := Direction.INPUT;
          component.attributes := attr;
        then
          ();

      case TYPED_COMPONENT(attributes = attr)
        algorithm
          attr.direction := Direction.INPUT;
          component.attributes := attr;
        then
          ();

      else ();
    end match;
  end makeInput;

  function isOutput
    input Component component;
    output Boolean isOutput = direction(component) == Direction.OUTPUT;
  end isOutput;

  function parallelism
    input Component component;
    output Parallelism parallelism;
  algorithm
    parallelism := match component
      case TYPED_COMPONENT(attributes = ATTRIBUTES(parallelism = parallelism)) then parallelism;
      case UNTYPED_COMPONENT(attributes = ATTRIBUTES(parallelism = parallelism)) then parallelism;
      else Parallelism.NON_PARALLEL;
    end match;
  end parallelism;

  function variability
    input Component component;
    output Variability variability;
  algorithm
    variability := match component
      case TYPED_COMPONENT(attributes = Attributes.ATTRIBUTES(variability = variability)) then variability;
      case UNTYPED_COMPONENT(attributes = Attributes.ATTRIBUTES(variability = variability)) then variability;
      case ITERATOR() then component.variability;
      case ENUM_LITERAL() then Variability.CONSTANT;
      else Variability.CONTINUOUS;
    end match;
  end variability;

  function setVariability
    input Variability variability;
    input output Component component;
  algorithm
    () := match component
      local
        Attributes attr;

      case UNTYPED_COMPONENT(attributes = attr)
        algorithm
          attr.variability := variability;
          component.attributes := attr;
        then
          ();

      case TYPED_COMPONENT(attributes = attr)
        algorithm
          attr.variability := variability;
          component.attributes := attr;
        then
          ();

      else ();
    end match;
  end setVariability;

  function isConst
    input Component component;
    output Boolean isConst = variability(component) == Variability.CONSTANT;
  end isConst;

  function isParameter
    input Component component;
    output Boolean b = variability(component) == Variability.PARAMETER;
  end isParameter;

  function isStructuralParameter
    input Component component;
    output Boolean b = variability(component) == Variability.STRUCTURAL_PARAMETER;
  end isStructuralParameter;

  function isVar
    input Component component;
    output Boolean isVar = variability(component) == Variability.CONTINUOUS;
  end isVar;

  function isRedeclare
    input Component component;
    output Boolean isRedeclare;
  algorithm
    isRedeclare := match component
      case COMPONENT_DEF() then SCodeUtil.isElementRedeclare(component.definition);
      else false;
    end match;
  end isRedeclare;

  function isFinal
    input Component component;
    output Boolean isFinal;
  algorithm
    isFinal := match component
      case COMPONENT_DEF()
        then SCodeUtil.finalBool(SCodeUtil.prefixesFinal(SCodeUtil.elementPrefixes(component.definition)));
      case UNTYPED_COMPONENT(attributes = Attributes.ATTRIBUTES(isFinal = isFinal)) then isFinal;
      case TYPED_COMPONENT(attributes = Attributes.ATTRIBUTES(isFinal = isFinal)) then isFinal;
      else false;
    end match;
  end isFinal;

  function innerOuter
    input Component component;
    output InnerOuter io;
  algorithm
    io := match component
      case UNTYPED_COMPONENT(attributes = Attributes.ATTRIBUTES(innerOuter = io)) then io;
      case TYPED_COMPONENT(attributes = Attributes.ATTRIBUTES(innerOuter = io)) then io;
      case COMPONENT_DEF()
        then Prefixes.innerOuterFromSCode(SCodeUtil.prefixesInnerOuter(
          SCodeUtil.elementPrefixes(component.definition)));
      else InnerOuter.NOT_INNER_OUTER;
    end match;
  end innerOuter;

  function isInner
    input Component component;
    output Boolean isInner;
  protected
    InnerOuter io = innerOuter(component);
  algorithm
    isInner := io == InnerOuter.INNER or io == InnerOuter.INNER_OUTER;
  end isInner;

  function isOuter
    input Component component;
    output Boolean isOuter;
  protected
    InnerOuter io = innerOuter(component);
  algorithm
    isOuter := io == InnerOuter.OUTER or io == InnerOuter.INNER_OUTER;
  end isOuter;

  function isOnlyOuter
    input Component component;
    output Boolean isOuter = innerOuter(component) == InnerOuter.OUTER;
  end isOnlyOuter;

  function connectorType
    input Component component;
    output ConnectorType.Type cty;
  algorithm
    cty := match component
      case UNTYPED_COMPONENT(attributes = Attributes.ATTRIBUTES(connectorType = cty)) then cty;
      case TYPED_COMPONENT(attributes = Attributes.ATTRIBUTES(connectorType = cty)) then cty;
      else ConnectorType.NON_CONNECTOR;
    end match;
  end connectorType;

  function setConnectorType
    input ConnectorType.Type cty;
    input output Component component;
  algorithm
    () := match component
      local
        Attributes attr;

      case UNTYPED_COMPONENT(attributes = attr)
        algorithm
          attr.connectorType := cty;
          component.attributes := attr;
        then
          ();

      case TYPED_COMPONENT(attributes = attr)
        algorithm
          attr.connectorType := cty;
          component.attributes := attr;
        then
          ();

      else ();
    end match;
  end setConnectorType;

  function isFlow
    input Component component;
    output Boolean isFlow = ConnectorType.isFlow(connectorType(component));
  end isFlow;

  function isConnector
    input Component component;
    output Boolean isConnector = ConnectorType.isConnectorType(connectorType(component));
  end isConnector;

  function isExpandableConnector
    input Component component;
    output Boolean isConnector = ConnectorType.isExpandable(connectorType(component));
  end isExpandableConnector;

  function isExternalObject
    input Component component;
    output Boolean isEO;
  algorithm
    isEO := match component
      case UNTYPED_COMPONENT() then Class.isExternalObject(InstNode.getClass(component.classInst));
      case TYPED_COMPONENT() then Type.isExternalObject(component.ty);
      else false;
    end match;
  end isExternalObject;

  function isIdentical
    input Component comp1;
    input Component comp2;
    output Boolean identical = false;
  algorithm
    if referenceEq(comp1, comp2) then
      identical := true;
    else
      identical := match (comp1, comp2)
        case (UNTYPED_COMPONENT(), UNTYPED_COMPONENT())
          algorithm
            if not Class.isIdentical(InstNode.getClass(comp1.classInst),
                                     InstNode.getClass(comp2.classInst)) then
              return;
            end if;

            if not Binding.isEqual(comp1.binding, comp2.binding) then
              return;
            end if;
          then
            true;

        else true;
      end match;
    end if;
  end isIdentical;

  function toString
    input String name;
    input Component component;
    output String str;
  algorithm
    str := match component
      local
        SCode.Element def;

      case COMPONENT_DEF(definition = def as SCode.Element.COMPONENT())
        then SCodeDump.unparseElementStr(def);

      case UNTYPED_COMPONENT()
        then Attributes.toString(component.attributes, Type.UNKNOWN()) +
             InstNode.name(component.classInst) + " " + name +
             List.toString(arrayList(component.dimensions), Dimension.toString, "", "[", ", ", "]", false) +
             Binding.toString(component.binding, " = ");

      case TYPED_COMPONENT()
        then Attributes.toString(component.attributes, component.ty) +
             Type.toString(component.ty) + " " + name +
             Binding.toString(component.binding, " = ");

      case TYPE_ATTRIBUTE()
        then name + Modifier.toString(component.modifier, printName = false);
    end match;
  end toString;

  function toFlatStream
    input String name;
    input Component component;
    input output IOStream.IOStream s;
  protected
    list<tuple<String, Binding>> ty_attrs;
  algorithm
    () := match component
      case TYPED_COMPONENT()
        algorithm
          s := Attributes.toFlatStream(component.attributes, component.ty, s);
          s := IOStream.append(s, Type.toFlatString(component.ty));
          s := IOStream.append(s, " '");
          s := IOStream.append(s, name);
          s := IOStream.append(s, "'");

          ty_attrs := list((Modifier.name(a), Modifier.binding(a)) for a in
            Class.getTypeAttributes(InstNode.getClass(component.classInst)));
          s := typeAttrsToFlatStream(ty_attrs, component.ty, s);

          s := IOStream.append(s, Binding.toFlatString(component.binding, " = "));
        then
          ();

      case TYPE_ATTRIBUTE()
        algorithm
          s := IOStream.append(s, name);
          s := IOStream.append(s, Modifier.toFlatString(component.modifier, printName = false));
        then
          ();
    end match;
  end toFlatStream;

  function typeAttrsToFlatStream
    input list<tuple<String, Binding>> typeAttrs;
    input Type componentType;
    input output IOStream.IOStream s;
  protected
    Integer var_dims, binding_dims;
    list<tuple<String, Binding>> ty_attrs = typeAttrs;
    String name;
    Binding binding;
    Expression bind_exp;
  algorithm
    if listEmpty(ty_attrs) then
      return;
    end if;

    s := IOStream.append(s, "(");
    var_dims := Type.dimensionCount(componentType);

    while true loop
      (name, binding) := listHead(ty_attrs);
      bind_exp := Expression.expandSplitIndices(Binding.getExp(binding));
      binding_dims := Type.dimensionCount(Expression.typeOf(bind_exp));

      if var_dims > binding_dims then
        s := IOStream.append(s, "each ");
      end if;

      s := IOStream.append(s, name);
      s := IOStream.append(s, " = ");
      s := IOStream.append(s, Binding.toFlatString(binding));

      ty_attrs := listRest(ty_attrs);
      if listEmpty(ty_attrs) then
        break;
      else
        s := IOStream.append(s, ", ");
      end if;
    end while;

    s := IOStream.append(s, ")");
  end typeAttrsToFlatStream;

  function toFlatString
    input String name;
    input Component component;
    output String str;
  protected
    IOStream.IOStream s;
  algorithm
    s := IOStream.create(name, IOStream.IOStreamType.LIST());
    s := toFlatStream(name, component, s);
    str := IOStream.string(s);
    IOStream.delete(s);
  end toFlatString;

  function setDimensions
    input list<Dimension> dims;
    input output Component component;
  algorithm
    () := match component
      case UNTYPED_COMPONENT()
        algorithm
          component.dimensions := listArray(dims);
        then
          ();

      case TYPED_COMPONENT()
        algorithm
          component.ty := Type.liftArrayLeftList(Type.arrayElementType(component.ty), dims);
        then
          ();

      else ();
    end match;
  end setDimensions;

  function dimensionCount
    input Component component;
    output Integer count;
  algorithm
    count := match component
      case UNTYPED_COMPONENT() then arrayLength(component.dimensions);
      case TYPED_COMPONENT() then listLength(Type.arrayDims(component.ty));
      else 0;
    end match;
  end dimensionCount;

  function comment
    input Component component;
    output Option<SCode.Comment> comment;
  algorithm
    comment := match component
      case COMPONENT_DEF() then SCodeUtil.getElementComment(component.definition);
      case UNTYPED_COMPONENT() then component.comment;
      case TYPED_COMPONENT() then component.comment;
      else NONE();
    end match;
  end comment;

  function ann
    input Component component;
    output Option<Modifier> ann;
  algorithm
    ann := match component
      case TYPED_COMPONENT() then component.ann;
      else NONE();
    end match;
  end ann;

  function getEvaluateAnnotation
    input Component component;
    output Boolean evaluate;
  protected
    SCode.Comment cmt;
  algorithm
    evaluate := SCodeUtil.getEvaluateAnnotation(comment(component));
  end getEvaluateAnnotation;

  function getFixedAttribute
    input Component component;
    output Boolean fixed;
  protected
    list<Modifier> typeAttrs = {};
    Binding binding;
  algorithm
    // for parameters the default is fixed = true
    fixed := isParameter(component) or isStructuralParameter(component);

    binding := Class.lookupAttributeBinding("fixed", InstNode.getClass(classInstance(component)));

    // no fixed attribute present
    if Binding.isUnbound(binding) then
      return;
    end if;

    fixed := fixed and Expression.isTrue(Binding.getExp(binding));
  end getFixedAttribute;

  function getUnitAttribute
    input Component component;
    input String defaultUnit = "";
    output String unitString;
  protected
    Binding binding;
    Expression unit;
  algorithm
    binding := Class.lookupAttributeBinding("unit", InstNode.getClass(classInstance(component)));

    if Binding.isUnbound(binding) then
      unitString := defaultUnit;
      return;
    end if;

    unit := Binding.getExp(binding);

    unitString := match unit
      case Expression.STRING() then unit.value;
      else defaultUnit;
    end match;
  end getUnitAttribute;

  function isDeleted
    input Component component;
    output Boolean isDeleted;
  algorithm
    isDeleted := match component
      local
        Binding condition;

      case TYPED_COMPONENT(condition = condition)
        then Binding.isBound(condition) and Expression.isFalse(Binding.getTypedExp(condition));

      else false;
    end match;
  end isDeleted;

  function isTypeAttribute
    input Component component;
    output Boolean isAttribute;
  algorithm
    isAttribute := match component
      case TYPE_ATTRIBUTE() then true;
      else false;
    end match;
  end isTypeAttribute;

  function isModifiable
    input Component component;
    output Boolean isModifiable;
  algorithm
    isModifiable := not isFinal(component) and not (isConst(component) and hasBinding(component));
  end isModifiable;

annotation(__OpenModelica_Interface="frontend");
end NFComponent;<|MERGE_RESOLUTION|>--- conflicted
+++ resolved
@@ -216,15 +216,12 @@
     Modifier modifier;
   end TYPE_ATTRIBUTE;
 
-<<<<<<< HEAD
   record DELETED_COMPONENT
     Component component;
   end DELETED_COMPONENT;
 
   record WILD "needed for new crefs in the backend" end WILD;
 
-=======
->>>>>>> 33c81d17
   function new
     input SCode.Element definition;
     output Component component;
