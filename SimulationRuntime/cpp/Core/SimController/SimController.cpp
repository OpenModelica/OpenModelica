--- conflicted
+++ resolved
@@ -29,15 +29,12 @@
         measureTimeFunctionsArray[0] = MeasureTimeData("initialize");
         measureTimeFunctionsArray[1] = MeasureTimeData("solveInitialSystem");
     }
-<<<<<<< HEAD
-=======
     else
     {
       measureTimeFunctionsArray = std::vector<MeasureTimeData>();
       measuredFunctionStartValues = NULL;
       measuredFunctionEndValues = NULL;
     }
->>>>>>> 47155523
     #endif
 }
 
