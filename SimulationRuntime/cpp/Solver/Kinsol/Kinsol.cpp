--- conflicted
+++ resolved
@@ -398,10 +398,6 @@
 		_algLoop->setReal(_y);
 		_algLoop->evaluate();
 		if  (irtrn != 0)
-<<<<<<< HEAD
-			//throw ModelicaSimulationError(ALGLOOP_SOLVER,"error solving linear tearing system");
-=======
->>>>>>> 9819b582
 		{
 			dgetc2_(&_dimSys, _jac, &_dimSys, _ihelpArray, _jhelpArray, &irtrn);
 			dgesc2_(&_dimSys, _jac, &_dimSys, _f, _ihelpArray, _jhelpArray, _scale);
